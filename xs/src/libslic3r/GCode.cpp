#include "GCode.hpp"
#include "ExtrusionEntity.hpp"
#include "EdgeGrid.hpp"
#include "Geometry.hpp"
#include "GCode/PrintExtents.hpp"
#include "GCode/WipeTowerPrusaMM.hpp"
#include "Utils.hpp"

#include <algorithm>
#include <cstdlib>
#include <math.h>

#include <boost/algorithm/string.hpp>
#include <boost/algorithm/string/find.hpp>
#include <boost/foreach.hpp>
#include <boost/log/trivial.hpp>

#include <boost/nowide/iostream.hpp>
#include <boost/nowide/cstdio.hpp>
#include <boost/nowide/cstdlib.hpp>

#include "SVG.hpp"

#include <Shiny/Shiny.h>

#if 0
// Enable debugging and asserts, even in the release build.
#define DEBUG
#define _DEBUG
#undef NDEBUG
#endif

#include <assert.h>

namespace Slic3r {

// Only add a newline in case the current G-code does not end with a newline.
static inline void check_add_eol(std::string &gcode)
{
    if (! gcode.empty() && gcode.back() != '\n')
        gcode += '\n';    
}
    
// Plan a travel move while minimizing the number of perimeter crossings.
// point is in unscaled coordinates, in the coordinate system of the current active object
// (set by gcodegen.set_origin()).
Polyline AvoidCrossingPerimeters::travel_to(const GCode &gcodegen, const Point &point) 
{
    // If use_external, then perform the path planning in the world coordinate system (correcting for the gcodegen offset).
    // Otherwise perform the path planning in the coordinate system of the active object.
    bool  use_external  = this->use_external_mp || this->use_external_mp_once;
    Point scaled_origin = use_external ? Point::new_scale(gcodegen.origin()(0), gcodegen.origin()(1)) : Point(0, 0);
    Polyline result = (use_external ? m_external_mp.get() : m_layer_mp.get())->
        shortest_path(gcodegen.last_pos() + scaled_origin, point + scaled_origin);
    if (use_external)
        result.translate(- scaled_origin);
    return result;
}

std::string OozePrevention::pre_toolchange(GCode &gcodegen)
{
    std::string gcode;
    
    // move to the nearest standby point
    if (!this->standby_points.empty()) {
        // get current position in print coordinates
        Vec3d writer_pos = gcodegen.writer().get_position();
        Point pos = Point::new_scale(writer_pos(0), writer_pos(1));
        
        // find standby point
        Point standby_point;
        pos.nearest_point(this->standby_points, &standby_point);
        
        /*  We don't call gcodegen.travel_to() because we don't need retraction (it was already
            triggered by the caller) nor avoid_crossing_perimeters and also because the coordinates
            of the destination point must not be transformed by origin nor current extruder offset.  */
        gcode += gcodegen.writer().travel_to_xy(unscale(standby_point), 
            "move to standby position");
    }
    
    if (gcodegen.config().standby_temperature_delta.value != 0) {
        // we assume that heating is always slower than cooling, so no need to block
        gcode += gcodegen.writer().set_temperature
            (this->_get_temp(gcodegen) + gcodegen.config().standby_temperature_delta.value, false);
    }
    
    return gcode;
}

std::string OozePrevention::post_toolchange(GCode &gcodegen)
{
    return (gcodegen.config().standby_temperature_delta.value != 0) ?
        gcodegen.writer().set_temperature(this->_get_temp(gcodegen), true) :
        std::string();
}

int
OozePrevention::_get_temp(GCode &gcodegen)
{
    return (gcodegen.layer() != NULL && gcodegen.layer()->id() == 0)
        ? gcodegen.config().first_layer_temperature.get_at(gcodegen.writer().extruder()->id())
        : gcodegen.config().temperature.get_at(gcodegen.writer().extruder()->id());
}

std::string
Wipe::wipe(GCode &gcodegen, bool toolchange)
{
    std::string gcode;
    
    /*  Reduce feedrate a bit; travel speed is often too high to move on existing material.
        Too fast = ripping of existing material; too slow = short wipe path, thus more blob.  */
    double wipe_speed = gcodegen.writer().config.travel_speed.value * 0.8;
    
    // get the retraction length
    double length = toolchange
        ? gcodegen.writer().extruder()->retract_length_toolchange()
        : gcodegen.writer().extruder()->retract_length();
    // Shorten the retraction length by the amount already retracted before wipe.
    length *= (1. - gcodegen.writer().extruder()->retract_before_wipe());

    if (length > 0) {
        /*  Calculate how long we need to travel in order to consume the required
            amount of retraction. In other words, how far do we move in XY at wipe_speed
            for the time needed to consume retract_length at retract_speed?  */
        double wipe_dist = scale_(length / gcodegen.writer().extruder()->retract_speed() * wipe_speed);
    
        /*  Take the stored wipe path and replace first point with the current actual position
            (they might be different, for example, in case of loop clipping).  */
        Polyline wipe_path;
        wipe_path.append(gcodegen.last_pos());
        wipe_path.append(
            this->path.points.begin() + 1,
            this->path.points.end()
        );
        
        wipe_path.clip_end(wipe_path.length() - wipe_dist);
    
        // subdivide the retraction in segments
        for (const Line &line : wipe_path.lines()) {
            double segment_length = line.length();
            /*  Reduce retraction length a bit to avoid effective retraction speed to be greater than the configured one
                due to rounding (TODO: test and/or better math for this)  */
            double dE = length * (segment_length / wipe_dist) * 0.95;
            //FIXME one shall not generate the unnecessary G1 Fxxx commands, here wipe_speed is a constant inside this cycle.
            // Is it here for the cooling markers? Or should it be outside of the cycle?
            gcode += gcodegen.writer().set_speed(wipe_speed*60, "", gcodegen.enable_cooling_markers() ? ";_WIPE" : "");
            gcode += gcodegen.writer().extrude_to_xy(
                gcodegen.point_to_gcode(line.b),
                -dE,
                "wipe and retract"
            );
        }
        
        // prevent wiping again on same path
        this->reset_path();
    }
    
    return gcode;
}

static inline Point wipe_tower_point_to_object_point(GCode &gcodegen, const WipeTower::xy &wipe_tower_pt)
{
    return Point(scale_(wipe_tower_pt.x - gcodegen.origin()(0)), scale_(wipe_tower_pt.y - gcodegen.origin()(1)));
}

std::string WipeTowerIntegration::append_tcr(GCode &gcodegen, const WipeTower::ToolChangeResult &tcr, int new_extruder_id) const
{
    std::string gcode;

    // Toolchangeresult.gcode assumes the wipe tower corner is at the origin
    // We want to rotate and shift all extrusions (gcode postprocessing) and starting and ending position
    float alpha = m_wipe_tower_rotation/180.f * M_PI;
    WipeTower::xy start_pos = tcr.start_pos;
    WipeTower::xy end_pos = tcr.end_pos;
    start_pos.rotate(alpha);
    start_pos.translate(m_wipe_tower_pos);
    end_pos.rotate(alpha);
    end_pos.translate(m_wipe_tower_pos);
    std::string tcr_rotated_gcode = rotate_wipe_tower_moves(tcr.gcode, tcr.start_pos, m_wipe_tower_pos, alpha);
    

    // Disable linear advance for the wipe tower operations.
    gcode += "M900 K0\n";
    // Move over the wipe tower.
    // Retract for a tool change, using the toolchange retract value and setting the priming extra length.
    gcode += gcodegen.retract(true);
    gcodegen.m_avoid_crossing_perimeters.use_external_mp_once = true;
    gcode += gcodegen.travel_to(
        wipe_tower_point_to_object_point(gcodegen, start_pos),
        erMixed,
        "Travel to a Wipe Tower");
    gcode += gcodegen.unretract();

    // Let the tool change be executed by the wipe tower class.
    // Inform the G-code writer about the changes done behind its back.
    gcode += tcr_rotated_gcode;
    // Let the m_writer know the current extruder_id, but ignore the generated G-code.
	if (new_extruder_id >= 0 && gcodegen.writer().need_toolchange(new_extruder_id))
        gcodegen.writer().toolchange(new_extruder_id);
    // Always append the filament start G-code even if the extruder did not switch,
    // because the wipe tower resets the linear advance and we want it to be re-enabled.
    const std::string &start_filament_gcode = gcodegen.config().start_filament_gcode.get_at(new_extruder_id);
    if (! start_filament_gcode.empty()) {
        // Process the start_filament_gcode for the active filament only.
        gcodegen.placeholder_parser().set("current_extruder", new_extruder_id);
        gcode += gcodegen.placeholder_parser_process("start_filament_gcode", start_filament_gcode, new_extruder_id);
        check_add_eol(gcode);
    }
    // A phony move to the end position at the wipe tower.
    gcodegen.writer().travel_to_xy(Vec2d(end_pos.x, end_pos.y));
    gcodegen.set_last_pos(wipe_tower_point_to_object_point(gcodegen, end_pos));

    // Prepare a future wipe.
    gcodegen.m_wipe.path.points.clear();
    if (new_extruder_id >= 0) {
        // Start the wipe at the current position.
        gcodegen.m_wipe.path.points.emplace_back(wipe_tower_point_to_object_point(gcodegen, end_pos));
        // Wipe end point: Wipe direction away from the closer tower edge to the further tower edge.
        gcodegen.m_wipe.path.points.emplace_back(wipe_tower_point_to_object_point(gcodegen, 
            WipeTower::xy((std::abs(m_left - end_pos.x) < std::abs(m_right - end_pos.x)) ? m_right : m_left,
            end_pos.y)));
    }

    // Let the planner know we are traveling between objects.
    gcodegen.m_avoid_crossing_perimeters.use_external_mp_once = true;
    return gcode;
}

// This function postprocesses gcode_original, rotates and moves all G1 extrusions and returns resulting gcode
// Starting position has to be supplied explicitely (otherwise it would fail in case first G1 command only contained one coordinate)
std::string WipeTowerIntegration::rotate_wipe_tower_moves(const std::string& gcode_original, const WipeTower::xy& start_pos, const WipeTower::xy& translation, float angle) const
{
    std::istringstream gcode_str(gcode_original);
    std::string gcode_out;
    std::string line;
    WipeTower::xy pos = start_pos;
    WipeTower::xy transformed_pos;
    WipeTower::xy old_pos(-1000.1f, -1000.1f);

    while (gcode_str) {
        std::getline(gcode_str, line);  // we read the gcode line by line
        if (line.find("G1 ") == 0) {
            std::ostringstream line_out;
            std::istringstream line_str(line);
            line_str >> std::noskipws;  // don't skip whitespace
            char ch = 0;
            while (line_str >> ch) {
                if (ch == 'X')
                    line_str >> pos.x;
                else
                    if (ch == 'Y')
                        line_str >> pos.y;
                    else
                        line_out << ch;
            }

            transformed_pos = pos;
            transformed_pos.rotate(angle);
            transformed_pos.translate(translation);

            if (transformed_pos != old_pos) {
                line = line_out.str();
                char buf[2048] = "G1";
                if (transformed_pos.x != old_pos.x)
                    sprintf(buf + strlen(buf), " X%.3f", transformed_pos.x);
                if (transformed_pos.y != old_pos.y)
                    sprintf(buf + strlen(buf), " Y%.3f", transformed_pos.y);

                line.replace(line.find("G1 "), 3, buf);
                old_pos = transformed_pos;
            }
        }
        gcode_out += line + "\n";
    }
    return gcode_out;
}



std::string WipeTowerIntegration::prime(GCode &gcodegen)
{
    assert(m_layer_idx == 0);
    std::string gcode;

    if (&m_priming != nullptr && ! m_priming.extrusions.empty()) {
        // Disable linear advance for the wipe tower operations.
        gcode += "M900 K0\n";
        // Let the tool change be executed by the wipe tower class.
        // Inform the G-code writer about the changes done behind its back.
        gcode += m_priming.gcode;
        // Let the m_writer know the current extruder_id, but ignore the generated G-code.
        unsigned int current_extruder_id = m_priming.extrusions.back().tool;
        gcodegen.writer().toolchange(current_extruder_id);
        gcodegen.placeholder_parser().set("current_extruder", current_extruder_id);
        // A phony move to the end position at the wipe tower.
        gcodegen.writer().travel_to_xy(Vec2d(m_priming.end_pos.x, m_priming.end_pos.y));
        gcodegen.set_last_pos(wipe_tower_point_to_object_point(gcodegen, m_priming.end_pos));
        // Prepare a future wipe.
        gcodegen.m_wipe.path.points.clear();
        // Start the wipe at the current position.
        gcodegen.m_wipe.path.points.emplace_back(wipe_tower_point_to_object_point(gcodegen, m_priming.end_pos));
        // Wipe end point: Wipe direction away from the closer tower edge to the further tower edge.
        gcodegen.m_wipe.path.points.emplace_back(wipe_tower_point_to_object_point(gcodegen, 
            WipeTower::xy((std::abs(m_left - m_priming.end_pos.x) < std::abs(m_right - m_priming.end_pos.x)) ? m_right : m_left,
            m_priming.end_pos.y)));
    }
    return gcode;
}

std::string WipeTowerIntegration::tool_change(GCode &gcodegen, int extruder_id, bool finish_layer)
{
    std::string gcode;
	assert(m_layer_idx >= 0 && m_layer_idx <= m_tool_changes.size());
    if (! m_brim_done || gcodegen.writer().need_toolchange(extruder_id) || finish_layer) {
		if (m_layer_idx < m_tool_changes.size()) {
			assert(m_tool_change_idx < m_tool_changes[m_layer_idx].size());
			gcode += append_tcr(gcodegen, m_tool_changes[m_layer_idx][m_tool_change_idx++], extruder_id);
		}
        m_brim_done = true;
    }
    return gcode;
}

// Print is finished. Now it remains to unload the filament safely with ramming over the wipe tower.
std::string WipeTowerIntegration::finalize(GCode &gcodegen)
{
    std::string gcode;
    if (std::abs(gcodegen.writer().get_position()(2) - m_final_purge.print_z) > EPSILON)
        gcode += gcodegen.change_layer(m_final_purge.print_z);
    gcode += append_tcr(gcodegen, m_final_purge, -1);
    return gcode;
}

#define EXTRUDER_CONFIG(OPT) m_config.OPT.get_at(m_writer.extruder()->id())

// Collect pairs of object_layer + support_layer sorted by print_z.
// object_layer & support_layer are considered to be on the same print_z, if they are not further than EPSILON.
std::vector<GCode::LayerToPrint> GCode::collect_layers_to_print(const PrintObject &object)
{
    std::vector<GCode::LayerToPrint> layers_to_print;
    layers_to_print.reserve(object.layers().size() + object.support_layers().size());

    // Pair the object layers with the support layers by z.
    size_t idx_object_layer  = 0;
    size_t idx_support_layer = 0;
    while (idx_object_layer < object.layers().size() || idx_support_layer < object.support_layers().size()) {
        LayerToPrint layer_to_print;
        layer_to_print.object_layer  = (idx_object_layer < object.layers().size()) ? object.layers()[idx_object_layer ++] : nullptr;
        layer_to_print.support_layer = (idx_support_layer < object.support_layers().size()) ? object.support_layers()[idx_support_layer ++] : nullptr;
        if (layer_to_print.object_layer && layer_to_print.support_layer) {
            if (layer_to_print.object_layer->print_z < layer_to_print.support_layer->print_z - EPSILON) {
                layer_to_print.support_layer = nullptr;
                -- idx_support_layer;
            } else if (layer_to_print.support_layer->print_z < layer_to_print.object_layer->print_z - EPSILON) {
                layer_to_print.object_layer = nullptr;
                -- idx_object_layer;
            }
        }
        layers_to_print.emplace_back(layer_to_print);
    }

    return layers_to_print;
}

// Prepare for non-sequential printing of multiple objects: Support resp. object layers with nearly identical print_z 
// will be printed for  all objects at once.
// Return a list of <print_z, per object LayerToPrint> items.
std::vector<std::pair<coordf_t, std::vector<GCode::LayerToPrint>>> GCode::collect_layers_to_print(const Print &print)
{
    struct OrderingItem {
        coordf_t    print_z;
        size_t      object_idx;
        size_t      layer_idx;
    };
<<<<<<< HEAD
    std::vector<std::vector<LayerToPrint>>  per_object(print.objects().size(), std::vector<LayerToPrint>());
    std::vector<OrderingItem>               ordering;
    for (size_t i = 0; i < print.objects().size(); ++ i) {
        per_object[i] = collect_layers_to_print(*print.objects()[i]);
=======

    PrintObjectPtrs printable_objects = print.get_printable_objects();
    std::vector<std::vector<LayerToPrint>>  per_object(printable_objects.size(), std::vector<LayerToPrint>());
    std::vector<OrderingItem>               ordering;
    for (size_t i = 0; i < printable_objects.size(); ++i) {
        per_object[i] = collect_layers_to_print(*printable_objects[i]);
>>>>>>> a97df555
        OrderingItem ordering_item;
        ordering_item.object_idx = i;
        ordering.reserve(ordering.size() + per_object[i].size());
        const LayerToPrint &front = per_object[i].front();
        for (const LayerToPrint &ltp : per_object[i]) {
            ordering_item.print_z   = ltp.print_z();
            ordering_item.layer_idx = &ltp - &front;
            ordering.emplace_back(ordering_item);
        }
    }

    std::sort(ordering.begin(), ordering.end(), [](const OrderingItem &oi1, const OrderingItem &oi2) { return oi1.print_z < oi2.print_z; });

    std::vector<std::pair<coordf_t, std::vector<LayerToPrint>>> layers_to_print;
    // Merge numerically very close Z values.
    for (size_t i = 0; i < ordering.size();) {
        // Find the last layer with roughly the same print_z.
        size_t j = i + 1;
        coordf_t zmax = ordering[i].print_z + EPSILON;
        for (; j < ordering.size() && ordering[j].print_z <= zmax; ++ j) ;
        // Merge into layers_to_print.
        std::pair<coordf_t, std::vector<LayerToPrint>> merged;
        // Assign an average print_z to the set of layers with nearly equal print_z.
        merged.first = 0.5 * (ordering[i].print_z + ordering[j-1].print_z);
<<<<<<< HEAD
        merged.second.assign(print.objects().size(), LayerToPrint());
        for (; i < j; ++ i) {
=======
        merged.second.assign(printable_objects.size(), LayerToPrint());
        for (; i < j; ++i) {
>>>>>>> a97df555
            const OrderingItem &oi = ordering[i];
            assert(merged.second[oi.object_idx].layer() == nullptr);
            merged.second[oi.object_idx] = std::move(per_object[oi.object_idx][oi.layer_idx]);
        }
        layers_to_print.emplace_back(std::move(merged));
    }

    return layers_to_print;
}

void GCode::do_export(Print *print, const char *path, GCodePreviewData *preview_data)
{
    PROFILE_CLEAR();

    BOOST_LOG_TRIVIAL(info) << "Exporting G-code...";

    // Remove the old g-code if it exists.
    boost::nowide::remove(path);

    std::string path_tmp(path);
    path_tmp += ".tmp";

    FILE *file = boost::nowide::fopen(path_tmp.c_str(), "wb");
    if (file == nullptr)
        throw std::runtime_error(std::string("G-code export to ") + path + " failed.\nCannot open the file for writing.\n");

    try {
        m_placeholder_parser_failed_templates.clear();
        this->_do_export(*print, file, preview_data);
        fflush(file);
        if (ferror(file)) {
            fclose(file);
            boost::nowide::remove(path_tmp.c_str());
            throw std::runtime_error(std::string("G-code export to ") + path + " failed\nIs the disk full?\n");
        }
    } catch (std::exception &ex) {
        // Rethrow on any exception. std::runtime_exception and CanceledException are expected to be thrown.
        // Close and remove the file.
        fclose(file);
        boost::nowide::remove(path_tmp.c_str());
        throw;
    }
    fclose(file);
<<<<<<< HEAD
    if (! m_placeholder_parser_failed_templates.empty()) {
=======

    if (print->config.remaining_times.value)
    {
        m_normal_time_estimator.post_process_remaining_times(path_tmp, 60.0f);
        if (m_silent_time_estimator_enabled)
            m_silent_time_estimator.post_process_remaining_times(path_tmp, 60.0f);
    }

    if (! this->m_placeholder_parser_failed_templates.empty()) {
>>>>>>> a97df555
        // G-code export proceeded, but some of the PlaceholderParser substitutions failed.
        std::string msg = std::string("G-code export to ") + path + " failed due to invalid custom G-code sections:\n\n";
        for (const std::string &name : m_placeholder_parser_failed_templates)
            msg += std::string("\t") + name + "\n";
        msg += "\nPlease inspect the file ";
        msg += path_tmp + " for error messages enclosed between\n";
        msg += "        !!!!! Failed to process the custom G-code template ...\n";
        msg += "and\n";
        msg += "        !!!!! End of an error report for the custom G-code template ...\n";
        throw std::runtime_error(msg);
    }

    if (boost::nowide::rename(path_tmp.c_str(), path) != 0)
        throw std::runtime_error(
            std::string("Failed to rename the output G-code file from ") + path_tmp + " to " + path + '\n' +
            "Is " + path_tmp + " locked?" + '\n');

    BOOST_LOG_TRIVIAL(info) << "Exporting G-code finished";

    // Write the profiler measurements to file
    PROFILE_UPDATE();
    PROFILE_OUTPUT(debug_out_path("gcode-export-profile.txt").c_str());
}

void GCode::_do_export(Print &print, FILE *file, GCodePreviewData *preview_data)
{
    PROFILE_FUNC();

<<<<<<< HEAD
    print.set_started(psGCodeExport);

    // resets time estimator
    m_time_estimator.reset();
    m_time_estimator.set_dialect(print.config().gcode_flavor);
=======
    // resets time estimators
    m_normal_time_estimator.reset();
    m_normal_time_estimator.set_dialect(print.config.gcode_flavor);
    m_silent_time_estimator_enabled = (print.config.gcode_flavor == gcfMarlin) && print.config.silent_mode;

    // Until we have a UI support for the other firmwares than the Marlin, use the hardcoded default values
    // and let the user to enter the G-code limits into the start G-code.
    // If the following block is enabled for other firmwares than the Marlin, then the function
    // this->print_machine_envelope(file, print);
    // shall be adjusted as well to produce a G-code block compatible with the particular firmware flavor.
    if (print.config.gcode_flavor.value == gcfMarlin) {
        m_normal_time_estimator.set_max_acceleration(print.config.machine_max_acceleration_extruding.values[0]);
        m_normal_time_estimator.set_retract_acceleration(print.config.machine_max_acceleration_retracting.values[0]);
        m_normal_time_estimator.set_minimum_feedrate(print.config.machine_min_extruding_rate.values[0]);
        m_normal_time_estimator.set_minimum_travel_feedrate(print.config.machine_min_travel_rate.values[0]);
        m_normal_time_estimator.set_axis_max_acceleration(GCodeTimeEstimator::X, print.config.machine_max_acceleration_x.values[0]);
        m_normal_time_estimator.set_axis_max_acceleration(GCodeTimeEstimator::Y, print.config.machine_max_acceleration_y.values[0]);
        m_normal_time_estimator.set_axis_max_acceleration(GCodeTimeEstimator::Z, print.config.machine_max_acceleration_z.values[0]);
        m_normal_time_estimator.set_axis_max_acceleration(GCodeTimeEstimator::E, print.config.machine_max_acceleration_e.values[0]);
        m_normal_time_estimator.set_axis_max_feedrate(GCodeTimeEstimator::X, print.config.machine_max_feedrate_x.values[0]);
        m_normal_time_estimator.set_axis_max_feedrate(GCodeTimeEstimator::Y, print.config.machine_max_feedrate_y.values[0]);
        m_normal_time_estimator.set_axis_max_feedrate(GCodeTimeEstimator::Z, print.config.machine_max_feedrate_z.values[0]);
        m_normal_time_estimator.set_axis_max_feedrate(GCodeTimeEstimator::E, print.config.machine_max_feedrate_e.values[0]);
        m_normal_time_estimator.set_axis_max_jerk(GCodeTimeEstimator::X, print.config.machine_max_jerk_x.values[0]);
        m_normal_time_estimator.set_axis_max_jerk(GCodeTimeEstimator::Y, print.config.machine_max_jerk_y.values[0]);
        m_normal_time_estimator.set_axis_max_jerk(GCodeTimeEstimator::Z, print.config.machine_max_jerk_z.values[0]);
        m_normal_time_estimator.set_axis_max_jerk(GCodeTimeEstimator::E, print.config.machine_max_jerk_e.values[0]);

        if (m_silent_time_estimator_enabled)
        {
            m_silent_time_estimator.reset();
            m_silent_time_estimator.set_dialect(print.config.gcode_flavor);
            m_silent_time_estimator.set_max_acceleration(print.config.machine_max_acceleration_extruding.values[1]);
            m_silent_time_estimator.set_retract_acceleration(print.config.machine_max_acceleration_retracting.values[1]);
            m_silent_time_estimator.set_minimum_feedrate(print.config.machine_min_extruding_rate.values[1]);
            m_silent_time_estimator.set_minimum_travel_feedrate(print.config.machine_min_travel_rate.values[1]);
            m_silent_time_estimator.set_axis_max_acceleration(GCodeTimeEstimator::X, print.config.machine_max_acceleration_x.values[1]);
            m_silent_time_estimator.set_axis_max_acceleration(GCodeTimeEstimator::Y, print.config.machine_max_acceleration_y.values[1]);
            m_silent_time_estimator.set_axis_max_acceleration(GCodeTimeEstimator::Z, print.config.machine_max_acceleration_z.values[1]);
            m_silent_time_estimator.set_axis_max_acceleration(GCodeTimeEstimator::E, print.config.machine_max_acceleration_e.values[1]);
            m_silent_time_estimator.set_axis_max_feedrate(GCodeTimeEstimator::X, print.config.machine_max_feedrate_x.values[1]);
            m_silent_time_estimator.set_axis_max_feedrate(GCodeTimeEstimator::Y, print.config.machine_max_feedrate_y.values[1]);
            m_silent_time_estimator.set_axis_max_feedrate(GCodeTimeEstimator::Z, print.config.machine_max_feedrate_z.values[1]);
            m_silent_time_estimator.set_axis_max_feedrate(GCodeTimeEstimator::E, print.config.machine_max_feedrate_e.values[1]);
            m_silent_time_estimator.set_axis_max_jerk(GCodeTimeEstimator::X, print.config.machine_max_jerk_x.values[1]);
            m_silent_time_estimator.set_axis_max_jerk(GCodeTimeEstimator::Y, print.config.machine_max_jerk_y.values[1]);
            m_silent_time_estimator.set_axis_max_jerk(GCodeTimeEstimator::Z, print.config.machine_max_jerk_z.values[1]);
            m_silent_time_estimator.set_axis_max_jerk(GCodeTimeEstimator::E, print.config.machine_max_jerk_e.values[1]);
            if (print.config.single_extruder_multi_material) {
                // As of now the fields are shown at the UI dialog in the same combo box as the ramming values, so they
                // are considered to be active for the single extruder multi-material printers only.
                m_silent_time_estimator.set_filament_load_times(print.config.filament_load_time.values);
                m_silent_time_estimator.set_filament_unload_times(print.config.filament_unload_time.values);
            }
        }
    }
    // Filament load / unload times are not specific to a firmware flavor. Let anybody use it if they find it useful.
    if (print.config.single_extruder_multi_material) {
        // As of now the fields are shown at the UI dialog in the same combo box as the ramming values, so they
        // are considered to be active for the single extruder multi-material printers only.
        m_normal_time_estimator.set_filament_load_times(print.config.filament_load_time.values);
        m_normal_time_estimator.set_filament_unload_times(print.config.filament_unload_time.values);
    }
>>>>>>> a97df555

    // resets analyzer
    m_analyzer.reset();
    m_enable_analyzer = preview_data != nullptr;

    // resets analyzer's tracking data
    m_last_mm3_per_mm = GCodeAnalyzer::Default_mm3_per_mm;
    m_last_width = GCodeAnalyzer::Default_Width;
    m_last_height = GCodeAnalyzer::Default_Height;

    // How many times will be change_layer() called?
    // change_layer() in turn increments the progress bar status.
    m_layer_count = 0;
<<<<<<< HEAD
    if (print.config().complete_objects.value) {
        // Add each of the object's layers separately.
        for (auto object : print.objects()) {
=======
    PrintObjectPtrs printable_objects = print.get_printable_objects();
    if (print.config.complete_objects.value) {
        // Add each of the object's layers separately.
        for (auto object : printable_objects) {
>>>>>>> a97df555
            std::vector<coordf_t> zs;
            zs.reserve(object->layers().size() + object->support_layers().size());
            for (auto layer : object->layers())
                zs.push_back(layer->print_z);
            for (auto layer : object->support_layers())
                zs.push_back(layer->print_z);
            std::sort(zs.begin(), zs.end());
            m_layer_count += (unsigned int)(object->copies().size() * (std::unique(zs.begin(), zs.end()) - zs.begin()));
        }
    } else {
        // Print all objects with the same print_z together.
        std::vector<coordf_t> zs;
<<<<<<< HEAD
        for (auto object : print.objects()) {
            zs.reserve(zs.size() + object->layers().size() + object->support_layers().size());
            for (auto layer : object->layers())
=======
        for (auto object : printable_objects) {
            zs.reserve(zs.size() + object->layers.size() + object->support_layers.size());
            for (auto layer : object->layers)
>>>>>>> a97df555
                zs.push_back(layer->print_z);
            for (auto layer : object->support_layers())
                zs.push_back(layer->print_z);
        }
        std::sort(zs.begin(), zs.end());
        m_layer_count = (unsigned int)(std::unique(zs.begin(), zs.end()) - zs.begin());
    }
    print.throw_if_canceled();

    m_enable_cooling_markers = true;
    this->apply_print_config(print.config());
    this->set_extruders(print.extruders());
    
    // Initialize autospeed.
    {
        // get the minimum cross-section used in the print
        std::vector<double> mm3_per_mm;
<<<<<<< HEAD
        for (auto object : print.objects()) {
            for (size_t region_id = 0; region_id < print.regions().size(); ++ region_id) {
                auto region = print.regions()[region_id];
                for (auto layer : object->layers()) {
                    auto layerm = layer->regions()[region_id];
                    if (region->config().get_abs_value("perimeter_speed"          ) == 0 || 
                        region->config().get_abs_value("small_perimeter_speed"    ) == 0 || 
                        region->config().get_abs_value("external_perimeter_speed" ) == 0 || 
                        region->config().get_abs_value("bridge_speed"             ) == 0)
=======
        for (auto object : printable_objects) {
            for (size_t region_id = 0; region_id < print.regions.size(); ++region_id) {
                auto region = print.regions[region_id];
                for (auto layer : object->layers) {
                    auto layerm = layer->regions[region_id];
                    if (region->config.get_abs_value("perimeter_speed"          ) == 0 || 
                        region->config.get_abs_value("small_perimeter_speed"    ) == 0 || 
                        region->config.get_abs_value("external_perimeter_speed" ) == 0 || 
                        region->config.get_abs_value("bridge_speed"             ) == 0)
>>>>>>> a97df555
                        mm3_per_mm.push_back(layerm->perimeters.min_mm3_per_mm());
                    if (region->config().get_abs_value("infill_speed"             ) == 0 || 
                        region->config().get_abs_value("solid_infill_speed"       ) == 0 || 
                        region->config().get_abs_value("top_solid_infill_speed"   ) == 0 || 
                        region->config().get_abs_value("bridge_speed"             ) == 0)
                        mm3_per_mm.push_back(layerm->fills.min_mm3_per_mm());
                }
            }
            if (object->config().get_abs_value("support_material_speed"           ) == 0 || 
                object->config().get_abs_value("support_material_interface_speed" ) == 0)
                for (auto layer : object->support_layers())
                    mm3_per_mm.push_back(layer->support_fills.min_mm3_per_mm());
        }
        print.throw_if_canceled();
        // filter out 0-width segments
        mm3_per_mm.erase(std::remove_if(mm3_per_mm.begin(), mm3_per_mm.end(), [](double v) { return v < 0.000001; }), mm3_per_mm.end());
        if (! mm3_per_mm.empty()) {
            // In order to honor max_print_speed we need to find a target volumetric
            // speed that we can use throughout the print. So we define this target 
            // volumetric speed as the volumetric speed produced by printing the 
            // smallest cross-section at the maximum speed: any larger cross-section
            // will need slower feedrates.
            m_volumetric_speed = *std::min_element(mm3_per_mm.begin(), mm3_per_mm.end()) * print.config().max_print_speed.value;
            // limit such volumetric speed with max_volumetric_speed if set
            if (print.config().max_volumetric_speed.value > 0)
                m_volumetric_speed = std::min(m_volumetric_speed, print.config().max_volumetric_speed.value);
        }
    }
    print.throw_if_canceled();
    
    m_cooling_buffer = make_unique<CoolingBuffer>(*this);
    if (print.config().spiral_vase.value)
        m_spiral_vase = make_unique<SpiralVase>(print.config());
    if (print.config().max_volumetric_extrusion_rate_slope_positive.value > 0 ||
        print.config().max_volumetric_extrusion_rate_slope_negative.value > 0)
        m_pressure_equalizer = make_unique<PressureEqualizer>(&print.config());
    m_enable_extrusion_role_markers = (bool)m_pressure_equalizer;

    // Write information on the generator.
    _write_format(file, "; %s\n\n", Slic3r::header_slic3r_generated().c_str());
    // Write notes (content of the Print Settings tab -> Notes)
    {
        std::list<std::string> lines;
        boost::split(lines, print.config().notes.value, boost::is_any_of("\n"), boost::token_compress_off);
        for (auto line : lines) {
            // Remove the trailing '\r' from the '\r\n' sequence.
            if (! line.empty() && line.back() == '\r')
                line.pop_back();
            _write_format(file, "; %s\n", line.c_str());
        }
        if (! lines.empty())
            _write(file, "\n");
    }
    print.throw_if_canceled();

    // Write some terse information on the slicing parameters.
<<<<<<< HEAD
    const PrintObject *first_object         = print.objects().front();
    const double       layer_height         = first_object->config().layer_height.value;
    const double       first_layer_height   = first_object->config().first_layer_height.get_abs_value(layer_height);
    for (size_t region_id = 0; region_id < print.regions().size(); ++ region_id) {
        auto region = print.regions()[region_id];
=======
    const PrintObject *first_object         = printable_objects.front();
    const double       layer_height         = first_object->config.layer_height.value;
    const double       first_layer_height   = first_object->config.first_layer_height.get_abs_value(layer_height);
    for (size_t region_id = 0; region_id < print.regions.size(); ++ region_id) {
        auto region = print.regions[region_id];
>>>>>>> a97df555
        _write_format(file, "; external perimeters extrusion width = %.2fmm\n", region->flow(frExternalPerimeter, layer_height, false, false, -1., *first_object).width);
        _write_format(file, "; perimeters extrusion width = %.2fmm\n",          region->flow(frPerimeter,         layer_height, false, false, -1., *first_object).width);
        _write_format(file, "; infill extrusion width = %.2fmm\n",              region->flow(frInfill,            layer_height, false, false, -1., *first_object).width);
        _write_format(file, "; solid infill extrusion width = %.2fmm\n",        region->flow(frSolidInfill,       layer_height, false, false, -1., *first_object).width);
        _write_format(file, "; top infill extrusion width = %.2fmm\n",          region->flow(frTopSolidInfill,    layer_height, false, false, -1., *first_object).width);
        if (print.has_support_material())
            _write_format(file, "; support material extrusion width = %.2fmm\n", support_material_flow(first_object).width);
        if (print.config().first_layer_extrusion_width.value > 0)
            _write_format(file, "; first layer extrusion width = %.2fmm\n",   region->flow(frPerimeter, first_layer_height, false, true, -1., *first_object).width);
        _write_format(file, "\n");
    }
    print.throw_if_canceled();
    
    // adds tags for time estimators
    if (print.config.remaining_times.value)
    {
        _writeln(file, GCodeTimeEstimator::Normal_First_M73_Output_Placeholder_Tag);
        if (m_silent_time_estimator_enabled)
            _writeln(file, GCodeTimeEstimator::Silent_First_M73_Output_Placeholder_Tag);
    }

    // Prepare the helper object for replacing placeholders in custom G-code and output filename.
    m_placeholder_parser = print.placeholder_parser();
    m_placeholder_parser.update_timestamp();

    // Get optimal tool ordering to minimize tool switches of a multi-exruder print.
    // For a print by objects, find the 1st printing object.
    ToolOrdering tool_ordering;
    unsigned int initial_extruder_id = (unsigned int)-1;
    unsigned int final_extruder_id   = (unsigned int)-1;
    size_t       initial_print_object_id = 0;
    bool         has_wipe_tower      = false;
<<<<<<< HEAD
    if (print.config().complete_objects.value) {
		// Find the 1st printing object, find its tool ordering and the initial extruder ID.
		for (; initial_print_object_id < print.objects().size(); ++initial_print_object_id) {
			tool_ordering = ToolOrdering(*print.objects()[initial_print_object_id], initial_extruder_id);
			if ((initial_extruder_id = tool_ordering.first_extruder()) != (unsigned int)-1)
				break;
		}
	} else {
=======
    if (print.config.complete_objects.value) {
        // Find the 1st printing object, find its tool ordering and the initial extruder ID.
        for (; initial_print_object_id < printable_objects.size(); ++initial_print_object_id) {
            tool_ordering = ToolOrdering(*printable_objects[initial_print_object_id], initial_extruder_id);
            if ((initial_extruder_id = tool_ordering.first_extruder()) != (unsigned int)-1)
                break;
        }
    } else {
>>>>>>> a97df555
		// Find tool ordering for all the objects at once, and the initial extruder ID.
        // If the tool ordering has been pre-calculated by Print class for wipe tower already, reuse it.
		tool_ordering = print.wipe_tower_data().tool_ordering.empty() ?
            ToolOrdering(print, initial_extruder_id) :
<<<<<<< HEAD
            print.wipe_tower_data().tool_ordering;
		initial_extruder_id = tool_ordering.first_extruder();
=======
            print.m_tool_ordering;
>>>>>>> a97df555
        has_wipe_tower = print.has_wipe_tower() && tool_ordering.has_wipe_tower();
        initial_extruder_id = (has_wipe_tower && ! print.config.single_extruder_multi_material_priming) ? 
            // The priming towers will be skipped.
            tool_ordering.all_extruders().back() :
            // Don't skip the priming towers. 
            tool_ordering.first_extruder();
    }
    if (initial_extruder_id == (unsigned int)-1) {
        // Nothing to print!
        initial_extruder_id = 0;
        final_extruder_id   = 0;
    } else {
        final_extruder_id = tool_ordering.last_extruder();
        assert(final_extruder_id != (unsigned int)-1);
    }
    print.throw_if_canceled();

    m_cooling_buffer->set_current_extruder(initial_extruder_id);

    // Emit machine envelope limits for the Marlin firmware.
    this->print_machine_envelope(file, print);

    // Disable fan.
    if (! print.config().cooling.get_at(initial_extruder_id) || print.config().disable_fan_first_layers.get_at(initial_extruder_id))
        _write(file, m_writer.set_fan(0, true));

    // Let the start-up script prime the 1st printing tool.
    m_placeholder_parser.set("initial_tool", initial_extruder_id);
    m_placeholder_parser.set("initial_extruder", initial_extruder_id);
    m_placeholder_parser.set("current_extruder", initial_extruder_id);
    // Useful for sequential prints.
    m_placeholder_parser.set("current_object_idx", 0);
    // For the start / end G-code to do the priming and final filament pull in case there is no wipe tower provided.
    m_placeholder_parser.set("has_wipe_tower", has_wipe_tower);
<<<<<<< HEAD
    std::string start_gcode = this->placeholder_parser_process("start_gcode", print.config().start_gcode.value, initial_extruder_id);
    
=======
    m_placeholder_parser.set("has_single_extruder_multi_material_priming", has_wipe_tower && print.config.single_extruder_multi_material_priming);
    std::string start_gcode = this->placeholder_parser_process("start_gcode", print.config.start_gcode.value, initial_extruder_id);
>>>>>>> a97df555
    // Set bed temperature if the start G-code does not contain any bed temp control G-codes.
    this->_print_first_layer_bed_temperature(file, print, start_gcode, initial_extruder_id, true);
    // Set extruder(s) temperature before and after start G-code.
    this->_print_first_layer_extruder_temperatures(file, print, start_gcode, initial_extruder_id, false);

    if (m_enable_analyzer)
    {
        // adds tag for analyzer
        char buf[32];
        sprintf(buf, ";%s%d\n", GCodeAnalyzer::Extrusion_Role_Tag.c_str(), erCustom);
        _writeln(file, buf);
    }

    // Write the custom start G-code
    _writeln(file, start_gcode);
    // Process filament-specific gcode in extruder order.
    if (print.config().single_extruder_multi_material) {
        if (has_wipe_tower) {
            // Wipe tower will control the extruder switching, it will call the start_filament_gcode.
        } else {
            // Only initialize the initial extruder.
            _writeln(file, this->placeholder_parser_process("start_filament_gcode", print.config().start_filament_gcode.values[initial_extruder_id], initial_extruder_id));
        }
    } else {
        for (const std::string &start_gcode : print.config().start_filament_gcode.values)
            _writeln(file, this->placeholder_parser_process("start_gcode", start_gcode, (unsigned int)(&start_gcode - &print.config().start_filament_gcode.values.front())));
    }
    this->_print_first_layer_extruder_temperatures(file, print, start_gcode, initial_extruder_id, true);
    print.throw_if_canceled();

    // Set other general things.
    _write(file, this->preamble());

    // Initialize a motion planner for object-to-object travel moves.
    if (print.config().avoid_crossing_perimeters.value) {
        // Collect outer contours of all objects over all layers.
        // Discard objects only containing thin walls (offset would fail on an empty polygon).
        Polygons islands;
<<<<<<< HEAD
        for (const PrintObject *object : print.objects())
            for (const Layer *layer : object->layers())
=======
        for (const PrintObject *object : printable_objects)
            for (const Layer *layer : object->layers)
>>>>>>> a97df555
                for (const ExPolygon &expoly : layer->slices.expolygons)
                    for (const Point &copy : object->_shifted_copies) {
                        islands.emplace_back(expoly.contour);
                        islands.back().translate(- copy);
                    }
        //FIXME Mege the islands in parallel.
        m_avoid_crossing_perimeters.init_external_mp(union_ex(islands));
        print.throw_if_canceled();
    }
    
    // Calculate wiping points if needed
    if (print.config().ooze_prevention.value && ! print.config().single_extruder_multi_material) {
        Points skirt_points;
        for (const ExtrusionEntity *ee : print.skirt().entities)
            for (const ExtrusionPath &path : dynamic_cast<const ExtrusionLoop*>(ee)->paths)
                append(skirt_points, path.polyline.points);
        if (! skirt_points.empty()) {
            Polygon outer_skirt = Slic3r::Geometry::convex_hull(skirt_points);
            Polygons skirts;
            for (unsigned int extruder_id : print.extruders()) {
<<<<<<< HEAD
                const Pointf &extruder_offset = print.config().extruder_offset.get_at(extruder_id);
=======
                const Vec2d &extruder_offset = print.config.extruder_offset.get_at(extruder_id);
>>>>>>> a97df555
                Polygon s(outer_skirt);
                s.translate(Point::new_scale(- extruder_offset(0), - extruder_offset(1)));
                skirts.emplace_back(std::move(s));
            }
            m_ooze_prevention.enable = true;
            m_ooze_prevention.standby_points =
                offset(Slic3r::Geometry::convex_hull(skirts), scale_(3.f)).front().equally_spaced_points(scale_(10.));
#if 0
                require "Slic3r/SVG.pm";
                Slic3r::SVG::output(
                    "ooze_prevention.svg",
                    red_polygons    => \@skirts,
                    polygons        => [$outer_skirt],
                    points          => $gcodegen->ooze_prevention->standby_points,
                );
#endif
        }
        print.throw_if_canceled();
    }
    
    if (! (has_wipe_tower && print.config.single_extruder_multi_material_priming)) {
        // Set initial extruder only after custom start G-code.
        // Ugly hack: Do not set the initial extruder if the extruder is primed using the MMU priming towers at the edge of the print bed.
        _write(file, this->set_extruder(initial_extruder_id));
    }

    // Do all objects for each layer.
    if (print.config().complete_objects.value) {
        // Print objects from the smallest to the tallest to avoid collisions
        // when moving onto next object starting point.
<<<<<<< HEAD
        std::vector<PrintObject*> objects(print.objects());
        std::sort(objects.begin(), objects.end(), [](const PrintObject* po1, const PrintObject* po2) { return po1->size.z < po2->size.z; });        
=======
        std::vector<PrintObject*> objects(printable_objects);
        std::sort(objects.begin(), objects.end(), [](const PrintObject* po1, const PrintObject* po2) { return po1->size(2) < po2->size(2); });       
>>>>>>> a97df555
        size_t finished_objects = 0;
        for (size_t object_id = initial_print_object_id; object_id < objects.size(); ++ object_id) {
            const PrintObject &object = *objects[object_id];
            for (const Point &copy : object._shifted_copies) {
                // Get optimal tool ordering to minimize tool switches of a multi-exruder print.
                if (object_id != initial_print_object_id || &copy != object._shifted_copies.data()) {
                    // Don't initialize for the first object and first copy.
                    tool_ordering = ToolOrdering(object, final_extruder_id);
                    unsigned int new_extruder_id = tool_ordering.first_extruder();
                    if (new_extruder_id == (unsigned int)-1)
                        // Skip this object.
                        continue;
                    initial_extruder_id = new_extruder_id;
                    final_extruder_id   = tool_ordering.last_extruder();
                    assert(final_extruder_id != (unsigned int)-1);
                }
<<<<<<< HEAD
                print.throw_if_canceled();
                this->set_origin(unscale(copy.x), unscale(copy.y));
=======
                this->set_origin(unscale(copy));
>>>>>>> a97df555
                if (finished_objects > 0) {
                    // Move to the origin position for the copy we're going to print.
                    // This happens before Z goes down to layer 0 again, so that no collision happens hopefully.
                    m_enable_cooling_markers = false; // we're not filtering these moves through CoolingBuffer
                    m_avoid_crossing_perimeters.use_external_mp_once = true;
                    _write(file, this->retract());
                    _write(file, this->travel_to(Point(0, 0), erNone, "move to origin position for next object"));
                    m_enable_cooling_markers = true;
                    // Disable motion planner when traveling to first object point.
                    m_avoid_crossing_perimeters.disable_once = true;
                    // Ff we are printing the bottom layer of an object, and we have already finished
                    // another one, set first layer temperatures. This happens before the Z move
                    // is triggered, so machine has more time to reach such temperatures.
                    m_placeholder_parser.set("current_object_idx", int(finished_objects));
                    std::string between_objects_gcode = this->placeholder_parser_process("between_objects_gcode", print.config().between_objects_gcode.value, initial_extruder_id);
                    // Set first layer bed and extruder temperatures, don't wait for it to reach the temperature.
                    this->_print_first_layer_bed_temperature(file, print, between_objects_gcode, initial_extruder_id, false);
                    this->_print_first_layer_extruder_temperatures(file, print, between_objects_gcode, initial_extruder_id, false);
                    _writeln(file, between_objects_gcode);
                }
                // Reset the cooling buffer internal state (the current position, feed rate, accelerations).
                m_cooling_buffer->reset();
                m_cooling_buffer->set_current_extruder(initial_extruder_id);
                // Pair the object layers with the support layers by z, extrude them.
                std::vector<LayerToPrint> layers_to_print = collect_layers_to_print(object);
                for (const LayerToPrint &ltp : layers_to_print) {
                    std::vector<LayerToPrint> lrs;
                    lrs.emplace_back(std::move(ltp));
                    this->process_layer(file, print, lrs, tool_ordering.tools_for_layer(ltp.print_z()), &copy - object._shifted_copies.data());
                    print.throw_if_canceled();
                }
                if (m_pressure_equalizer)
                    _write(file, m_pressure_equalizer->process("", true));
                ++ finished_objects;
                // Flag indicating whether the nozzle temperature changes from 1st to 2nd layer were performed.
                // Reset it when starting another object from 1st layer.
                m_second_layer_things_done = false;
            }
        }
    } else {
        // Order objects using a nearest neighbor search.
        std::vector<size_t> object_indices;
        Points object_reference_points;
<<<<<<< HEAD
        for (PrintObject *object : print.objects())
=======
        PrintObjectPtrs printable_objects = print.get_printable_objects();
        for (PrintObject *object : printable_objects)
>>>>>>> a97df555
            object_reference_points.push_back(object->_shifted_copies.front());
        Slic3r::Geometry::chained_path(object_reference_points, object_indices);
        // Sort layers by Z.
        // All extrusion moves with the same top layer height are extruded uninterrupted.
        std::vector<std::pair<coordf_t, std::vector<LayerToPrint>>> layers_to_print = collect_layers_to_print(print);
        // Prusa Multi-Material wipe tower.
        if (has_wipe_tower && ! layers_to_print.empty()) {
            m_wipe_tower.reset(new WipeTowerIntegration(print.config(), *print.wipe_tower_data().priming.get(), print.wipe_tower_data().tool_changes, *print.wipe_tower_data().final_purge.get()));
            _write(file, m_writer.travel_to_z(first_layer_height + m_config.z_offset.value, "Move to the first layer height"));
<<<<<<< HEAD
		    _write(file, m_wipe_tower->prime(*this));
            // Verify, whether the print overaps the priming extrusions.
            BoundingBoxf bbox_print(get_print_extrusions_extents(print));
            coordf_t twolayers_printz = ((layers_to_print.size() == 1) ? layers_to_print.front() : layers_to_print[1]).first + EPSILON;
            for (const PrintObject *print_object : print.objects())
                bbox_print.merge(get_print_object_extrusions_extents(*print_object, twolayers_printz));
            bbox_print.merge(get_wipe_tower_extrusions_extents(print, twolayers_printz));
            BoundingBoxf bbox_prime(get_wipe_tower_priming_extrusions_extents(print));
            bbox_prime.offset(0.5f);
            // Beep for 500ms, tone 800Hz. Yet better, play some Morse.
            _write(file, this->retract());
            _write(file, "M300 S800 P500\n");
            if (bbox_prime.overlap(bbox_print)) {
                // Wait for the user to remove the priming extrusions, otherwise they would
                // get covered by the print.
                _write(file, "M1 Remove priming towers and click button.\n");
            }
            else {
                // Just wait for a bit to let the user check, that the priming succeeded.
                //TODO Add a message explaining what the printer is waiting for. This needs a firmware fix.
                _write(file, "M1 S10\n");
=======
            if (print.config.single_extruder_multi_material_priming) {
    		    _write(file, m_wipe_tower->prime(*this));
                // Verify, whether the print overaps the priming extrusions.
                BoundingBoxf bbox_print(get_print_extrusions_extents(print));
                coordf_t twolayers_printz = ((layers_to_print.size() == 1) ? layers_to_print.front() : layers_to_print[1]).first + EPSILON;
                for (const PrintObject *print_object : printable_objects)
                    bbox_print.merge(get_print_object_extrusions_extents(*print_object, twolayers_printz));
                bbox_print.merge(get_wipe_tower_extrusions_extents(print, twolayers_printz));
                BoundingBoxf bbox_prime(get_wipe_tower_priming_extrusions_extents(print));
                bbox_prime.offset(0.5f);
                // Beep for 500ms, tone 800Hz. Yet better, play some Morse.
                _write(file, this->retract());
                _write(file, "M300 S800 P500\n");
                if (bbox_prime.overlap(bbox_print)) {
                    // Wait for the user to remove the priming extrusions, otherwise they would
                    // get covered by the print.
                    _write(file, "M1 Remove priming towers and click button.\n");
                }
                else {
                    // Just wait for a bit to let the user check, that the priming succeeded.
                    //TODO Add a message explaining what the printer is waiting for. This needs a firmware fix.
                    _write(file, "M1 S10\n");
                }
>>>>>>> a97df555
            }
            print.throw_if_canceled();
        }
        // Extrude the layers.
        for (auto &layer : layers_to_print) {
            const LayerTools &layer_tools = tool_ordering.tools_for_layer(layer.first);
            if (m_wipe_tower && layer_tools.has_wipe_tower)
                m_wipe_tower->next_layer();
            this->process_layer(file, print, layer.second, layer_tools, size_t(-1));
            print.throw_if_canceled();
        }
        if (m_pressure_equalizer)
            _write(file, m_pressure_equalizer->process("", true));
        if (m_wipe_tower)
            // Purge the extruder, pull out the active filament.
            _write(file, m_wipe_tower->finalize(*this));
    }

    // Write end commands to file.
    _write(file, this->retract());
    _write(file, m_writer.set_fan(false));

    if (m_enable_analyzer)
    {
        // adds tag for analyzer
        char buf[32];
        sprintf(buf, ";%s%d\n", GCodeAnalyzer::Extrusion_Role_Tag.c_str(), erCustom);
        _writeln(file, buf);
    }

    // Process filament-specific gcode in extruder order.
<<<<<<< HEAD
    if (print.config().single_extruder_multi_material) {
        // Process the end_filament_gcode for the active filament only.
        _writeln(file, this->placeholder_parser_process("end_filament_gcode", print.config().end_filament_gcode.get_at(m_writer.extruder()->id()), m_writer.extruder()->id()));
    } else {
        for (const std::string &end_gcode : print.config().end_filament_gcode.values)
            _writeln(file, this->placeholder_parser_process("end_filament_gcode", end_gcode, (unsigned int)(&end_gcode - &print.config().end_filament_gcode.values.front())));
    }
    _writeln(file, this->placeholder_parser_process("end_gcode", print.config().end_gcode, m_writer.extruder()->id()));
=======
    {
        DynamicConfig config;
        config.set_key_value("layer_num", new ConfigOptionInt(m_layer_index));
        config.set_key_value("layer_z",   new ConfigOptionFloat(m_writer.get_position()(2) - m_config.z_offset.value));
        if (print.config.single_extruder_multi_material) {
            // Process the end_filament_gcode for the active filament only.
            _writeln(file, this->placeholder_parser_process("end_filament_gcode", print.config.end_filament_gcode.get_at(m_writer.extruder()->id()), m_writer.extruder()->id(), &config));
        } else {
            for (const std::string &end_gcode : print.config.end_filament_gcode.values)
                _writeln(file, this->placeholder_parser_process("end_filament_gcode", end_gcode, (unsigned int)(&end_gcode - &print.config.end_filament_gcode.values.front()), &config));
        }
        _writeln(file, this->placeholder_parser_process("end_gcode", print.config.end_gcode, m_writer.extruder()->id(), &config));
    }
>>>>>>> a97df555
    _write(file, m_writer.update_progress(m_layer_count, m_layer_count, true)); // 100%
    _write(file, m_writer.postamble());
    print.throw_if_canceled();

    // calculates estimated printing time
    m_normal_time_estimator.calculate_time(false);
    if (m_silent_time_estimator_enabled)
        m_silent_time_estimator.calculate_time(false);

    // Get filament stats.
<<<<<<< HEAD
    print.m_print_statistics.clear();
    print.m_print_statistics.estimated_print_time = m_time_estimator.get_time_hms();
=======
    print.filament_stats.clear();
    print.total_used_filament    = 0.;
    print.total_extruded_volume  = 0.;
    print.total_weight           = 0.;
    print.total_cost             = 0.;
    print.estimated_normal_print_time = m_normal_time_estimator.get_time_dhms();
    print.estimated_silent_print_time = m_silent_time_estimator_enabled ? m_silent_time_estimator.get_time_dhms() : "N/A";
>>>>>>> a97df555
    for (const Extruder &extruder : m_writer.extruders()) {
        double used_filament   = extruder.used_filament();
        double extruded_volume = extruder.extruded_volume();
        double filament_weight = extruded_volume * extruder.filament_density() * 0.001;
        double filament_cost   = filament_weight * extruder.filament_cost()    * 0.001;
<<<<<<< HEAD
        print.m_print_statistics.filament_stats.insert(std::pair<size_t,float>(extruder.id(), used_filament));
=======
        print.filament_stats.insert(std::pair<size_t, float>(extruder.id(), (float)used_filament));
>>>>>>> a97df555
        _write_format(file, "; filament used = %.1lfmm (%.1lfcm3)\n", used_filament, extruded_volume * 0.001);
        if (filament_weight > 0.) {
            print.m_print_statistics.total_weight = print.m_print_statistics.total_weight + filament_weight;
            _write_format(file, "; filament used = %.1lf\n", filament_weight);
            if (filament_cost > 0.) {
                print.m_print_statistics.total_cost = print.m_print_statistics.total_cost + filament_cost;
                _write_format(file, "; filament cost = %.1lf\n", filament_cost);
            }
        }
        print.m_print_statistics.total_used_filament   = print.m_print_statistics.total_used_filament   + used_filament;
        print.m_print_statistics.total_extruded_volume = print.m_print_statistics.total_extruded_volume + extruded_volume;
    }
<<<<<<< HEAD
    _write_format(file, "; total filament cost = %.1lf\n", print.m_print_statistics.total_cost);
    _write_format(file, "; estimated printing time = %s\n", m_time_estimator.get_time_hms().c_str());
=======
    _write_format(file, "; total filament cost = %.1lf\n", print.total_cost);
    _write_format(file, "; estimated printing time (normal mode) = %s\n", m_normal_time_estimator.get_time_dhms().c_str());
    if (m_silent_time_estimator_enabled)
        _write_format(file, "; estimated printing time (silent mode) = %s\n", m_silent_time_estimator.get_time_dhms().c_str());
>>>>>>> a97df555

    // Append full config.
    _write(file, "\n");
    {
        std::string full_config = "";
        append_full_config(print, full_config);
        if (!full_config.empty())
            _write(file, full_config);
    }
    print.throw_if_canceled();

    // starts analizer calculations
    if (preview_data != nullptr)
        m_analyzer.calc_gcode_preview_data(*preview_data);

    print.set_done(psGCodeExport);
}

std::string GCode::placeholder_parser_process(const std::string &name, const std::string &templ, unsigned int current_extruder_id, const DynamicConfig *config_override)
{
    try {
        return m_placeholder_parser.process(templ, current_extruder_id, config_override);
    } catch (std::runtime_error &err) {
        // Collect the names of failed template substitutions for error reporting.
        m_placeholder_parser_failed_templates.insert(name);
        // Insert the macro error message into the G-code.
        return
            std::string("\n!!!!! Failed to process the custom G-code template ") + name + "\n" + 
            err.what() + 
            "!!!!! End of an error report for the custom G-code template " + name + "\n\n";
    }
}

// Parse the custom G-code, try to find mcode_set_temp_dont_wait and mcode_set_temp_and_wait inside the custom G-code.
// Returns true if one of the temp commands are found, and try to parse the target temperature value into temp_out.
static bool custom_gcode_sets_temperature(const std::string &gcode, const int mcode_set_temp_dont_wait, const int mcode_set_temp_and_wait, int &temp_out)
{
    temp_out = -1;
    if (gcode.empty())
        return false;

    const char *ptr = gcode.data();
    bool temp_set_by_gcode = false;
    while (*ptr != 0) {
        // Skip whitespaces.
        for (; *ptr == ' ' || *ptr == '\t'; ++ ptr);
        if (*ptr == 'M') {
            // Line starts with 'M'. It is a machine command.
            ++ ptr;
            // Parse the M code value.
            char *endptr = nullptr;
            int mcode = int(strtol(ptr, &endptr, 10));
            if (endptr != nullptr && endptr != ptr && (mcode == mcode_set_temp_dont_wait || mcode == mcode_set_temp_and_wait)) {
                // M104/M109 or M140/M190 found.
				ptr = endptr;
                // Let the caller know that the custom G-code sets the temperature.
                temp_set_by_gcode = true;
                // Now try to parse the temperature value.
				// While not at the end of the line:
				while (strchr(";\r\n\0", *ptr) == nullptr) {
                    // Skip whitespaces.
                    for (; *ptr == ' ' || *ptr == '\t'; ++ ptr);
                    if (*ptr == 'S') {
                        // Skip whitespaces.
                        for (++ ptr; *ptr == ' ' || *ptr == '\t'; ++ ptr);
                        // Parse an int.
                        endptr = nullptr;
                        long temp_parsed = strtol(ptr, &endptr, 10);
						if (endptr > ptr) {
							ptr = endptr;
							temp_out = temp_parsed;
						}
                    } else {
                        // Skip this word.
						for (; strchr(" \t;\r\n\0", *ptr) == nullptr; ++ ptr);
                    }
                }
            }
        }
        // Skip the rest of the line.
        for (; *ptr != 0 && *ptr != '\r' && *ptr != '\n'; ++ ptr);
		// Skip the end of line indicators.
		for (; *ptr == '\r' || *ptr == '\n'; ++ ptr);
	}
    return temp_set_by_gcode;
}

// Print the machine envelope G-code for the Marlin firmware based on the "machine_max_xxx" parameters.
// Do not process this piece of G-code by the time estimator, it already knows the values through another sources.
void GCode::print_machine_envelope(FILE *file, Print &print)
{
    if (print.config.gcode_flavor.value == gcfMarlin) {
        fprintf(file, "M201 X%d Y%d Z%d E%d ; sets maximum accelerations, mm/sec^2\n",
            int(print.config.machine_max_acceleration_x.values.front() + 0.5),
            int(print.config.machine_max_acceleration_y.values.front() + 0.5),
            int(print.config.machine_max_acceleration_z.values.front() + 0.5),
            int(print.config.machine_max_acceleration_e.values.front() + 0.5));
        fprintf(file, "M203 X%d Y%d Z%d E%d ; sets maximum feedrates, mm/sec\n",
            int(print.config.machine_max_feedrate_x.values.front() + 0.5),
            int(print.config.machine_max_feedrate_y.values.front() + 0.5),
            int(print.config.machine_max_feedrate_z.values.front() + 0.5),
            int(print.config.machine_max_feedrate_e.values.front() + 0.5));
        fprintf(file, "M204 P%d R%d T%d ; sets acceleration (P, T) and retract acceleration (R), mm/sec^2\n",
            int(print.config.machine_max_acceleration_extruding.values.front() + 0.5),
            int(print.config.machine_max_acceleration_retracting.values.front() + 0.5),
            int(print.config.machine_max_acceleration_extruding.values.front() + 0.5));
        fprintf(file, "M205 X%.2lf Y%.2lf Z%.2lf E%.2lf ; sets the jerk limits, mm/sec\n",
            print.config.machine_max_jerk_x.values.front(),
            print.config.machine_max_jerk_y.values.front(),
            print.config.machine_max_jerk_z.values.front(),
            print.config.machine_max_jerk_e.values.front());
        fprintf(file, "M205 S%d T%d ; sets the minimum extruding and travel feed rate, mm/sec\n",
            int(print.config.machine_min_extruding_rate.values.front() + 0.5),
            int(print.config.machine_min_travel_rate.values.front() + 0.5));
    }
}

// Write 1st layer bed temperatures into the G-code.
// Only do that if the start G-code does not already contain any M-code controlling an extruder temperature.
// M140 - Set Extruder Temperature
// M190 - Set Extruder Temperature and Wait
void GCode::_print_first_layer_bed_temperature(FILE *file, Print &print, const std::string &gcode, unsigned int first_printing_extruder_id, bool wait)
{
    // Initial bed temperature based on the first extruder.
    int  temp = print.config().first_layer_bed_temperature.get_at(first_printing_extruder_id);
    // Is the bed temperature set by the provided custom G-code?
    int  temp_by_gcode     = -1;
    bool temp_set_by_gcode = custom_gcode_sets_temperature(gcode, 140, 190, temp_by_gcode);
    if (temp_set_by_gcode && temp_by_gcode >= 0 && temp_by_gcode < 1000)
        temp = temp_by_gcode;
    // Always call m_writer.set_bed_temperature() so it will set the internal "current" state of the bed temp as if
    // the custom start G-code emited these.
    std::string set_temp_gcode = m_writer.set_bed_temperature(temp, wait);
    if (! temp_set_by_gcode)
        _write(file, set_temp_gcode);
}

// Write 1st layer extruder temperatures into the G-code.
// Only do that if the start G-code does not already contain any M-code controlling an extruder temperature.
// M104 - Set Extruder Temperature
// M109 - Set Extruder Temperature and Wait
void GCode::_print_first_layer_extruder_temperatures(FILE *file, Print &print, const std::string &gcode, unsigned int first_printing_extruder_id, bool wait)
{
    // Is the bed temperature set by the provided custom G-code?
    int  temp_by_gcode     = -1;
    if (custom_gcode_sets_temperature(gcode, 104, 109, temp_by_gcode)) {
        // Set the extruder temperature at m_writer, but throw away the generated G-code as it will be written with the custom G-code.
        int temp = print.config().first_layer_temperature.get_at(first_printing_extruder_id);
        if (temp_by_gcode >= 0 && temp_by_gcode < 1000)
            temp = temp_by_gcode;
        m_writer.set_temperature(temp_by_gcode, wait, first_printing_extruder_id);
    } else {
        // Custom G-code does not set the extruder temperature. Do it now.
        if (print.config().single_extruder_multi_material.value) {
            // Set temperature of the first printing extruder only.
            int temp = print.config().first_layer_temperature.get_at(first_printing_extruder_id);
            if (temp > 0)
                _write(file, m_writer.set_temperature(temp, wait, first_printing_extruder_id));
        } else {
            // Set temperatures of all the printing extruders.
            for (unsigned int tool_id : print.extruders()) {
                int temp = print.config().first_layer_temperature.get_at(tool_id);
                if (print.config().ooze_prevention.value)
                    temp += print.config().standby_temperature_delta.value;
                if (temp > 0)
                    _write(file, m_writer.set_temperature(temp, wait, tool_id));
            }
        }
    }
}

inline GCode::ObjectByExtruder& object_by_extruder(
    std::map<unsigned int, std::vector<GCode::ObjectByExtruder>> &by_extruder, 
    unsigned int                                                  extruder_id, 
    size_t                                                        object_idx, 
    size_t                                                        num_objects)
{
    std::vector<GCode::ObjectByExtruder> &objects_by_extruder = by_extruder[extruder_id];
    if (objects_by_extruder.empty())
        objects_by_extruder.assign(num_objects, GCode::ObjectByExtruder());
    return objects_by_extruder[object_idx];
}

inline std::vector<GCode::ObjectByExtruder::Island>& object_islands_by_extruder(
    std::map<unsigned int, std::vector<GCode::ObjectByExtruder>>  &by_extruder, 
    unsigned int                                                   extruder_id, 
    size_t                                                         object_idx, 
    size_t                                                         num_objects,
    size_t                                                         num_islands)
{
    std::vector<GCode::ObjectByExtruder::Island> &islands = object_by_extruder(by_extruder, extruder_id, object_idx, num_objects).islands;
    if (islands.empty())
        islands.assign(num_islands, GCode::ObjectByExtruder::Island());
    return islands;
}

// In sequential mode, process_layer is called once per each object and its copy, 
// therefore layers will contain a single entry and single_object_idx will point to the copy of the object.
// In non-sequential mode, process_layer is called per each print_z height with all object and support layers accumulated.
// For multi-material prints, this routine minimizes extruder switches by gathering extruder specific extrusion paths
// and performing the extruder specific extrusions together.
void GCode::process_layer(
    // Write into the output file.
    FILE                            *file,
    const Print                     &print,
    // Set of object & print layers of the same PrintObject and with the same print_z.
    const std::vector<LayerToPrint> &layers,
    const LayerTools  &layer_tools,
    // If set to size_t(-1), then print all copies of all objects.
    // Otherwise print a single copy of a single object.
    const size_t                     single_object_idx)
{
    assert(! layers.empty());
    assert(! layer_tools.extruders.empty());
    // Either printing all copies of all objects, or just a single copy of a single object.
    assert(single_object_idx == size_t(-1) || layers.size() == 1);

    if (layer_tools.extruders.empty())
        // Nothing to extrude.
        return;

    // Extract 1st object_layer and support_layer of this set of layers with an equal print_z.
    const Layer         *object_layer  = nullptr;
    const SupportLayer  *support_layer = nullptr;
    for (const LayerToPrint &l : layers) {
        if (l.object_layer != nullptr && object_layer == nullptr)
            object_layer = l.object_layer;
        if (l.support_layer != nullptr && support_layer == nullptr)
            support_layer = l.support_layer;
    }
    const Layer         &layer         = (object_layer != nullptr) ? *object_layer : *support_layer;    
    coordf_t             print_z       = layer.print_z;
    bool                 first_layer   = layer.id() == 0;
    unsigned int         first_extruder_id = layer_tools.extruders.front();

    // Initialize config with the 1st object to be printed at this layer.
    m_config.apply(layer.object()->config(), true);

    // Check whether it is possible to apply the spiral vase logic for this layer.
    // Just a reminder: A spiral vase mode is allowed for a single object, single material print only.
    if (m_spiral_vase && layers.size() == 1 && support_layer == nullptr) {
        bool enable = (layer.id() > 0 || print.config().brim_width.value == 0.) && (layer.id() >= print.config().skirt_height.value && ! print.has_infinite_skirt());
        if (enable) {
            for (const LayerRegion *layer_region : layer.regions())
                if (layer_region->region()->config().bottom_solid_layers.value > layer.id() ||
                    layer_region->perimeters.items_count() > 1 ||
                    layer_region->fills.items_count() > 0) {
                    enable = false;
                    break;
                }
        }
        m_spiral_vase->enable = enable;
    }
    // If we're going to apply spiralvase to this layer, disable loop clipping
    m_enable_loop_clipping = ! m_spiral_vase || ! m_spiral_vase->enable;
    
    std::string gcode;

    // Set new layer - this will change Z and force a retraction if retract_layer_change is enabled.
    if (! print.config().before_layer_gcode.value.empty()) {
        DynamicConfig config;
        config.set_key_value("layer_num", new ConfigOptionInt(m_layer_index + 1));
        config.set_key_value("layer_z",   new ConfigOptionFloat(print_z));
        gcode += this->placeholder_parser_process("before_layer_gcode",
            print.config().before_layer_gcode.value, m_writer.extruder()->id(), &config)
            + "\n";
    }
    gcode += this->change_layer(print_z);  // this will increase m_layer_index
	m_layer = &layer;
    if (! print.config().layer_gcode.value.empty()) {
        DynamicConfig config;
        config.set_key_value("layer_num", new ConfigOptionInt(m_layer_index));
        config.set_key_value("layer_z",   new ConfigOptionFloat(print_z));
        gcode += this->placeholder_parser_process("layer_gcode",
            print.config().layer_gcode.value, m_writer.extruder()->id(), &config)
            + "\n";
    }

    if (! first_layer && ! m_second_layer_things_done) {
        // Transition from 1st to 2nd layer. Adjust nozzle temperatures as prescribed by the nozzle dependent
        // first_layer_temperature vs. temperature settings.
        for (const Extruder &extruder : m_writer.extruders()) {
            if (print.config().single_extruder_multi_material.value && extruder.id() != m_writer.extruder()->id())
                // In single extruder multi material mode, set the temperature for the current extruder only.
                continue;
            int temperature = print.config().temperature.get_at(extruder.id());
            if (temperature > 0 && temperature != print.config().first_layer_temperature.get_at(extruder.id()))
                gcode += m_writer.set_temperature(temperature, false, extruder.id());
        }
        gcode += m_writer.set_bed_temperature(print.config().bed_temperature.get_at(first_extruder_id));
        // Mark the temperature transition from 1st to 2nd layer to be finished.
        m_second_layer_things_done = true;
    }

    // Extrude skirt at the print_z of the raft layers and normal object layers
    // not at the print_z of the interlaced support material layers.
    bool extrude_skirt = 
		! print.skirt().entities.empty() &&
        // Not enough skirt layers printed yet.
        (m_skirt_done.size() < print.config().skirt_height.value || print.has_infinite_skirt()) &&
        // This print_z has not been extruded yet
		(m_skirt_done.empty() ? 0. : m_skirt_done.back()) < print_z - EPSILON &&
        // and this layer is the 1st layer, or it is an object layer, or it is a raft layer.
        (first_layer || object_layer != nullptr || support_layer->id() < m_config.raft_layers.value);
    std::map<unsigned int, std::pair<size_t, size_t>> skirt_loops_per_extruder;
    coordf_t                                          skirt_height = 0.;
    if (extrude_skirt) {
        // Fill in skirt_loops_per_extruder.
		skirt_height = print_z - (m_skirt_done.empty() ? 0. : m_skirt_done.back());
        m_skirt_done.push_back(print_z);
        if (first_layer) {
            // Prime the extruders over the skirt lines.
            std::vector<unsigned int> extruder_ids = m_writer.extruder_ids();
            // Reorder the extruders, so that the last used extruder is at the front.
            for (size_t i = 1; i < extruder_ids.size(); ++ i)
                if (extruder_ids[i] == first_extruder_id) {
                    // Move the last extruder to the front.
                    memmove(extruder_ids.data() + 1, extruder_ids.data(), i * sizeof(unsigned int));
                    extruder_ids.front() = first_extruder_id;
                    break;
                }
            size_t n_loops = print.skirt().entities.size();
			if (n_loops <= extruder_ids.size()) {
				for (size_t i = 0; i < n_loops; ++i)
                    skirt_loops_per_extruder[extruder_ids[i]] = std::pair<size_t, size_t>(i, i + 1);
            } else {
                // Assign skirt loops to the extruders.
                std::vector<unsigned int> extruder_loops(extruder_ids.size(), 1);
                n_loops -= extruder_loops.size();
                while (n_loops > 0) {
                    for (size_t i = 0; i < extruder_ids.size() && n_loops > 0; ++ i, -- n_loops)
                        ++ extruder_loops[i];
                }
                for (size_t i = 0; i < extruder_ids.size(); ++ i)
                    skirt_loops_per_extruder[extruder_ids[i]] = std::make_pair<size_t, size_t>(
                        (i == 0) ? 0 : extruder_loops[i - 1], 
                        ((i == 0) ? 0 : extruder_loops[i - 1]) + extruder_loops[i]);
            }
        } else
            // Extrude all skirts with the current extruder.
            skirt_loops_per_extruder[first_extruder_id] = std::pair<size_t, size_t>(0, print.config().skirts.value);
    }

    // Group extrusions by an extruder, then by an object, an island and a region.
    std::map<unsigned int, std::vector<ObjectByExtruder>> by_extruder;
    for (const LayerToPrint &layer_to_print : layers) {
        if (layer_to_print.support_layer != nullptr) {
            const SupportLayer &support_layer = *layer_to_print.support_layer;
            const PrintObject  &object = *support_layer.object();
            if (! support_layer.support_fills.entities.empty()) {
                ExtrusionRole   role               = support_layer.support_fills.role();
                bool            has_support        = role == erMixed || role == erSupportMaterial;
                bool            has_interface      = role == erMixed || role == erSupportMaterialInterface;
                // Extruder ID of the support base. -1 if "don't care".
                unsigned int    support_extruder   = object.config().support_material_extruder.value - 1;
                // Shall the support be printed with the active extruder, preferably with non-soluble, to avoid tool changes?
                bool            support_dontcare   = object.config().support_material_extruder.value == 0;
                // Extruder ID of the support interface. -1 if "don't care".
                unsigned int    interface_extruder = object.config().support_material_interface_extruder.value - 1;
                // Shall the support interface be printed with the active extruder, preferably with non-soluble, to avoid tool changes?
                bool            interface_dontcare = object.config().support_material_interface_extruder.value == 0;
                if (support_dontcare || interface_dontcare) {
                    // Some support will be printed with "don't care" material, preferably non-soluble.
                    // Is the current extruder assigned a soluble filament?
                    unsigned int dontcare_extruder = first_extruder_id;
                    if (print.config().filament_soluble.get_at(dontcare_extruder)) {
                        // The last extruder printed on the previous layer extrudes soluble filament.
                        // Try to find a non-soluble extruder on the same layer.
                        for (unsigned int extruder_id : layer_tools.extruders)
                            if (! print.config().filament_soluble.get_at(extruder_id)) {
                                dontcare_extruder = extruder_id;
                                break;
                            }
                    }
                    if (support_dontcare)
                        support_extruder = dontcare_extruder;
                    if (interface_dontcare)
                        interface_extruder = dontcare_extruder;
                }
                // Both the support and the support interface are printed with the same extruder, therefore
                // the interface may be interleaved with the support base.
                bool single_extruder = ! has_support || support_extruder == interface_extruder;
                // Assign an extruder to the base.
                ObjectByExtruder &obj = object_by_extruder(by_extruder, has_support ? support_extruder : interface_extruder, &layer_to_print - layers.data(), layers.size());
                obj.support = &support_layer.support_fills;
                obj.support_extrusion_role = single_extruder ? erMixed : erSupportMaterial;
                if (! single_extruder && has_interface) {
                    ObjectByExtruder &obj_interface = object_by_extruder(by_extruder, interface_extruder, &layer_to_print - layers.data(), layers.size());
                    obj_interface.support = &support_layer.support_fills;
                    obj_interface.support_extrusion_role = erSupportMaterialInterface;
                }
            }
        }
        if (layer_to_print.object_layer != nullptr) {
            const Layer &layer = *layer_to_print.object_layer;
            // We now define a strategy for building perimeters and fills. The separation 
            // between regions doesn't matter in terms of printing order, as we follow 
            // another logic instead:
            // - we group all extrusions by extruder so that we minimize toolchanges
            // - we start from the last used extruder
            // - for each extruder, we group extrusions by island
            // - for each island, we extrude perimeters first, unless user set the infill_first
            //   option
            // (Still, we have to keep track of regions because we need to apply their config)
            size_t n_slices = layer.slices.expolygons.size();
            std::vector<BoundingBox> layer_surface_bboxes;
            layer_surface_bboxes.reserve(n_slices);
            for (const ExPolygon &expoly : layer.slices.expolygons)
                layer_surface_bboxes.push_back(get_extents(expoly.contour));
            auto point_inside_surface = [&layer, &layer_surface_bboxes](const size_t i, const Point &point) { 
                const BoundingBox &bbox = layer_surface_bboxes[i];
                return point(0) >= bbox.min(0) && point(0) < bbox.max(0) &&
                       point(1) >= bbox.min(1) && point(1) < bbox.max(1) &&
                       layer.slices.expolygons[i].contour.contains(point);
            };

            for (size_t region_id = 0; region_id < print.regions().size(); ++ region_id) {
                const LayerRegion *layerm = layer.regions()[region_id];
                if (layerm == nullptr)
                    continue;
<<<<<<< HEAD
                const PrintRegion &region = *print.regions()[region_id];
                
                // process perimeters
                for (const ExtrusionEntity *ee : layerm->perimeters.entities) {
                    // perimeter_coll represents perimeter extrusions of a single island.
                    const auto *perimeter_coll = dynamic_cast<const ExtrusionEntityCollection*>(ee);
                    if (perimeter_coll->entities.empty())
                        // This shouldn't happen but first_point() would fail.
                        continue;
                    // Init by_extruder item only if we actually use the extruder.
                    std::vector<ObjectByExtruder::Island> &islands = object_islands_by_extruder(
                        by_extruder,
                        std::max<int>(region.config().perimeter_extruder.value - 1, 0),
                        &layer_to_print - layers.data(),
                        layers.size(), n_slices+1);
                    for (size_t i = 0; i <= n_slices; ++ i)
                        if (// perimeter_coll->first_point does not fit inside any slice
                            i == n_slices ||
                            // perimeter_coll->first_point fits inside ith slice
                            point_inside_surface(i, perimeter_coll->first_point())) {
                            if (islands[i].by_region.empty())
                                islands[i].by_region.assign(print.regions().size(), ObjectByExtruder::Island::Region());
                            islands[i].by_region[region_id].perimeters.append(perimeter_coll->entities);
                            break;
                        }
                }
                
                // process infill
                // layerm->fills is a collection of Slic3r::ExtrusionPath::Collection objects (C++ class ExtrusionEntityCollection), 
                // each one containing the ExtrusionPath objects of a certain infill "group" (also called "surface"
                // throughout the code). We can redefine the order of such Collections but we have to 
                // do each one completely at once.
                for (const ExtrusionEntity *ee : layerm->fills.entities) {
                    // fill represents infill extrusions of a single island.
                    const auto *fill = dynamic_cast<const ExtrusionEntityCollection*>(ee);
                    if (fill->entities.empty())
                        // This shouldn't happen but first_point() would fail.
                        continue;
                    // init by_extruder item only if we actually use the extruder
                    int extruder_id = std::max<int>(0, (is_solid_infill(fill->entities.front()->role()) ? region.config().solid_infill_extruder : region.config().infill_extruder) - 1);
                    // Init by_extruder item only if we actually use the extruder.
                    std::vector<ObjectByExtruder::Island> &islands = object_islands_by_extruder(
                        by_extruder,
                        extruder_id,
                        &layer_to_print - layers.data(),
                        layers.size(), n_slices+1);
                    for (size_t i = 0; i <= n_slices; ++i)
                        if (// fill->first_point does not fit inside any slice
                            i == n_slices ||
                            // fill->first_point fits inside ith slice
                            point_inside_surface(i, fill->first_point())) {
                            if (islands[i].by_region.empty())
                                islands[i].by_region.assign(print.regions().size(), ObjectByExtruder::Island::Region());
                            islands[i].by_region[region_id].infills.append(fill->entities);
                            break;
=======
                const PrintRegion &region = *print.regions[region_id];


                // Now we must process perimeters and infills and create islands of extrusions in by_region std::map.
                // It is also necessary to save which extrusions are part of MM wiping and which are not.
                // The process is almost the same for perimeters and infills - we will do it in a cycle that repeats twice:
                for (std::string entity_type("infills") ; entity_type != "done" ; entity_type = entity_type=="infills" ? "perimeters" : "done") {

                    const ExtrusionEntitiesPtr& source_entities = entity_type=="infills" ? layerm->fills.entities : layerm->perimeters.entities;

                    for (const ExtrusionEntity *ee : source_entities) {
                        // fill represents infill extrusions of a single island.
                        const auto *fill = dynamic_cast<const ExtrusionEntityCollection*>(ee);
                        if (fill->entities.empty()) // This shouldn't happen but first_point() would fail.
                            continue;

                        // This extrusion is part of certain Region, which tells us which extruder should be used for it:
                        int correct_extruder_id = Print::get_extruder(*fill, region); entity_type=="infills" ? std::max<int>(0, (is_solid_infill(fill->entities.front()->role()) ? region.config.solid_infill_extruder : region.config.infill_extruder) - 1) :
                                                                           std::max<int>(region.config.perimeter_extruder.value - 1, 0);

                        // Let's recover vector of extruder overrides:
                        const ExtruderPerCopy* entity_overrides = const_cast<LayerTools&>(layer_tools).wiping_extrusions().get_extruder_overrides(fill, correct_extruder_id, layer_to_print.object()->_shifted_copies.size());

                        // Now we must add this extrusion into the by_extruder map, once for each extruder that will print it:
                        for (unsigned int extruder : layer_tools.extruders)
                        {
                            // Init by_extruder item only if we actually use the extruder:
                            if (std::find(entity_overrides->begin(), entity_overrides->end(), extruder) != entity_overrides->end() ||      // at least one copy is overridden to use this extruder
                                std::find(entity_overrides->begin(), entity_overrides->end(), -extruder-1) != entity_overrides->end() ||   // at least one copy would normally be printed with this extruder (see get_extruder_overrides function for explanation)
                                (std::find(layer_tools.extruders.begin(), layer_tools.extruders.end(), correct_extruder_id) == layer_tools.extruders.end() && extruder == layer_tools.extruders.back())) // this entity is not overridden, but its extruder is not in layer_tools - we'll print it
                                                                                                                                            //by last extruder on this layer (could happen e.g. when a wiping object is taller than others - dontcare extruders are eradicated from layer_tools)
                            {
                                std::vector<ObjectByExtruder::Island> &islands = object_islands_by_extruder(
                                    by_extruder,
                                    extruder,
                                    &layer_to_print - layers.data(),
                                    layers.size(), n_slices+1);
                                for (size_t i = 0; i <= n_slices; ++i)
                                    if (// fill->first_point does not fit inside any slice
                                        i == n_slices ||
                                        // fill->first_point fits inside ith slice
                                        point_inside_surface(i, fill->first_point())) {
                                        if (islands[i].by_region.empty())
                                            islands[i].by_region.assign(print.regions.size(), ObjectByExtruder::Island::Region());
                                        islands[i].by_region[region_id].append(entity_type, fill, entity_overrides, layer_to_print.object()->_shifted_copies.size());
                                        break;
                                    }
                            }
>>>>>>> a97df555
                        }
                    }
                }
            } // for regions
        }
    } // for objects



    // Extrude the skirt, brim, support, perimeters, infill ordered by the extruders.
    std::vector<std::unique_ptr<EdgeGrid::Grid>> lower_layer_edge_grids(layers.size());
    for (unsigned int extruder_id : layer_tools.extruders)
    {
        gcode += (layer_tools.has_wipe_tower && m_wipe_tower) ?
            m_wipe_tower->tool_change(*this, extruder_id, extruder_id == layer_tools.extruders.back()) :
            this->set_extruder(extruder_id);

        // let analyzer tag generator aware of a role type change
        if (m_enable_analyzer && layer_tools.has_wipe_tower && m_wipe_tower)
            m_last_analyzer_extrusion_role = erWipeTower;

        if (extrude_skirt) {
            auto loops_it = skirt_loops_per_extruder.find(extruder_id);
            if (loops_it != skirt_loops_per_extruder.end()) {
                const std::pair<size_t, size_t> loops = loops_it->second;
                this->set_origin(0.,0.);
                m_avoid_crossing_perimeters.use_external_mp = true;
                Flow skirt_flow = print.skirt_flow();
                for (size_t i = loops.first; i < loops.second; ++ i) {
                    // Adjust flow according to this layer's layer height.
                    ExtrusionLoop loop = *dynamic_cast<const ExtrusionLoop*>(print.skirt().entities[i]);
                    Flow layer_skirt_flow(skirt_flow);
                    layer_skirt_flow.height = (float)skirt_height;
                    double mm3_per_mm = layer_skirt_flow.mm3_per_mm();
                    for (ExtrusionPath &path : loop.paths) {
                        path.height     = (float)layer.height;
                        path.mm3_per_mm = mm3_per_mm;
                    }
                    gcode += this->extrude_loop(loop, "skirt", m_config.support_material_speed.value);
                }
                m_avoid_crossing_perimeters.use_external_mp = false;
                // Allow a straight travel move to the first object point if this is the first layer (but don't in next layers).
                if (first_layer && loops.first == 0)
                    m_avoid_crossing_perimeters.disable_once = true;
            }
        }

        // Extrude brim with the extruder of the 1st region.
        if (! m_brim_done) {
            this->set_origin(0., 0.);
            m_avoid_crossing_perimeters.use_external_mp = true;
            for (const ExtrusionEntity *ee : print.brim().entities)
                gcode += this->extrude_loop(*dynamic_cast<const ExtrusionLoop*>(ee), "brim", m_config.support_material_speed.value);
            m_brim_done = true;
            m_avoid_crossing_perimeters.use_external_mp = false;
            // Allow a straight travel move to the first object point.
            m_avoid_crossing_perimeters.disable_once = true;
        }


        auto objects_by_extruder_it = by_extruder.find(extruder_id);
        if (objects_by_extruder_it == by_extruder.end())
            continue;
<<<<<<< HEAD
        for (const ObjectByExtruder &object_by_extruder : objects_by_extruder_it->second) {
            const size_t       layer_id     = &object_by_extruder - objects_by_extruder_it->second.data();
            const PrintObject *print_object = layers[layer_id].object();
			if (print_object == nullptr)
				// This layer is empty for this particular object, it has neither object extrusions nor support extrusions at this print_z.
				continue;

            m_config.apply(print_object->config(), true);
            m_layer = layers[layer_id].layer();
            if (m_config.avoid_crossing_perimeters)
                m_avoid_crossing_perimeters.init_layer_mp(union_ex(m_layer->slices, true));
            Points copies;
            if (single_object_idx == size_t(-1)) 
                copies = print_object->_shifted_copies;
            else
                copies.push_back(print_object->_shifted_copies[single_object_idx]);
            // Sort the copies by the closest point starting with the current print position.
            
            for (const Point &copy : copies) {
                // When starting a new object, use the external motion planner for the first travel move.
                std::pair<const PrintObject*, Point> this_object_copy(print_object, copy);
                if (m_last_obj_copy != this_object_copy)
                    m_avoid_crossing_perimeters.use_external_mp_once = true;
                m_last_obj_copy = this_object_copy;
                this->set_origin(unscale(copy.x), unscale(copy.y));
                if (object_by_extruder.support != nullptr) {
                    m_layer = layers[layer_id].support_layer;
                    gcode += this->extrude_support(
                        // support_extrusion_role is erSupportMaterial, erSupportMaterialInterface or erMixed for all extrusion paths.
                        object_by_extruder.support->chained_path_from(m_last_pos, false, object_by_extruder.support_extrusion_role));
                    m_layer = layers[layer_id].layer();
                }
                for (const ObjectByExtruder::Island &island : object_by_extruder.islands) {
                    if (print.config().infill_first) {
                        gcode += this->extrude_infill(print, island.by_region);
                        gcode += this->extrude_perimeters(print, island.by_region, lower_layer_edge_grids[layer_id]);
                    } else {
                        gcode += this->extrude_perimeters(print, island.by_region, lower_layer_edge_grids[layer_id]);
                        gcode += this->extrude_infill(print, island.by_region);
=======

        // We are almost ready to print. However, we must go through all the objects twice to print the the overridden extrusions first (infill/perimeter wiping feature):
        for (int print_wipe_extrusions=const_cast<LayerTools&>(layer_tools).wiping_extrusions().is_anything_overridden(); print_wipe_extrusions>=0; --print_wipe_extrusions) {
            if (print_wipe_extrusions == 0)
                gcode+="; PURGING FINISHED\n";

            for (ObjectByExtruder &object_by_extruder : objects_by_extruder_it->second) {
                const size_t       layer_id     = &object_by_extruder - objects_by_extruder_it->second.data();
                const PrintObject *print_object = layers[layer_id].object();
                if (print_object == nullptr)
                    // This layer is empty for this particular object, it has neither object extrusions nor support extrusions at this print_z.
                    continue;

                m_config.apply(print_object->config, true);
                m_layer = layers[layer_id].layer();
                if (m_config.avoid_crossing_perimeters)
                    m_avoid_crossing_perimeters.init_layer_mp(union_ex(m_layer->slices, true));
                Points copies;
                if (single_object_idx == size_t(-1))
                    copies = print_object->_shifted_copies;
                else
                    copies.push_back(print_object->_shifted_copies[single_object_idx]);
                // Sort the copies by the closest point starting with the current print position.

                unsigned int copy_id = 0;
                for (const Point &copy : copies) {
                    // When starting a new object, use the external motion planner for the first travel move.
                    std::pair<const PrintObject*, Point> this_object_copy(print_object, copy);
                    if (m_last_obj_copy != this_object_copy)
                        m_avoid_crossing_perimeters.use_external_mp_once = true;
                    m_last_obj_copy = this_object_copy;
                    this->set_origin(unscale(copy));
                    if (object_by_extruder.support != nullptr && !print_wipe_extrusions) {
                        m_layer = layers[layer_id].support_layer;
                        gcode += this->extrude_support(
                            // support_extrusion_role is erSupportMaterial, erSupportMaterialInterface or erMixed for all extrusion paths.
                            object_by_extruder.support->chained_path_from(m_last_pos, false, object_by_extruder.support_extrusion_role));
                        m_layer = layers[layer_id].layer();
                    }
                    for (ObjectByExtruder::Island &island : object_by_extruder.islands) {
                        const auto& by_region_specific = const_cast<LayerTools&>(layer_tools).wiping_extrusions().is_anything_overridden() ? island.by_region_per_copy(copy_id, extruder_id, print_wipe_extrusions) : island.by_region;

                        if (print.config.infill_first) {
                            gcode += this->extrude_infill(print, by_region_specific);
                            gcode += this->extrude_perimeters(print, by_region_specific, lower_layer_edge_grids[layer_id]);
                        } else {
                            gcode += this->extrude_perimeters(print, by_region_specific, lower_layer_edge_grids[layer_id]);
                            gcode += this->extrude_infill(print,by_region_specific);
                        }
>>>>>>> a97df555
                    }
                    ++copy_id;
                }
            }
        }
    }

    // Apply spiral vase post-processing if this layer contains suitable geometry
    // (we must feed all the G-code into the post-processor, including the first 
    // bottom non-spiral layers otherwise it will mess with positions)
    // we apply spiral vase at this stage because it requires a full layer.
    // Just a reminder: A spiral vase mode is allowed for a single object per layer, single material print only.
    if (m_spiral_vase)
        gcode = m_spiral_vase->process_layer(gcode);

    // Apply cooling logic; this may alter speeds.
    if (m_cooling_buffer)
        gcode = m_cooling_buffer->process_layer(gcode, layer.id());

    // Apply pressure equalization if enabled;
    // printf("G-code before filter:\n%s\n", gcode.c_str());
    if (m_pressure_equalizer)
        gcode = m_pressure_equalizer->process(gcode.c_str(), false);
    // printf("G-code after filter:\n%s\n", out.c_str());
    
    _write(file, gcode);
}

void GCode::apply_print_config(const PrintConfig &print_config)
{
    m_writer.apply_print_config(print_config);
    m_config.apply(print_config);
}

void GCode::append_full_config(const Print& print, std::string& str)
{
<<<<<<< HEAD
    const StaticPrintConfig *configs[] = { &print.config(), &print.default_object_config(), &print.default_region_config() };
=======
    const StaticPrintConfig *configs[] = { static_cast<const GCodeConfig*>(&print.config), &print.default_object_config, &print.default_region_config };
>>>>>>> a97df555
    for (size_t i = 0; i < sizeof(configs) / sizeof(configs[0]); ++i) {
        const StaticPrintConfig *cfg = configs[i];
        for (const std::string &key : cfg->keys())
            if (key != "compatible_printers")
                str += "; " + key + " = " + cfg->serialize(key) + "\n";
    }
    const DynamicConfig &full_config = print.placeholder_parser.config();
	for (const char *key : {
		"print_settings_id", "filament_settings_id", "printer_settings_id",
		"printer_model", "printer_variant", "default_print_profile", "default_filament_profile",
		"compatible_printers_condition_cummulative", "inherits_cummulative" }) {
		const ConfigOption *opt = full_config.option(key);
		if (opt != nullptr)
			str += std::string("; ") + key + " = " + opt->serialize() + "\n";
	}
}

void GCode::set_extruders(const std::vector<unsigned int> &extruder_ids)
{
    m_writer.set_extruders(extruder_ids);
    
    // enable wipe path generation if any extruder has wipe enabled
    m_wipe.enable = false;
    for (auto id : extruder_ids)
        if (m_config.wipe.get_at(id)) {
            m_wipe.enable = true;
            break;
        }
}

void GCode::set_origin(const Vec2d &pointf)
{    
    // if origin increases (goes towards right), last_pos decreases because it goes towards left
    const Point translate(
        scale_(m_origin(0) - pointf(0)),
        scale_(m_origin(1) - pointf(1))
    );
    m_last_pos += translate;
    m_wipe.path.translate(translate);
    m_origin = pointf;
}

std::string GCode::preamble()
{
    std::string gcode = m_writer.preamble();
    
    /*  Perform a *silent* move to z_offset: we need this to initialize the Z
        position of our writer object so that any initial lift taking place
        before the first layer change will raise the extruder from the correct
        initial Z instead of 0.  */
    m_writer.travel_to_z(m_config.z_offset.value);
    
    return gcode;
}

// called by GCode::process_layer()
std::string GCode::change_layer(coordf_t print_z)
{
    std::string gcode;
    if (m_layer_count > 0)
        // Increment a progress bar indicator.
        gcode += m_writer.update_progress(++ m_layer_index, m_layer_count);
    coordf_t z = print_z + m_config.z_offset.value;  // in unscaled coordinates
    if (EXTRUDER_CONFIG(retract_layer_change) && m_writer.will_move_z(z))
        gcode += this->retract();

    {
        std::ostringstream comment;
        comment << "move to next layer (" << m_layer_index << ")";
        gcode += m_writer.travel_to_z(z, comment.str());
    }
    
    // forget last wiping path as wiping after raising Z is pointless
    m_wipe.reset_path();
    
    return gcode;
}

static inline const char* ExtrusionRole2String(const ExtrusionRole role)
{
    switch (role) {
    case erNone:                        return "erNone";
    case erPerimeter:                   return "erPerimeter";
    case erExternalPerimeter:           return "erExternalPerimeter";
    case erOverhangPerimeter:           return "erOverhangPerimeter";
    case erInternalInfill:              return "erInternalInfill";
    case erSolidInfill:                 return "erSolidInfill";
    case erTopSolidInfill:              return "erTopSolidInfill";
    case erBridgeInfill:                return "erBridgeInfill";
    case erGapFill:                     return "erGapFill";
    case erSkirt:                       return "erSkirt";
    case erSupportMaterial:             return "erSupportMaterial";
    case erSupportMaterialInterface:    return "erSupportMaterialInterface";
    case erWipeTower:                   return "erWipeTower";
    case erMixed:                       return "erMixed";

    default:                            return "erInvalid";
    };
}

static inline const char* ExtrusionLoopRole2String(const ExtrusionLoopRole role)
{
    switch (role) {
    case elrDefault:                    return "elrDefault";
    case elrContourInternalPerimeter:   return "elrContourInternalPerimeter";
    case elrSkirt:                      return "elrSkirt";
    default:                            return "elrInvalid";
    }
};

// Return a value in <0, 1> of a cubic B-spline kernel centered around zero.
// The B-spline is re-scaled so it has value 1 at zero.
static inline float bspline_kernel(float x)
{
    x = std::abs(x);
	if (x < 1.f) {
		return 1.f - (3.f / 2.f) * x * x + (3.f / 4.f) * x * x * x;
	}
	else if (x < 2.f) {
		x -= 1.f;
		float x2 = x * x;
		float x3 = x2 * x;
		return (1.f / 4.f) - (3.f / 4.f) * x + (3.f / 4.f) * x2 - (1.f / 4.f) * x3;
	}
	else
        return 0;
}

static float extrudate_overlap_penalty(float nozzle_r, float weight_zero, float overlap_distance)
{
    // The extrudate is not fully supported by the lower layer. Fit a polynomial penalty curve.
    // Solved by sympy package:
/*
from sympy import *
(x,a,b,c,d,r,z)=symbols('x a b c d r z')
p = a + b*x + c*x*x + d*x*x*x
p2 = p.subs(solve([p.subs(x, -r), p.diff(x).subs(x, -r), p.diff(x,x).subs(x, -r), p.subs(x, 0)-z], [a, b, c, d]))
from sympy.plotting import plot
plot(p2.subs(r,0.2).subs(z,1.), (x, -1, 3), adaptive=False, nb_of_points=400)
*/
    if (overlap_distance < - nozzle_r) {
        // The extrudate is fully supported by the lower layer. This is the ideal case, therefore zero penalty.
        return 0.f;
    } else {
        float x  = overlap_distance / nozzle_r;
        float x2 = x * x;
        float x3 = x2 * x;
        return weight_zero * (1.f + 3.f * x + 3.f * x2 + x3);
    }
}

static Points::iterator project_point_to_polygon_and_insert(Polygon &polygon, const Point &pt, double eps)
{
    assert(polygon.points.size() >= 2);
    if (polygon.points.size() <= 1)
    if (polygon.points.size() == 1)
        return polygon.points.begin();

    Point  pt_min;
    double d_min = std::numeric_limits<double>::max();
    size_t i_min = size_t(-1);

    for (size_t i = 0; i < polygon.points.size(); ++ i) {
        size_t j = i + 1;
        if (j == polygon.points.size())
            j = 0;
        const Point &p1 = polygon.points[i];
        const Point &p2 = polygon.points[j];
        const Slic3r::Point v_seg = p2 - p1;
        const Slic3r::Point v_pt  = pt - p1;
        const int64_t l2_seg = int64_t(v_seg(0)) * int64_t(v_seg(0)) + int64_t(v_seg(1)) * int64_t(v_seg(1));
        int64_t t_pt = int64_t(v_seg(0)) * int64_t(v_pt(0)) + int64_t(v_seg(1)) * int64_t(v_pt(1));
        if (t_pt < 0) {
            // Closest to p1.
            double dabs = sqrt(int64_t(v_pt(0)) * int64_t(v_pt(0)) + int64_t(v_pt(1)) * int64_t(v_pt(1)));
            if (dabs < d_min) {
                d_min  = dabs;
                i_min  = i;
                pt_min = p1;
            }
        }
        else if (t_pt > l2_seg) {
            // Closest to p2. Then p2 is the starting point of another segment, which shall be discovered in the next step.
            continue;
        } else {
            // Closest to the segment.
            assert(t_pt >= 0 && t_pt <= l2_seg);
            int64_t d_seg = int64_t(v_seg(1)) * int64_t(v_pt(0)) - int64_t(v_seg(0)) * int64_t(v_pt(1));
            double d = double(d_seg) / sqrt(double(l2_seg));
            double dabs = std::abs(d);
            if (dabs < d_min) {
                d_min  = dabs;
                i_min  = i;
                // Evaluate the foot point.
                pt_min = p1;
                double linv = double(d_seg) / double(l2_seg);
                pt_min(0) = pt(0) - coord_t(floor(double(v_seg(1)) * linv + 0.5));
				pt_min(1) = pt(1) + coord_t(floor(double(v_seg(0)) * linv + 0.5));
				assert(Line(p1, p2).distance_to(pt_min) < scale_(1e-5));
            }
        }
    }

	assert(i_min != size_t(-1));
    if ((pt_min - polygon.points[i_min]).cast<double>().norm() > eps) {
        // Insert a new point on the segment i_min, i_min+1.
        return polygon.points.insert(polygon.points.begin() + (i_min + 1), pt_min);
    }
    return polygon.points.begin() + i_min;
}

std::vector<float> polygon_parameter_by_length(const Polygon &polygon)
{
    // Parametrize the polygon by its length.
    std::vector<float> lengths(polygon.points.size()+1, 0.);
    for (size_t i = 1; i < polygon.points.size(); ++ i)
        lengths[i] = lengths[i-1] + (polygon.points[i] - polygon.points[i-1]).cast<float>().norm();
    lengths.back() = lengths[lengths.size()-2] + (polygon.points.front() - polygon.points.back()).cast<float>().norm();
    return lengths;
}

std::vector<float> polygon_angles_at_vertices(const Polygon &polygon, const std::vector<float> &lengths, float min_arm_length)
{
    assert(polygon.points.size() + 1 == lengths.size());
    if (min_arm_length > 0.25f * lengths.back())
        min_arm_length = 0.25f * lengths.back();

    // Find the initial prev / next point span.
    size_t idx_prev = polygon.points.size();
    size_t idx_curr = 0;
    size_t idx_next = 1;
    while (idx_prev > idx_curr && lengths.back() - lengths[idx_prev] < min_arm_length)
        -- idx_prev;
    while (idx_next < idx_prev && lengths[idx_next] < min_arm_length)
        ++ idx_next;

    std::vector<float> angles(polygon.points.size(), 0.f);
    for (; idx_curr < polygon.points.size(); ++ idx_curr) {
        // Move idx_prev up until the distance between idx_prev and idx_curr is lower than min_arm_length.
        if (idx_prev >= idx_curr) {
            while (idx_prev < polygon.points.size() && lengths.back() - lengths[idx_prev] + lengths[idx_curr] > min_arm_length)
                ++ idx_prev;
            if (idx_prev == polygon.points.size())
                idx_prev = 0;
        }
        while (idx_prev < idx_curr && lengths[idx_curr] - lengths[idx_prev] > min_arm_length)
            ++ idx_prev;
        // Move idx_prev one step back.
        if (idx_prev == 0)
            idx_prev = polygon.points.size() - 1;
        else
            -- idx_prev;
        // Move idx_next up until the distance between idx_curr and idx_next is greater than min_arm_length.
        if (idx_curr <= idx_next) {
            while (idx_next < polygon.points.size() && lengths[idx_next] - lengths[idx_curr] < min_arm_length)
                ++ idx_next;
            if (idx_next == polygon.points.size())
                idx_next = 0;
        }
        while (idx_next < idx_curr && lengths.back() - lengths[idx_curr] + lengths[idx_next] < min_arm_length)
            ++ idx_next;
        // Calculate angle between idx_prev, idx_curr, idx_next.
        const Point &p0 = polygon.points[idx_prev];
        const Point &p1 = polygon.points[idx_curr];
        const Point &p2 = polygon.points[idx_next];
        const Point  v1 = p1 - p0;
        const Point  v2 = p2 - p1;
		int64_t dot   = int64_t(v1(0))*int64_t(v2(0)) + int64_t(v1(1))*int64_t(v2(1));
		int64_t cross = int64_t(v1(0))*int64_t(v2(1)) - int64_t(v1(1))*int64_t(v2(0));
		float angle = float(atan2(double(cross), double(dot)));
        angles[idx_curr] = angle;
    }

    return angles;
}

std::string GCode::extrude_loop(ExtrusionLoop loop, std::string description, double speed, std::unique_ptr<EdgeGrid::Grid> *lower_layer_edge_grid)
{
    // get a copy; don't modify the orientation of the original loop object otherwise
    // next copies (if any) would not detect the correct orientation

    if (m_layer->lower_layer != nullptr && lower_layer_edge_grid != nullptr) {
        if (! *lower_layer_edge_grid) {
            // Create the distance field for a layer below.
            const coord_t distance_field_resolution = coord_t(scale_(1.) + 0.5);
            *lower_layer_edge_grid = make_unique<EdgeGrid::Grid>();
            (*lower_layer_edge_grid)->create(m_layer->lower_layer->slices, distance_field_resolution);
            (*lower_layer_edge_grid)->calculate_sdf();
            #if 0
            {
                static int iRun = 0;
                BoundingBox bbox = (*lower_layer_edge_grid)->bbox();
                bbox.min(0) -= scale_(5.f);
                bbox.min(1) -= scale_(5.f);
                bbox.max(0) += scale_(5.f);
                bbox.max(1) += scale_(5.f);
                EdgeGrid::save_png(*(*lower_layer_edge_grid), bbox, scale_(0.1f), debug_out_path("GCode_extrude_loop_edge_grid-%d.png", iRun++));
            }
            #endif
        }
    }
  
    // extrude all loops ccw
    bool was_clockwise = loop.make_counter_clockwise();
    
    SeamPosition seam_position = m_config.seam_position;
    if (loop.loop_role() == elrSkirt) 
        seam_position = spNearest;
    
    // find the point of the loop that is closest to the current extruder position
    // or randomize if requested
    Point last_pos = this->last_pos();
    if (m_config.spiral_vase) {
        loop.split_at(last_pos, false);
    } else if (seam_position == spNearest || seam_position == spAligned || seam_position == spRear) {
        Polygon        polygon    = loop.polygon();
        const coordf_t nozzle_dmr = EXTRUDER_CONFIG(nozzle_diameter);
        const coord_t  nozzle_r   = coord_t(scale_(0.5 * nozzle_dmr) + 0.5);

        // Retrieve the last start position for this object.
        float last_pos_weight = 1.f;
        switch (seam_position) {
        case spAligned:
            // Seam is aligned to the seam at the preceding layer.
            if (m_layer != NULL && m_seam_position.count(m_layer->object()) > 0) {
                last_pos = m_seam_position[m_layer->object()];
                last_pos_weight = 1.f;
            }
            break;
        case spRear:
            last_pos = m_layer->object()->bounding_box().center();
            last_pos(1) += coord_t(3. * m_layer->object()->bounding_box().radius());
            last_pos_weight = 5.f;
            break;
        }

        // Insert a projection of last_pos into the polygon.
        size_t last_pos_proj_idx;
        {
            Points::iterator it = project_point_to_polygon_and_insert(polygon, last_pos, 0.1 * nozzle_r);
            last_pos_proj_idx = it - polygon.points.begin();
        }
        Point last_pos_proj = polygon.points[last_pos_proj_idx];
        // Parametrize the polygon by its length.
        std::vector<float> lengths = polygon_parameter_by_length(polygon);

        // For each polygon point, store a penalty.
        // First calculate the angles, store them as penalties. The angles are caluculated over a minimum arm length of nozzle_r.
        std::vector<float> penalties = polygon_angles_at_vertices(polygon, lengths, float(nozzle_r));
        // No penalty for reflex points, slight penalty for convex points, high penalty for flat surfaces.
        const float penaltyConvexVertex = 1.f;
        const float penaltyFlatSurface  = 5.f;
        const float penaltySeam         = 1.3f;
        const float penaltyOverhangHalf = 10.f;
        // Penalty for visible seams.
        for (size_t i = 0; i < polygon.points.size(); ++ i) {
            float ccwAngle = penalties[i];
            if (was_clockwise)
                ccwAngle = - ccwAngle;
            float penalty = 0;
//            if (ccwAngle <- float(PI/3.))
            if (ccwAngle <- float(0.6 * PI))
                // Sharp reflex vertex. We love that, it hides the seam perfectly.
                penalty = 0.f;
//            else if (ccwAngle > float(PI/3.))
            else if (ccwAngle > float(0.6 * PI))
                // Seams on sharp convex vertices are more visible than on reflex vertices.
                penalty = penaltyConvexVertex;
            else if (ccwAngle < 0.f) {
                // Interpolate penalty between maximum and zero.
                penalty = penaltyFlatSurface * bspline_kernel(ccwAngle * float(PI * 2. / 3.));
            } else {
                assert(ccwAngle >= 0.f);
                // Interpolate penalty between maximum and the penalty for a convex vertex.
                penalty = penaltyConvexVertex + (penaltyFlatSurface - penaltyConvexVertex) * bspline_kernel(ccwAngle * float(PI * 2. / 3.));
            }
            // Give a negative penalty for points close to the last point or the prefered seam location.
            //float dist_to_last_pos_proj = last_pos_proj.distance_to(polygon.points[i]);
            float dist_to_last_pos_proj = (i < last_pos_proj_idx) ? 
                std::min(lengths[last_pos_proj_idx] - lengths[i], lengths.back() - lengths[last_pos_proj_idx] + lengths[i]) : 
                std::min(lengths[i] - lengths[last_pos_proj_idx], lengths.back() - lengths[i] + lengths[last_pos_proj_idx]);
            float dist_max = 0.1f * lengths.back(); // 5.f * nozzle_dmr
            penalty -= last_pos_weight * bspline_kernel(dist_to_last_pos_proj / dist_max);
            penalties[i] = std::max(0.f, penalty);
        }

        // Penalty for overhangs.
        if (lower_layer_edge_grid && (*lower_layer_edge_grid)) {
            // Use the edge grid distance field structure over the lower layer to calculate overhangs.
            coord_t nozzle_r = coord_t(floor(scale_(0.5 * nozzle_dmr) + 0.5));
            coord_t search_r = coord_t(floor(scale_(0.8 * nozzle_dmr) + 0.5));
            for (size_t i = 0; i < polygon.points.size(); ++ i) {
                const Point &p = polygon.points[i];
                coordf_t dist;
                // Signed distance is positive outside the object, negative inside the object.
                // The point is considered at an overhang, if it is more than nozzle radius
                // outside of the lower layer contour.
                bool found = (*lower_layer_edge_grid)->signed_distance(p, search_r, dist);
                // If the approximate Signed Distance Field was initialized over lower_layer_edge_grid,
                // then the signed distnace shall always be known.
                assert(found);
                penalties[i] += extrudate_overlap_penalty(float(nozzle_r), penaltyOverhangHalf, float(dist));
            }
        }

        // Find a point with a minimum penalty.
        size_t idx_min = std::min_element(penalties.begin(), penalties.end()) - penalties.begin();

        // if (seam_position == spAligned)
        // For all (aligned, nearest, rear) seams:
        {
            // Very likely the weight of idx_min is very close to the weight of last_pos_proj_idx.
            // In that case use last_pos_proj_idx instead.
            float penalty_aligned  = penalties[last_pos_proj_idx];
            float penalty_min      = penalties[idx_min];
            float penalty_diff_abs = std::abs(penalty_min - penalty_aligned);
            float penalty_max      = std::max(penalty_min, penalty_aligned);
            float penalty_diff_rel = (penalty_max == 0.f) ? 0.f : penalty_diff_abs / penalty_max;
            // printf("Align seams, penalty aligned: %f, min: %f, diff abs: %f, diff rel: %f\n", penalty_aligned, penalty_min, penalty_diff_abs, penalty_diff_rel);
            if (penalty_diff_rel < 0.05) {
                // Penalty of the aligned point is very close to the minimum penalty.
                // Align the seams as accurately as possible.
                idx_min = last_pos_proj_idx;
            }
            m_seam_position[m_layer->object()] = polygon.points[idx_min];
        }

        // Export the contour into a SVG file.
        #if 0
        {
            static int iRun = 0;
            SVG svg(debug_out_path("GCode_extrude_loop-%d.svg", iRun ++));
            if (m_layer->lower_layer != NULL)
                svg.draw(m_layer->lower_layer->slices.expolygons);
            for (size_t i = 0; i < loop.paths.size(); ++ i)
                svg.draw(loop.paths[i].as_polyline(), "red");
            Polylines polylines;
            for (size_t i = 0; i < loop.paths.size(); ++ i)
                polylines.push_back(loop.paths[i].as_polyline());
            Slic3r::Polygons polygons;
            coordf_t nozzle_dmr = EXTRUDER_CONFIG(nozzle_diameter);
            coord_t delta = scale_(0.5*nozzle_dmr);
            Slic3r::offset(polylines, &polygons, delta);
//            for (size_t i = 0; i < polygons.size(); ++ i) svg.draw((Polyline)polygons[i], "blue");
            svg.draw(last_pos, "green", 3);
            svg.draw(polygon.points[idx_min], "yellow", 3);
            svg.Close();
        }
        #endif

        // Split the loop at the point with a minium penalty.
        if (!loop.split_at_vertex(polygon.points[idx_min]))
            // The point is not in the original loop. Insert it.
            loop.split_at(polygon.points[idx_min], true);

    } else if (seam_position == spRandom) {
        if (loop.loop_role() == elrContourInternalPerimeter) {
            // This loop does not contain any other loop. Set a random position.
            // The other loops will get a seam close to the random point chosen
            // on the inner most contour.
            //FIXME This works correctly for inner contours first only.
            //FIXME Better parametrize the loop by its length.
            Polygon polygon = loop.polygon();
            Point centroid = polygon.centroid();
            last_pos = Point(polygon.bounding_box().max(0), centroid(1));
            last_pos.rotate(fmod((float)rand()/16.0, 2.0*PI), centroid);
        }
        // Find the closest point, avoid overhangs.
        loop.split_at(last_pos, true);
    }
    
    // clip the path to avoid the extruder to get exactly on the first point of the loop;
    // if polyline was shorter than the clipping distance we'd get a null polyline, so
    // we discard it in that case
    double clip_length = m_enable_loop_clipping ? 
        scale_(EXTRUDER_CONFIG(nozzle_diameter)) * LOOP_CLIPPING_LENGTH_OVER_NOZZLE_DIAMETER : 
        0;

    // get paths
    ExtrusionPaths paths;
    loop.clip_end(clip_length, &paths);
    if (paths.empty()) return "";
    
    // apply the small perimeter speed
    if (is_perimeter(paths.front().role()) && loop.length() <= SMALL_PERIMETER_LENGTH && speed == -1)
        speed = m_config.small_perimeter_speed.get_abs_value(m_config.perimeter_speed);
    
    // extrude along the path
    std::string gcode;
    for (ExtrusionPaths::iterator path = paths.begin(); path != paths.end(); ++path) {
//    description += ExtrusionLoopRole2String(loop.loop_role());
//    description += ExtrusionRole2String(path->role);
        path->simplify(SCALED_RESOLUTION);
        gcode += this->_extrude(*path, description, speed);
    }
    
    // reset acceleration
    gcode += m_writer.set_acceleration((unsigned int)(m_config.default_acceleration.value + 0.5));
    
    if (m_wipe.enable)
        m_wipe.path = paths.front().polyline;  // TODO: don't limit wipe to last path
    
    // make a little move inwards before leaving loop
    if (paths.back().role() == erExternalPerimeter && m_layer != NULL && m_config.perimeters.value > 1) {
        // detect angle between last and first segment
        // the side depends on the original winding order of the polygon (left for contours, right for holes)
        Point a = paths.front().polyline.points[1];  // second point
        Point b = *(paths.back().polyline.points.end()-3);       // second to last point
        if (was_clockwise) {
            // swap points
            Point c = a; a = b; b = c;
        }
        
        double angle = paths.front().first_point().ccw_angle(a, b) / 3;
        
        // turn left if contour, turn right if hole
        if (was_clockwise) angle *= -1;
        
        // create the destination point along the first segment and rotate it
        // we make sure we don't exceed the segment length because we don't know
        // the rotation of the second segment so we might cross the object boundary
        Vec2d  p1 = paths.front().polyline.points.front().cast<double>();
        Vec2d  p2 = paths.front().polyline.points[1].cast<double>();
        Vec2d  v  = p2 - p1;
        double nd = scale_(EXTRUDER_CONFIG(nozzle_diameter));
        double l2 = v.squaredNorm();
        // Shift by no more than a nozzle diameter.
        //FIXME Hiding the seams will not work nicely for very densely discretized contours!
        Point  pt = ((nd * nd >= l2) ? p2 : (p1 + v * (nd / sqrt(l2)))).cast<coord_t>();
        pt.rotate(angle, paths.front().polyline.points.front());
        // generate the travel move
        gcode += m_writer.travel_to_xy(this->point_to_gcode(pt), "move inwards before travel");
    }
    
    return gcode;
}

std::string GCode::extrude_multi_path(ExtrusionMultiPath multipath, std::string description, double speed)
{
    // extrude along the path
    std::string gcode;
    for (ExtrusionPath path : multipath.paths) {
//    description += ExtrusionLoopRole2String(loop.loop_role());
//    description += ExtrusionRole2String(path->role);
        path.simplify(SCALED_RESOLUTION);
        gcode += this->_extrude(path, description, speed);
    }
    if (m_wipe.enable) {
        m_wipe.path = std::move(multipath.paths.back().polyline);  // TODO: don't limit wipe to last path
        m_wipe.path.reverse();
    }
    // reset acceleration
    gcode += m_writer.set_acceleration((unsigned int)floor(m_config.default_acceleration.value + 0.5));
    return gcode;
}

std::string GCode::extrude_entity(const ExtrusionEntity &entity, std::string description, double speed, std::unique_ptr<EdgeGrid::Grid> *lower_layer_edge_grid)
{
    if (const ExtrusionPath* path = dynamic_cast<const ExtrusionPath*>(&entity))
        return this->extrude_path(*path, description, speed);
    else if (const ExtrusionMultiPath* multipath = dynamic_cast<const ExtrusionMultiPath*>(&entity))
        return this->extrude_multi_path(*multipath, description, speed);
    else if (const ExtrusionLoop* loop = dynamic_cast<const ExtrusionLoop*>(&entity))
        return this->extrude_loop(*loop, description, speed, lower_layer_edge_grid);
    else {
        CONFESS("Invalid argument supplied to extrude()");
        return "";
    }
}

std::string GCode::extrude_path(ExtrusionPath path, std::string description, double speed)
{
//    description += ExtrusionRole2String(path.role());
    path.simplify(SCALED_RESOLUTION);
    std::string gcode = this->_extrude(path, description, speed);
    if (m_wipe.enable) {
        m_wipe.path = std::move(path.polyline);
        m_wipe.path.reverse();
    }
    // reset acceleration
    gcode += m_writer.set_acceleration((unsigned int)floor(m_config.default_acceleration.value + 0.5));
    return gcode;
}

// Extrude perimeters: Decide where to put seams (hide or align seams).
std::string GCode::extrude_perimeters(const Print &print, const std::vector<ObjectByExtruder::Island::Region> &by_region, std::unique_ptr<EdgeGrid::Grid> &lower_layer_edge_grid)
{
    std::string gcode;
    for (const ObjectByExtruder::Island::Region &region : by_region) {
        m_config.apply(print.regions()[&region - &by_region.front()]->config());
        for (ExtrusionEntity *ee : region.perimeters.entities)
            gcode += this->extrude_entity(*ee, "perimeter", -1., &lower_layer_edge_grid);
    }
    return gcode;
}

// Chain the paths hierarchically by a greedy algorithm to minimize a travel distance.
std::string GCode::extrude_infill(const Print &print, const std::vector<ObjectByExtruder::Island::Region> &by_region)
{
    std::string gcode;
    for (const ObjectByExtruder::Island::Region &region : by_region) {
        m_config.apply(print.regions()[&region - &by_region.front()]->config());
		ExtrusionEntityCollection chained = region.infills.chained_path_from(m_last_pos, false);
        for (ExtrusionEntity *fill : chained.entities) {
            auto *eec = dynamic_cast<ExtrusionEntityCollection*>(fill);
            if (eec) {
				ExtrusionEntityCollection chained2 = eec->chained_path_from(m_last_pos, false);
				for (ExtrusionEntity *ee : chained2.entities)
                    gcode += this->extrude_entity(*ee, "infill");
            } else
                gcode += this->extrude_entity(*fill, "infill");
        }
    }
    return gcode;
}

std::string GCode::extrude_support(const ExtrusionEntityCollection &support_fills)
{
    std::string gcode;
    if (! support_fills.entities.empty()) {
        const char   *support_label            = "support material";
        const char   *support_interface_label  = "support material interface";
        const double  support_speed            = m_config.support_material_speed.value;
        const double  support_interface_speed  = m_config.support_material_interface_speed.get_abs_value(support_speed);
        for (const ExtrusionEntity *ee : support_fills.entities) {
            ExtrusionRole role = ee->role();
            assert(role == erSupportMaterial || role == erSupportMaterialInterface);
            const char  *label = (role == erSupportMaterial) ? support_label : support_interface_label;
            const double speed = (role == erSupportMaterial) ? support_speed : support_interface_speed;
            const ExtrusionPath *path = dynamic_cast<const ExtrusionPath*>(ee);
            if (path)
                gcode += this->extrude_path(*path, label, speed);
            else {
                const ExtrusionMultiPath *multipath = dynamic_cast<const ExtrusionMultiPath*>(ee);
                assert(multipath != nullptr);
                if (multipath)
                    gcode += this->extrude_multi_path(*multipath, label, speed);
            }
        }
    }
    return gcode;
}

void GCode::_write(FILE* file, const char *what)
{
    if (what != nullptr) {
        // apply analyzer, if enabled
        const char* gcode = m_enable_analyzer ? m_analyzer.process_gcode(what).c_str() : what;

        // writes string to file
        fwrite(gcode, 1, ::strlen(gcode), file);
        // updates time estimator and gcode lines vector
        m_normal_time_estimator.add_gcode_block(gcode);
        if (m_silent_time_estimator_enabled)
            m_silent_time_estimator.add_gcode_block(gcode);
    }
}

void GCode::_writeln(FILE* file, const std::string &what)
{
    if (! what.empty())
        _write(file, (what.back() == '\n') ? what : (what + '\n'));
}

void GCode::_write_format(FILE* file, const char* format, ...)
{
    va_list args;
    va_start(args, format);

    int buflen;
    {
        va_list args2;
        va_copy(args2, args);
        buflen =
    #ifdef _MSC_VER
            ::_vscprintf(format, args2)
    #else
            ::vsnprintf(nullptr, 0, format, args2)
    #endif
            + 1;
        va_end(args2);
    }

    char buffer[1024];
    bool buffer_dynamic = buflen > 1024;
    char *bufptr = buffer_dynamic ? (char*)malloc(buflen) : buffer;
    int res = ::vsnprintf(bufptr, buflen, format, args);
    if (res > 0)
        _write(file, bufptr);

    if (buffer_dynamic)
        free(bufptr);

    va_end(args);
}

std::string GCode::_extrude(const ExtrusionPath &path, std::string description, double speed)
{
    std::string gcode;
    
    // go to first point of extrusion path
    if (!m_last_pos_defined || m_last_pos != path.first_point()) {
        gcode += this->travel_to(
            path.first_point(),
            path.role(),
            "move to first " + description + " point"
        );
    }
    
    // compensate retraction
    gcode += this->unretract();
    
    // adjust acceleration
    {
        double acceleration;
        if (this->on_first_layer() && m_config.first_layer_acceleration.value > 0) {
            acceleration = m_config.first_layer_acceleration.value;
        } else if (m_config.perimeter_acceleration.value > 0 && is_perimeter(path.role())) {
            acceleration = m_config.perimeter_acceleration.value;
        } else if (m_config.bridge_acceleration.value > 0 && is_bridge(path.role())) {
            acceleration = m_config.bridge_acceleration.value;
        } else if (m_config.infill_acceleration.value > 0 && is_infill(path.role())) {
            acceleration = m_config.infill_acceleration.value;
        } else {
            acceleration = m_config.default_acceleration.value;
        }
        gcode += m_writer.set_acceleration((unsigned int)floor(acceleration + 0.5));
    }
    
    // calculate extrusion length per distance unit
    double e_per_mm = m_writer.extruder()->e_per_mm3() * path.mm3_per_mm;
    if (m_writer.extrusion_axis().empty()) e_per_mm = 0;
    
    // set speed
    if (speed == -1) {
        if (path.role() == erPerimeter) {
            speed = m_config.get_abs_value("perimeter_speed");
        } else if (path.role() == erExternalPerimeter) {
            speed = m_config.get_abs_value("external_perimeter_speed");
        } else if (path.role() == erOverhangPerimeter || path.role() == erBridgeInfill) {
            speed = m_config.get_abs_value("bridge_speed");
        } else if (path.role() == erInternalInfill) {
            speed = m_config.get_abs_value("infill_speed");
        } else if (path.role() == erSolidInfill) {
            speed = m_config.get_abs_value("solid_infill_speed");
        } else if (path.role() == erTopSolidInfill) {
            speed = m_config.get_abs_value("top_solid_infill_speed");
        } else if (path.role() == erGapFill) {
            speed = m_config.get_abs_value("gap_fill_speed");
        } else {
            CONFESS("Invalid speed");
        }
    }
    if (this->on_first_layer())
        speed = m_config.get_abs_value("first_layer_speed", speed);
    if (m_volumetric_speed != 0. && speed == 0)
        speed = m_volumetric_speed / path.mm3_per_mm;
    if (m_config.max_volumetric_speed.value > 0) {
        // cap speed with max_volumetric_speed anyway (even if user is not using autospeed)
        speed = std::min(
            speed,
            m_config.max_volumetric_speed.value / path.mm3_per_mm
        );
    }
    if (EXTRUDER_CONFIG(filament_max_volumetric_speed) > 0) {
        // cap speed with max_volumetric_speed anyway (even if user is not using autospeed)
        speed = std::min(
            speed,
            EXTRUDER_CONFIG(filament_max_volumetric_speed) / path.mm3_per_mm
        );
    }
    double F = speed * 60;  // convert mm/sec to mm/min
    
    // extrude arc or line
    if (m_enable_extrusion_role_markers)
    {
        if (path.role() != m_last_extrusion_role)
        {
            m_last_extrusion_role = path.role();
            if (m_enable_extrusion_role_markers)
            {
                char buf[32];
                sprintf(buf, ";_EXTRUSION_ROLE:%d\n", int(m_last_extrusion_role));
                gcode += buf;
            }
        }
    }

    // adds analyzer tags and updates analyzer's tracking data
    if (m_enable_analyzer)
    {
        if (path.role() != m_last_analyzer_extrusion_role)
        {
            m_last_analyzer_extrusion_role = path.role();
            char buf[32];
            sprintf(buf, ";%s%d\n", GCodeAnalyzer::Extrusion_Role_Tag.c_str(), int(m_last_analyzer_extrusion_role));
            gcode += buf;
        }

        if (m_last_mm3_per_mm != path.mm3_per_mm)
        {
            m_last_mm3_per_mm = path.mm3_per_mm;

            char buf[32];
            sprintf(buf, ";%s%f\n", GCodeAnalyzer::Mm3_Per_Mm_Tag.c_str(), m_last_mm3_per_mm);
            gcode += buf;
        }

        if (m_last_width != path.width)
        {
            m_last_width = path.width;

            char buf[32];
            sprintf(buf, ";%s%f\n", GCodeAnalyzer::Width_Tag.c_str(), m_last_width);
            gcode += buf;
        }

        if (m_last_height != path.height)
        {
            m_last_height = path.height;

            char buf[32];
            sprintf(buf, ";%s%f\n", GCodeAnalyzer::Height_Tag.c_str(), m_last_height);
            gcode += buf;
        }
    }

    std::string comment;
    if (m_enable_cooling_markers) {
        if (is_bridge(path.role()))
            gcode += ";_BRIDGE_FAN_START\n";
        else
            comment = ";_EXTRUDE_SET_SPEED";
        if (path.role() == erExternalPerimeter)
            comment += ";_EXTERNAL_PERIMETER";
    }

    // F is mm per minute.
    gcode += m_writer.set_speed(F, "", comment);
    double path_length = 0.;
    {
        std::string comment = m_config.gcode_comments ? description : "";
        for (const Line &line : path.polyline.lines()) {
            const double line_length = line.length() * SCALING_FACTOR;
            path_length += line_length;
            gcode += m_writer.extrude_to_xy(
                this->point_to_gcode(line.b),
                e_per_mm * line_length,
                comment);
        }
    }
    if (m_enable_cooling_markers)
        gcode += is_bridge(path.role()) ? ";_BRIDGE_FAN_END\n" : ";_EXTRUDE_END\n";
    
    this->set_last_pos(path.last_point());
    return gcode;
}

// This method accepts &point in print coordinates.
std::string GCode::travel_to(const Point &point, ExtrusionRole role, std::string comment)
{    
    /*  Define the travel move as a line between current position and the taget point.
        This is expressed in print coordinates, so it will need to be translated by
        this->origin in order to get G-code coordinates.  */
    Polyline travel;
    travel.append(this->last_pos());
    travel.append(point);
    
    // check whether a straight travel move would need retraction
    bool needs_retraction = this->needs_retraction(travel, role);
    
    // if a retraction would be needed, try to use avoid_crossing_perimeters to plan a
    // multi-hop travel path inside the configuration space
    if (needs_retraction
        && m_config.avoid_crossing_perimeters
        && ! m_avoid_crossing_perimeters.disable_once) {
        travel = m_avoid_crossing_perimeters.travel_to(*this, point);
        
        // check again whether the new travel path still needs a retraction
        needs_retraction = this->needs_retraction(travel, role);
        //if (needs_retraction && m_layer_index > 1) exit(0);
    }
    
    // Re-allow avoid_crossing_perimeters for the next travel moves
    m_avoid_crossing_perimeters.disable_once = false;
    m_avoid_crossing_perimeters.use_external_mp_once = false;
    
    // generate G-code for the travel move
    std::string gcode;
    if (needs_retraction)
        gcode += this->retract();
    else
        // Reset the wipe path when traveling, so one would not wipe along an old path.
        m_wipe.reset_path();
    
    // use G1 because we rely on paths being straight (G0 may make round paths)
    Lines lines = travel.lines();
    for (Lines::const_iterator line = lines.begin(); line != lines.end(); ++line)
	    gcode += m_writer.travel_to_xy(this->point_to_gcode(line->b), comment);
    
    return gcode;
}

bool GCode::needs_retraction(const Polyline &travel, ExtrusionRole role)
{
    if (travel.length() < scale_(EXTRUDER_CONFIG(retract_before_travel))) {
        // skip retraction if the move is shorter than the configured threshold
        return false;
    }
    
    if (role == erSupportMaterial) {
        const SupportLayer* support_layer = dynamic_cast<const SupportLayer*>(m_layer);
        //FIXME support_layer->support_islands.contains should use some search structure!
        if (support_layer != NULL && support_layer->support_islands.contains(travel))
            // skip retraction if this is a travel move inside a support material island
            //FIXME not retracting over a long path may cause oozing, which in turn may result in missing material
            // at the end of the extrusion path!
            return false;
    }

    if (m_config.only_retract_when_crossing_perimeters && m_layer != nullptr &&
        m_config.fill_density.value > 0 && m_layer->any_internal_region_slice_contains(travel))
        // Skip retraction if travel is contained in an internal slice *and*
        // internal infill is enabled (so that stringing is entirely not visible).
        //FIXME any_internal_region_slice_contains() is potentionally very slow, it shall test for the bounding boxes first.
        return false;
    
    // retract if only_retract_when_crossing_perimeters is disabled or doesn't apply
    return true;
}

std::string GCode::retract(bool toolchange)
{
    std::string gcode;
    
    if (m_writer.extruder() == nullptr)
        return gcode;
    
    // wipe (if it's enabled for this extruder and we have a stored wipe path)
    if (EXTRUDER_CONFIG(wipe) && m_wipe.has_path()) {
        gcode += toolchange ? m_writer.retract_for_toolchange(true) : m_writer.retract(true);
        gcode += m_wipe.wipe(*this, toolchange);
    }
    
    /*  The parent class will decide whether we need to perform an actual retraction
        (the extruder might be already retracted fully or partially). We call these 
        methods even if we performed wipe, since this will ensure the entire retraction
        length is honored in case wipe path was too short.  */
    gcode += toolchange ? m_writer.retract_for_toolchange() : m_writer.retract();
    
    gcode += m_writer.reset_e();
    if (m_writer.extruder()->retract_length() > 0 || m_config.use_firmware_retraction)
        gcode += m_writer.lift();
    
    return gcode;
}

std::string GCode::set_extruder(unsigned int extruder_id)
{
    if (!m_writer.need_toolchange(extruder_id))
        return "";
    
    // if we are running a single-extruder setup, just set the extruder and return nothing
    if (!m_writer.multiple_extruders) {
        m_placeholder_parser.set("current_extruder", extruder_id);
        return m_writer.toolchange(extruder_id);
    }
    
    // prepend retraction on the current extruder
    std::string gcode = this->retract(true);

    // Always reset the extrusion path, even if the tool change retract is set to zero.
    m_wipe.reset_path();
    
    if (m_writer.extruder() != nullptr) {
        // Process the custom end_filament_gcode in case of single_extruder_multi_material.
        unsigned int        old_extruder_id     = m_writer.extruder()->id();
        const std::string  &end_filament_gcode  = m_config.end_filament_gcode.get_at(old_extruder_id);
        if (m_config.single_extruder_multi_material && ! end_filament_gcode.empty()) {
            gcode += placeholder_parser_process("end_filament_gcode", end_filament_gcode, old_extruder_id);
            check_add_eol(gcode);
        }
    }

    m_placeholder_parser.set("current_extruder", extruder_id);

    if (m_writer.extruder() != nullptr && ! m_config.toolchange_gcode.value.empty()) {
        // Process the custom toolchange_gcode.
        DynamicConfig config;
        config.set_key_value("previous_extruder", new ConfigOptionInt((int)m_writer.extruder()->id()));
        config.set_key_value("next_extruder",     new ConfigOptionInt((int)extruder_id));
        gcode += placeholder_parser_process("toolchange_gcode", m_config.toolchange_gcode.value, extruder_id, &config);
        check_add_eol(gcode);
    }
    
    // If ooze prevention is enabled, park current extruder in the nearest
    // standby point and set it to the standby temperature.
    if (m_ooze_prevention.enable && m_writer.extruder() != nullptr)
        gcode += m_ooze_prevention.pre_toolchange(*this);
    // Append the toolchange command.
    gcode += m_writer.toolchange(extruder_id);
    // Append the filament start G-code for single_extruder_multi_material.
    const std::string &start_filament_gcode = m_config.start_filament_gcode.get_at(extruder_id);
    if (m_config.single_extruder_multi_material && ! start_filament_gcode.empty()) {
        // Process the start_filament_gcode for the active filament only.
        gcode += this->placeholder_parser_process("start_filament_gcode", start_filament_gcode, extruder_id);
        check_add_eol(gcode);
    }
    // Set the new extruder to the operating temperature.
    if (m_ooze_prevention.enable)
        gcode += m_ooze_prevention.post_toolchange(*this);
    
    return gcode;
}

// convert a model-space scaled point into G-code coordinates
Vec2d GCode::point_to_gcode(const Point &point) const
{
    Vec2d extruder_offset = EXTRUDER_CONFIG(extruder_offset);
    return unscale(point) + m_origin - extruder_offset;
}

// convert a model-space scaled point into G-code coordinates
Point GCode::gcode_to_point(const Vec2d &point) const
{
    Vec2d extruder_offset = EXTRUDER_CONFIG(extruder_offset);
    return Point(
        scale_(point(0) - m_origin(0) + extruder_offset(0)),
        scale_(point(1) - m_origin(1) + extruder_offset(1)));
}

// Goes through by_region std::vector and returns reference to a subvector of entities, that are to be printed
// during infill/perimeter wiping, or normally (depends on wiping_entities parameter)
// Returns a reference to member to avoid copying.
const std::vector<GCode::ObjectByExtruder::Island::Region>& GCode::ObjectByExtruder::Island::by_region_per_copy(unsigned int copy, int extruder, bool wiping_entities)
{
    by_region_per_copy_cache.clear();

    for (const auto& reg : by_region) {
        by_region_per_copy_cache.push_back(ObjectByExtruder::Island::Region()); // creates a region in the newly created Island

        // Now we are going to iterate through perimeters and infills and pick ones that are supposed to be printed
        // References are used so that we don't have to repeat the same code
        for (int iter = 0; iter < 2; ++iter) {
            const ExtrusionEntitiesPtr&         entities     = (iter ? reg.infills.entities : reg.perimeters.entities);
            ExtrusionEntityCollection&          target_eec   = (iter ? by_region_per_copy_cache.back().infills : by_region_per_copy_cache.back().perimeters);
            const std::vector<const ExtruderPerCopy*>& overrides   = (iter ? reg.infills_overrides : reg.perimeters_overrides);

            // Now the most important thing - which extrusion should we print.
            // See function ToolOrdering::get_extruder_overrides for details about the negative numbers hack.
            int this_extruder_mark = wiping_entities ? extruder : -extruder-1;

            for (unsigned int i=0;i<entities.size();++i)
                if (overrides[i]->at(copy) == this_extruder_mark)   // this copy should be printed with this extruder
                    target_eec.append((*entities[i]));
        }
    }
    return by_region_per_copy_cache;
}



// This function takes the eec and appends its entities to either perimeters or infills of this Region (depending on the first parameter)
// It also saves pointer to ExtruderPerCopy struct (for each entity), that holds information about which extruders should be used for which copy.
void GCode::ObjectByExtruder::Island::Region::append(const std::string& type, const ExtrusionEntityCollection* eec, const ExtruderPerCopy* copies_extruder, unsigned int object_copies_num)
{
    // We are going to manipulate either perimeters or infills, exactly in the same way. Let's create pointers to the proper structure to not repeat ourselves:
    ExtrusionEntityCollection* perimeters_or_infills = &infills;
    std::vector<const ExtruderPerCopy*>* perimeters_or_infills_overrides = &infills_overrides;

    if (type == "perimeters") {
        perimeters_or_infills = &perimeters;
        perimeters_or_infills_overrides    = &perimeters_overrides;
    }
    else
        if (type != "infills") {
            CONFESS("Unknown parameter!");
            return;
        }


    // First we append the entities, there are eec->entities.size() of them:
    perimeters_or_infills->append(eec->entities);

    for (unsigned int i=0;i<eec->entities.size();++i)
        perimeters_or_infills_overrides->push_back(copies_extruder);
}

}   // namespace Slic3r<|MERGE_RESOLUTION|>--- conflicted
+++ resolved
@@ -372,19 +372,12 @@
         size_t      object_idx;
         size_t      layer_idx;
     };
-<<<<<<< HEAD
-    std::vector<std::vector<LayerToPrint>>  per_object(print.objects().size(), std::vector<LayerToPrint>());
-    std::vector<OrderingItem>               ordering;
-    for (size_t i = 0; i < print.objects().size(); ++ i) {
-        per_object[i] = collect_layers_to_print(*print.objects()[i]);
-=======
 
     PrintObjectPtrs printable_objects = print.get_printable_objects();
     std::vector<std::vector<LayerToPrint>>  per_object(printable_objects.size(), std::vector<LayerToPrint>());
     std::vector<OrderingItem>               ordering;
     for (size_t i = 0; i < printable_objects.size(); ++i) {
         per_object[i] = collect_layers_to_print(*printable_objects[i]);
->>>>>>> a97df555
         OrderingItem ordering_item;
         ordering_item.object_idx = i;
         ordering.reserve(ordering.size() + per_object[i].size());
@@ -409,13 +402,8 @@
         std::pair<coordf_t, std::vector<LayerToPrint>> merged;
         // Assign an average print_z to the set of layers with nearly equal print_z.
         merged.first = 0.5 * (ordering[i].print_z + ordering[j-1].print_z);
-<<<<<<< HEAD
-        merged.second.assign(print.objects().size(), LayerToPrint());
-        for (; i < j; ++ i) {
-=======
         merged.second.assign(printable_objects.size(), LayerToPrint());
         for (; i < j; ++i) {
->>>>>>> a97df555
             const OrderingItem &oi = ordering[i];
             assert(merged.second[oi.object_idx].layer() == nullptr);
             merged.second[oi.object_idx] = std::move(per_object[oi.object_idx][oi.layer_idx]);
@@ -459,19 +447,14 @@
         throw;
     }
     fclose(file);
-<<<<<<< HEAD
-    if (! m_placeholder_parser_failed_templates.empty()) {
-=======
-
-    if (print->config.remaining_times.value)
-    {
+
+    if (print->config().remaining_times.value) {
         m_normal_time_estimator.post_process_remaining_times(path_tmp, 60.0f);
         if (m_silent_time_estimator_enabled)
             m_silent_time_estimator.post_process_remaining_times(path_tmp, 60.0f);
     }
 
-    if (! this->m_placeholder_parser_failed_templates.empty()) {
->>>>>>> a97df555
+    if (! m_placeholder_parser_failed_templates.empty()) {
         // G-code export proceeded, but some of the PlaceholderParser substitutions failed.
         std::string msg = std::string("G-code export to ") + path + " failed due to invalid custom G-code sections:\n\n";
         for (const std::string &name : m_placeholder_parser_failed_templates)
@@ -500,77 +483,71 @@
 {
     PROFILE_FUNC();
 
-<<<<<<< HEAD
     print.set_started(psGCodeExport);
 
-    // resets time estimator
-    m_time_estimator.reset();
-    m_time_estimator.set_dialect(print.config().gcode_flavor);
-=======
     // resets time estimators
     m_normal_time_estimator.reset();
-    m_normal_time_estimator.set_dialect(print.config.gcode_flavor);
-    m_silent_time_estimator_enabled = (print.config.gcode_flavor == gcfMarlin) && print.config.silent_mode;
+    m_normal_time_estimator.set_dialect(print.config().gcode_flavor);
+    m_silent_time_estimator_enabled = (print.config().gcode_flavor == gcfMarlin) && print.config().silent_mode;
 
     // Until we have a UI support for the other firmwares than the Marlin, use the hardcoded default values
     // and let the user to enter the G-code limits into the start G-code.
     // If the following block is enabled for other firmwares than the Marlin, then the function
     // this->print_machine_envelope(file, print);
     // shall be adjusted as well to produce a G-code block compatible with the particular firmware flavor.
-    if (print.config.gcode_flavor.value == gcfMarlin) {
-        m_normal_time_estimator.set_max_acceleration(print.config.machine_max_acceleration_extruding.values[0]);
-        m_normal_time_estimator.set_retract_acceleration(print.config.machine_max_acceleration_retracting.values[0]);
-        m_normal_time_estimator.set_minimum_feedrate(print.config.machine_min_extruding_rate.values[0]);
-        m_normal_time_estimator.set_minimum_travel_feedrate(print.config.machine_min_travel_rate.values[0]);
-        m_normal_time_estimator.set_axis_max_acceleration(GCodeTimeEstimator::X, print.config.machine_max_acceleration_x.values[0]);
-        m_normal_time_estimator.set_axis_max_acceleration(GCodeTimeEstimator::Y, print.config.machine_max_acceleration_y.values[0]);
-        m_normal_time_estimator.set_axis_max_acceleration(GCodeTimeEstimator::Z, print.config.machine_max_acceleration_z.values[0]);
-        m_normal_time_estimator.set_axis_max_acceleration(GCodeTimeEstimator::E, print.config.machine_max_acceleration_e.values[0]);
-        m_normal_time_estimator.set_axis_max_feedrate(GCodeTimeEstimator::X, print.config.machine_max_feedrate_x.values[0]);
-        m_normal_time_estimator.set_axis_max_feedrate(GCodeTimeEstimator::Y, print.config.machine_max_feedrate_y.values[0]);
-        m_normal_time_estimator.set_axis_max_feedrate(GCodeTimeEstimator::Z, print.config.machine_max_feedrate_z.values[0]);
-        m_normal_time_estimator.set_axis_max_feedrate(GCodeTimeEstimator::E, print.config.machine_max_feedrate_e.values[0]);
-        m_normal_time_estimator.set_axis_max_jerk(GCodeTimeEstimator::X, print.config.machine_max_jerk_x.values[0]);
-        m_normal_time_estimator.set_axis_max_jerk(GCodeTimeEstimator::Y, print.config.machine_max_jerk_y.values[0]);
-        m_normal_time_estimator.set_axis_max_jerk(GCodeTimeEstimator::Z, print.config.machine_max_jerk_z.values[0]);
-        m_normal_time_estimator.set_axis_max_jerk(GCodeTimeEstimator::E, print.config.machine_max_jerk_e.values[0]);
+    if (print.config().gcode_flavor.value == gcfMarlin) {
+        m_normal_time_estimator.set_max_acceleration(print.config().machine_max_acceleration_extruding.values[0]);
+        m_normal_time_estimator.set_retract_acceleration(print.config().machine_max_acceleration_retracting.values[0]);
+        m_normal_time_estimator.set_minimum_feedrate(print.config().machine_min_extruding_rate.values[0]);
+        m_normal_time_estimator.set_minimum_travel_feedrate(print.config().machine_min_travel_rate.values[0]);
+        m_normal_time_estimator.set_axis_max_acceleration(GCodeTimeEstimator::X, print.config().machine_max_acceleration_x.values[0]);
+        m_normal_time_estimator.set_axis_max_acceleration(GCodeTimeEstimator::Y, print.config().machine_max_acceleration_y.values[0]);
+        m_normal_time_estimator.set_axis_max_acceleration(GCodeTimeEstimator::Z, print.config().machine_max_acceleration_z.values[0]);
+        m_normal_time_estimator.set_axis_max_acceleration(GCodeTimeEstimator::E, print.config().machine_max_acceleration_e.values[0]);
+        m_normal_time_estimator.set_axis_max_feedrate(GCodeTimeEstimator::X, print.config().machine_max_feedrate_x.values[0]);
+        m_normal_time_estimator.set_axis_max_feedrate(GCodeTimeEstimator::Y, print.config().machine_max_feedrate_y.values[0]);
+        m_normal_time_estimator.set_axis_max_feedrate(GCodeTimeEstimator::Z, print.config().machine_max_feedrate_z.values[0]);
+        m_normal_time_estimator.set_axis_max_feedrate(GCodeTimeEstimator::E, print.config().machine_max_feedrate_e.values[0]);
+        m_normal_time_estimator.set_axis_max_jerk(GCodeTimeEstimator::X, print.config().machine_max_jerk_x.values[0]);
+        m_normal_time_estimator.set_axis_max_jerk(GCodeTimeEstimator::Y, print.config().machine_max_jerk_y.values[0]);
+        m_normal_time_estimator.set_axis_max_jerk(GCodeTimeEstimator::Z, print.config().machine_max_jerk_z.values[0]);
+        m_normal_time_estimator.set_axis_max_jerk(GCodeTimeEstimator::E, print.config().machine_max_jerk_e.values[0]);
 
         if (m_silent_time_estimator_enabled)
         {
             m_silent_time_estimator.reset();
-            m_silent_time_estimator.set_dialect(print.config.gcode_flavor);
-            m_silent_time_estimator.set_max_acceleration(print.config.machine_max_acceleration_extruding.values[1]);
-            m_silent_time_estimator.set_retract_acceleration(print.config.machine_max_acceleration_retracting.values[1]);
-            m_silent_time_estimator.set_minimum_feedrate(print.config.machine_min_extruding_rate.values[1]);
-            m_silent_time_estimator.set_minimum_travel_feedrate(print.config.machine_min_travel_rate.values[1]);
-            m_silent_time_estimator.set_axis_max_acceleration(GCodeTimeEstimator::X, print.config.machine_max_acceleration_x.values[1]);
-            m_silent_time_estimator.set_axis_max_acceleration(GCodeTimeEstimator::Y, print.config.machine_max_acceleration_y.values[1]);
-            m_silent_time_estimator.set_axis_max_acceleration(GCodeTimeEstimator::Z, print.config.machine_max_acceleration_z.values[1]);
-            m_silent_time_estimator.set_axis_max_acceleration(GCodeTimeEstimator::E, print.config.machine_max_acceleration_e.values[1]);
-            m_silent_time_estimator.set_axis_max_feedrate(GCodeTimeEstimator::X, print.config.machine_max_feedrate_x.values[1]);
-            m_silent_time_estimator.set_axis_max_feedrate(GCodeTimeEstimator::Y, print.config.machine_max_feedrate_y.values[1]);
-            m_silent_time_estimator.set_axis_max_feedrate(GCodeTimeEstimator::Z, print.config.machine_max_feedrate_z.values[1]);
-            m_silent_time_estimator.set_axis_max_feedrate(GCodeTimeEstimator::E, print.config.machine_max_feedrate_e.values[1]);
-            m_silent_time_estimator.set_axis_max_jerk(GCodeTimeEstimator::X, print.config.machine_max_jerk_x.values[1]);
-            m_silent_time_estimator.set_axis_max_jerk(GCodeTimeEstimator::Y, print.config.machine_max_jerk_y.values[1]);
-            m_silent_time_estimator.set_axis_max_jerk(GCodeTimeEstimator::Z, print.config.machine_max_jerk_z.values[1]);
-            m_silent_time_estimator.set_axis_max_jerk(GCodeTimeEstimator::E, print.config.machine_max_jerk_e.values[1]);
-            if (print.config.single_extruder_multi_material) {
+            m_silent_time_estimator.set_dialect(print.config().gcode_flavor);
+            m_silent_time_estimator.set_max_acceleration(print.config().machine_max_acceleration_extruding.values[1]);
+            m_silent_time_estimator.set_retract_acceleration(print.config().machine_max_acceleration_retracting.values[1]);
+            m_silent_time_estimator.set_minimum_feedrate(print.config().machine_min_extruding_rate.values[1]);
+            m_silent_time_estimator.set_minimum_travel_feedrate(print.config().machine_min_travel_rate.values[1]);
+            m_silent_time_estimator.set_axis_max_acceleration(GCodeTimeEstimator::X, print.config().machine_max_acceleration_x.values[1]);
+            m_silent_time_estimator.set_axis_max_acceleration(GCodeTimeEstimator::Y, print.config().machine_max_acceleration_y.values[1]);
+            m_silent_time_estimator.set_axis_max_acceleration(GCodeTimeEstimator::Z, print.config().machine_max_acceleration_z.values[1]);
+            m_silent_time_estimator.set_axis_max_acceleration(GCodeTimeEstimator::E, print.config().machine_max_acceleration_e.values[1]);
+            m_silent_time_estimator.set_axis_max_feedrate(GCodeTimeEstimator::X, print.config().machine_max_feedrate_x.values[1]);
+            m_silent_time_estimator.set_axis_max_feedrate(GCodeTimeEstimator::Y, print.config().machine_max_feedrate_y.values[1]);
+            m_silent_time_estimator.set_axis_max_feedrate(GCodeTimeEstimator::Z, print.config().machine_max_feedrate_z.values[1]);
+            m_silent_time_estimator.set_axis_max_feedrate(GCodeTimeEstimator::E, print.config().machine_max_feedrate_e.values[1]);
+            m_silent_time_estimator.set_axis_max_jerk(GCodeTimeEstimator::X, print.config().machine_max_jerk_x.values[1]);
+            m_silent_time_estimator.set_axis_max_jerk(GCodeTimeEstimator::Y, print.config().machine_max_jerk_y.values[1]);
+            m_silent_time_estimator.set_axis_max_jerk(GCodeTimeEstimator::Z, print.config().machine_max_jerk_z.values[1]);
+            m_silent_time_estimator.set_axis_max_jerk(GCodeTimeEstimator::E, print.config().machine_max_jerk_e.values[1]);
+            if (print.config().single_extruder_multi_material) {
                 // As of now the fields are shown at the UI dialog in the same combo box as the ramming values, so they
                 // are considered to be active for the single extruder multi-material printers only.
-                m_silent_time_estimator.set_filament_load_times(print.config.filament_load_time.values);
-                m_silent_time_estimator.set_filament_unload_times(print.config.filament_unload_time.values);
+                m_silent_time_estimator.set_filament_load_times(print.config().filament_load_time.values);
+                m_silent_time_estimator.set_filament_unload_times(print.config().filament_unload_time.values);
             }
         }
     }
     // Filament load / unload times are not specific to a firmware flavor. Let anybody use it if they find it useful.
-    if (print.config.single_extruder_multi_material) {
+    if (print.config().single_extruder_multi_material) {
         // As of now the fields are shown at the UI dialog in the same combo box as the ramming values, so they
         // are considered to be active for the single extruder multi-material printers only.
-        m_normal_time_estimator.set_filament_load_times(print.config.filament_load_time.values);
-        m_normal_time_estimator.set_filament_unload_times(print.config.filament_unload_time.values);
-    }
->>>>>>> a97df555
+        m_normal_time_estimator.set_filament_load_times(print.config().filament_load_time.values);
+        m_normal_time_estimator.set_filament_unload_times(print.config().filament_unload_time.values);
+    }
 
     // resets analyzer
     m_analyzer.reset();
@@ -584,16 +561,10 @@
     // How many times will be change_layer() called?
     // change_layer() in turn increments the progress bar status.
     m_layer_count = 0;
-<<<<<<< HEAD
+    PrintObjectPtrs printable_objects = print.get_printable_objects();
     if (print.config().complete_objects.value) {
         // Add each of the object's layers separately.
-        for (auto object : print.objects()) {
-=======
-    PrintObjectPtrs printable_objects = print.get_printable_objects();
-    if (print.config.complete_objects.value) {
-        // Add each of the object's layers separately.
         for (auto object : printable_objects) {
->>>>>>> a97df555
             std::vector<coordf_t> zs;
             zs.reserve(object->layers().size() + object->support_layers().size());
             for (auto layer : object->layers())
@@ -606,15 +577,9 @@
     } else {
         // Print all objects with the same print_z together.
         std::vector<coordf_t> zs;
-<<<<<<< HEAD
-        for (auto object : print.objects()) {
+        for (auto object : printable_objects) {
             zs.reserve(zs.size() + object->layers().size() + object->support_layers().size());
             for (auto layer : object->layers())
-=======
-        for (auto object : printable_objects) {
-            zs.reserve(zs.size() + object->layers.size() + object->support_layers.size());
-            for (auto layer : object->layers)
->>>>>>> a97df555
                 zs.push_back(layer->print_z);
             for (auto layer : object->support_layers())
                 zs.push_back(layer->print_z);
@@ -632,9 +597,8 @@
     {
         // get the minimum cross-section used in the print
         std::vector<double> mm3_per_mm;
-<<<<<<< HEAD
-        for (auto object : print.objects()) {
-            for (size_t region_id = 0; region_id < print.regions().size(); ++ region_id) {
+        for (auto object : printable_objects) {
+            for (size_t region_id = 0; region_id < print.regions().size(); ++region_id) {
                 auto region = print.regions()[region_id];
                 for (auto layer : object->layers()) {
                     auto layerm = layer->regions()[region_id];
@@ -642,17 +606,6 @@
                         region->config().get_abs_value("small_perimeter_speed"    ) == 0 || 
                         region->config().get_abs_value("external_perimeter_speed" ) == 0 || 
                         region->config().get_abs_value("bridge_speed"             ) == 0)
-=======
-        for (auto object : printable_objects) {
-            for (size_t region_id = 0; region_id < print.regions.size(); ++region_id) {
-                auto region = print.regions[region_id];
-                for (auto layer : object->layers) {
-                    auto layerm = layer->regions[region_id];
-                    if (region->config.get_abs_value("perimeter_speed"          ) == 0 || 
-                        region->config.get_abs_value("small_perimeter_speed"    ) == 0 || 
-                        region->config.get_abs_value("external_perimeter_speed" ) == 0 || 
-                        region->config.get_abs_value("bridge_speed"             ) == 0)
->>>>>>> a97df555
                         mm3_per_mm.push_back(layerm->perimeters.min_mm3_per_mm());
                     if (region->config().get_abs_value("infill_speed"             ) == 0 || 
                         region->config().get_abs_value("solid_infill_speed"       ) == 0 || 
@@ -709,19 +662,11 @@
     print.throw_if_canceled();
 
     // Write some terse information on the slicing parameters.
-<<<<<<< HEAD
-    const PrintObject *first_object         = print.objects().front();
+    const PrintObject *first_object         = printable_objects.front();
     const double       layer_height         = first_object->config().layer_height.value;
     const double       first_layer_height   = first_object->config().first_layer_height.get_abs_value(layer_height);
     for (size_t region_id = 0; region_id < print.regions().size(); ++ region_id) {
         auto region = print.regions()[region_id];
-=======
-    const PrintObject *first_object         = printable_objects.front();
-    const double       layer_height         = first_object->config.layer_height.value;
-    const double       first_layer_height   = first_object->config.first_layer_height.get_abs_value(layer_height);
-    for (size_t region_id = 0; region_id < print.regions.size(); ++ region_id) {
-        auto region = print.regions[region_id];
->>>>>>> a97df555
         _write_format(file, "; external perimeters extrusion width = %.2fmm\n", region->flow(frExternalPerimeter, layer_height, false, false, -1., *first_object).width);
         _write_format(file, "; perimeters extrusion width = %.2fmm\n",          region->flow(frPerimeter,         layer_height, false, false, -1., *first_object).width);
         _write_format(file, "; infill extrusion width = %.2fmm\n",              region->flow(frInfill,            layer_height, false, false, -1., *first_object).width);
@@ -736,7 +681,7 @@
     print.throw_if_canceled();
     
     // adds tags for time estimators
-    if (print.config.remaining_times.value)
+    if (print.config().remaining_times.value)
     {
         _writeln(file, GCodeTimeEstimator::Normal_First_M73_Output_Placeholder_Tag);
         if (m_silent_time_estimator_enabled)
@@ -754,17 +699,7 @@
     unsigned int final_extruder_id   = (unsigned int)-1;
     size_t       initial_print_object_id = 0;
     bool         has_wipe_tower      = false;
-<<<<<<< HEAD
     if (print.config().complete_objects.value) {
-		// Find the 1st printing object, find its tool ordering and the initial extruder ID.
-		for (; initial_print_object_id < print.objects().size(); ++initial_print_object_id) {
-			tool_ordering = ToolOrdering(*print.objects()[initial_print_object_id], initial_extruder_id);
-			if ((initial_extruder_id = tool_ordering.first_extruder()) != (unsigned int)-1)
-				break;
-		}
-	} else {
-=======
-    if (print.config.complete_objects.value) {
         // Find the 1st printing object, find its tool ordering and the initial extruder ID.
         for (; initial_print_object_id < printable_objects.size(); ++initial_print_object_id) {
             tool_ordering = ToolOrdering(*printable_objects[initial_print_object_id], initial_extruder_id);
@@ -772,19 +707,13 @@
                 break;
         }
     } else {
->>>>>>> a97df555
 		// Find tool ordering for all the objects at once, and the initial extruder ID.
         // If the tool ordering has been pre-calculated by Print class for wipe tower already, reuse it.
 		tool_ordering = print.wipe_tower_data().tool_ordering.empty() ?
             ToolOrdering(print, initial_extruder_id) :
-<<<<<<< HEAD
             print.wipe_tower_data().tool_ordering;
-		initial_extruder_id = tool_ordering.first_extruder();
-=======
-            print.m_tool_ordering;
->>>>>>> a97df555
         has_wipe_tower = print.has_wipe_tower() && tool_ordering.has_wipe_tower();
-        initial_extruder_id = (has_wipe_tower && ! print.config.single_extruder_multi_material_priming) ? 
+        initial_extruder_id = (has_wipe_tower && ! print.config().single_extruder_multi_material_priming) ? 
             // The priming towers will be skipped.
             tool_ordering.all_extruders().back() :
             // Don't skip the priming towers. 
@@ -817,13 +746,8 @@
     m_placeholder_parser.set("current_object_idx", 0);
     // For the start / end G-code to do the priming and final filament pull in case there is no wipe tower provided.
     m_placeholder_parser.set("has_wipe_tower", has_wipe_tower);
-<<<<<<< HEAD
+    m_placeholder_parser.set("has_single_extruder_multi_material_priming", has_wipe_tower && print.config().single_extruder_multi_material_priming);
     std::string start_gcode = this->placeholder_parser_process("start_gcode", print.config().start_gcode.value, initial_extruder_id);
-    
-=======
-    m_placeholder_parser.set("has_single_extruder_multi_material_priming", has_wipe_tower && print.config.single_extruder_multi_material_priming);
-    std::string start_gcode = this->placeholder_parser_process("start_gcode", print.config.start_gcode.value, initial_extruder_id);
->>>>>>> a97df555
     // Set bed temperature if the start G-code does not contain any bed temp control G-codes.
     this->_print_first_layer_bed_temperature(file, print, start_gcode, initial_extruder_id, true);
     // Set extruder(s) temperature before and after start G-code.
@@ -862,15 +786,10 @@
         // Collect outer contours of all objects over all layers.
         // Discard objects only containing thin walls (offset would fail on an empty polygon).
         Polygons islands;
-<<<<<<< HEAD
-        for (const PrintObject *object : print.objects())
+        for (const PrintObject *object : printable_objects)
             for (const Layer *layer : object->layers())
-=======
-        for (const PrintObject *object : printable_objects)
-            for (const Layer *layer : object->layers)
->>>>>>> a97df555
                 for (const ExPolygon &expoly : layer->slices.expolygons)
-                    for (const Point &copy : object->_shifted_copies) {
+                    for (const Point &copy : object->copies()) {
                         islands.emplace_back(expoly.contour);
                         islands.back().translate(- copy);
                     }
@@ -889,11 +808,7 @@
             Polygon outer_skirt = Slic3r::Geometry::convex_hull(skirt_points);
             Polygons skirts;
             for (unsigned int extruder_id : print.extruders()) {
-<<<<<<< HEAD
-                const Pointf &extruder_offset = print.config().extruder_offset.get_at(extruder_id);
-=======
-                const Vec2d &extruder_offset = print.config.extruder_offset.get_at(extruder_id);
->>>>>>> a97df555
+                const Vec2d &extruder_offset = print.config().extruder_offset.get_at(extruder_id);
                 Polygon s(outer_skirt);
                 s.translate(Point::new_scale(- extruder_offset(0), - extruder_offset(1)));
                 skirts.emplace_back(std::move(s));
@@ -914,7 +829,7 @@
         print.throw_if_canceled();
     }
     
-    if (! (has_wipe_tower && print.config.single_extruder_multi_material_priming)) {
+    if (! (has_wipe_tower && print.config().single_extruder_multi_material_priming)) {
         // Set initial extruder only after custom start G-code.
         // Ugly hack: Do not set the initial extruder if the extruder is primed using the MMU priming towers at the edge of the print bed.
         _write(file, this->set_extruder(initial_extruder_id));
@@ -924,19 +839,14 @@
     if (print.config().complete_objects.value) {
         // Print objects from the smallest to the tallest to avoid collisions
         // when moving onto next object starting point.
-<<<<<<< HEAD
-        std::vector<PrintObject*> objects(print.objects());
-        std::sort(objects.begin(), objects.end(), [](const PrintObject* po1, const PrintObject* po2) { return po1->size.z < po2->size.z; });        
-=======
         std::vector<PrintObject*> objects(printable_objects);
         std::sort(objects.begin(), objects.end(), [](const PrintObject* po1, const PrintObject* po2) { return po1->size(2) < po2->size(2); });       
->>>>>>> a97df555
         size_t finished_objects = 0;
         for (size_t object_id = initial_print_object_id; object_id < objects.size(); ++ object_id) {
             const PrintObject &object = *objects[object_id];
-            for (const Point &copy : object._shifted_copies) {
+            for (const Point &copy : object.copies()) {
                 // Get optimal tool ordering to minimize tool switches of a multi-exruder print.
-                if (object_id != initial_print_object_id || &copy != object._shifted_copies.data()) {
+                if (object_id != initial_print_object_id || &copy != object.copies().data()) {
                     // Don't initialize for the first object and first copy.
                     tool_ordering = ToolOrdering(object, final_extruder_id);
                     unsigned int new_extruder_id = tool_ordering.first_extruder();
@@ -947,12 +857,8 @@
                     final_extruder_id   = tool_ordering.last_extruder();
                     assert(final_extruder_id != (unsigned int)-1);
                 }
-<<<<<<< HEAD
                 print.throw_if_canceled();
-                this->set_origin(unscale(copy.x), unscale(copy.y));
-=======
                 this->set_origin(unscale(copy));
->>>>>>> a97df555
                 if (finished_objects > 0) {
                     // Move to the origin position for the copy we're going to print.
                     // This happens before Z goes down to layer 0 again, so that no collision happens hopefully.
@@ -981,7 +887,7 @@
                 for (const LayerToPrint &ltp : layers_to_print) {
                     std::vector<LayerToPrint> lrs;
                     lrs.emplace_back(std::move(ltp));
-                    this->process_layer(file, print, lrs, tool_ordering.tools_for_layer(ltp.print_z()), &copy - object._shifted_copies.data());
+                    this->process_layer(file, print, lrs, tool_ordering.tools_for_layer(ltp.print_z()), &copy - object.copies().data());
                     print.throw_if_canceled();
                 }
                 if (m_pressure_equalizer)
@@ -996,13 +902,9 @@
         // Order objects using a nearest neighbor search.
         std::vector<size_t> object_indices;
         Points object_reference_points;
-<<<<<<< HEAD
-        for (PrintObject *object : print.objects())
-=======
         PrintObjectPtrs printable_objects = print.get_printable_objects();
         for (PrintObject *object : printable_objects)
->>>>>>> a97df555
-            object_reference_points.push_back(object->_shifted_copies.front());
+            object_reference_points.push_back(object->copies().front());
         Slic3r::Geometry::chained_path(object_reference_points, object_indices);
         // Sort layers by Z.
         // All extrusion moves with the same top layer height are extruded uninterrupted.
@@ -1011,30 +913,7 @@
         if (has_wipe_tower && ! layers_to_print.empty()) {
             m_wipe_tower.reset(new WipeTowerIntegration(print.config(), *print.wipe_tower_data().priming.get(), print.wipe_tower_data().tool_changes, *print.wipe_tower_data().final_purge.get()));
             _write(file, m_writer.travel_to_z(first_layer_height + m_config.z_offset.value, "Move to the first layer height"));
-<<<<<<< HEAD
-		    _write(file, m_wipe_tower->prime(*this));
-            // Verify, whether the print overaps the priming extrusions.
-            BoundingBoxf bbox_print(get_print_extrusions_extents(print));
-            coordf_t twolayers_printz = ((layers_to_print.size() == 1) ? layers_to_print.front() : layers_to_print[1]).first + EPSILON;
-            for (const PrintObject *print_object : print.objects())
-                bbox_print.merge(get_print_object_extrusions_extents(*print_object, twolayers_printz));
-            bbox_print.merge(get_wipe_tower_extrusions_extents(print, twolayers_printz));
-            BoundingBoxf bbox_prime(get_wipe_tower_priming_extrusions_extents(print));
-            bbox_prime.offset(0.5f);
-            // Beep for 500ms, tone 800Hz. Yet better, play some Morse.
-            _write(file, this->retract());
-            _write(file, "M300 S800 P500\n");
-            if (bbox_prime.overlap(bbox_print)) {
-                // Wait for the user to remove the priming extrusions, otherwise they would
-                // get covered by the print.
-                _write(file, "M1 Remove priming towers and click button.\n");
-            }
-            else {
-                // Just wait for a bit to let the user check, that the priming succeeded.
-                //TODO Add a message explaining what the printer is waiting for. This needs a firmware fix.
-                _write(file, "M1 S10\n");
-=======
-            if (print.config.single_extruder_multi_material_priming) {
+            if (print.config().single_extruder_multi_material_priming) {
     		    _write(file, m_wipe_tower->prime(*this));
                 // Verify, whether the print overaps the priming extrusions.
                 BoundingBoxf bbox_print(get_print_extrusions_extents(print));
@@ -1057,7 +936,6 @@
                     //TODO Add a message explaining what the printer is waiting for. This needs a firmware fix.
                     _write(file, "M1 S10\n");
                 }
->>>>>>> a97df555
             }
             print.throw_if_canceled();
         }
@@ -1089,30 +967,19 @@
     }
 
     // Process filament-specific gcode in extruder order.
-<<<<<<< HEAD
-    if (print.config().single_extruder_multi_material) {
-        // Process the end_filament_gcode for the active filament only.
-        _writeln(file, this->placeholder_parser_process("end_filament_gcode", print.config().end_filament_gcode.get_at(m_writer.extruder()->id()), m_writer.extruder()->id()));
-    } else {
-        for (const std::string &end_gcode : print.config().end_filament_gcode.values)
-            _writeln(file, this->placeholder_parser_process("end_filament_gcode", end_gcode, (unsigned int)(&end_gcode - &print.config().end_filament_gcode.values.front())));
-    }
-    _writeln(file, this->placeholder_parser_process("end_gcode", print.config().end_gcode, m_writer.extruder()->id()));
-=======
     {
         DynamicConfig config;
         config.set_key_value("layer_num", new ConfigOptionInt(m_layer_index));
         config.set_key_value("layer_z",   new ConfigOptionFloat(m_writer.get_position()(2) - m_config.z_offset.value));
-        if (print.config.single_extruder_multi_material) {
+        if (print.config().single_extruder_multi_material) {
             // Process the end_filament_gcode for the active filament only.
-            _writeln(file, this->placeholder_parser_process("end_filament_gcode", print.config.end_filament_gcode.get_at(m_writer.extruder()->id()), m_writer.extruder()->id(), &config));
+            _writeln(file, this->placeholder_parser_process("end_filament_gcode", print.config().end_filament_gcode.get_at(m_writer.extruder()->id()), m_writer.extruder()->id(), &config));
         } else {
-            for (const std::string &end_gcode : print.config.end_filament_gcode.values)
-                _writeln(file, this->placeholder_parser_process("end_filament_gcode", end_gcode, (unsigned int)(&end_gcode - &print.config.end_filament_gcode.values.front()), &config));
-        }
-        _writeln(file, this->placeholder_parser_process("end_gcode", print.config.end_gcode, m_writer.extruder()->id(), &config));
-    }
->>>>>>> a97df555
+            for (const std::string &end_gcode : print.config().end_filament_gcode.values)
+                _writeln(file, this->placeholder_parser_process("end_filament_gcode", end_gcode, (unsigned int)(&end_gcode - &print.config().end_filament_gcode.values.front()), &config));
+        }
+        _writeln(file, this->placeholder_parser_process("end_gcode", print.config().end_gcode, m_writer.extruder()->id(), &config));
+    }
     _write(file, m_writer.update_progress(m_layer_count, m_layer_count, true)); // 100%
     _write(file, m_writer.postamble());
     print.throw_if_canceled();
@@ -1123,28 +990,15 @@
         m_silent_time_estimator.calculate_time(false);
 
     // Get filament stats.
-<<<<<<< HEAD
     print.m_print_statistics.clear();
-    print.m_print_statistics.estimated_print_time = m_time_estimator.get_time_hms();
-=======
-    print.filament_stats.clear();
-    print.total_used_filament    = 0.;
-    print.total_extruded_volume  = 0.;
-    print.total_weight           = 0.;
-    print.total_cost             = 0.;
-    print.estimated_normal_print_time = m_normal_time_estimator.get_time_dhms();
-    print.estimated_silent_print_time = m_silent_time_estimator_enabled ? m_silent_time_estimator.get_time_dhms() : "N/A";
->>>>>>> a97df555
+    print.m_print_statistics.estimated_normal_print_time = m_normal_time_estimator.get_time_dhms();
+    print.m_print_statistics.estimated_silent_print_time = m_silent_time_estimator_enabled ? m_silent_time_estimator.get_time_dhms() : "N/A";
     for (const Extruder &extruder : m_writer.extruders()) {
         double used_filament   = extruder.used_filament();
         double extruded_volume = extruder.extruded_volume();
         double filament_weight = extruded_volume * extruder.filament_density() * 0.001;
         double filament_cost   = filament_weight * extruder.filament_cost()    * 0.001;
-<<<<<<< HEAD
-        print.m_print_statistics.filament_stats.insert(std::pair<size_t,float>(extruder.id(), used_filament));
-=======
-        print.filament_stats.insert(std::pair<size_t, float>(extruder.id(), (float)used_filament));
->>>>>>> a97df555
+        print.m_print_statistics.filament_stats.insert(std::pair<size_t, float>(extruder.id(), (float)used_filament));
         _write_format(file, "; filament used = %.1lfmm (%.1lfcm3)\n", used_filament, extruded_volume * 0.001);
         if (filament_weight > 0.) {
             print.m_print_statistics.total_weight = print.m_print_statistics.total_weight + filament_weight;
@@ -1157,15 +1011,10 @@
         print.m_print_statistics.total_used_filament   = print.m_print_statistics.total_used_filament   + used_filament;
         print.m_print_statistics.total_extruded_volume = print.m_print_statistics.total_extruded_volume + extruded_volume;
     }
-<<<<<<< HEAD
     _write_format(file, "; total filament cost = %.1lf\n", print.m_print_statistics.total_cost);
-    _write_format(file, "; estimated printing time = %s\n", m_time_estimator.get_time_hms().c_str());
-=======
-    _write_format(file, "; total filament cost = %.1lf\n", print.total_cost);
     _write_format(file, "; estimated printing time (normal mode) = %s\n", m_normal_time_estimator.get_time_dhms().c_str());
     if (m_silent_time_estimator_enabled)
         _write_format(file, "; estimated printing time (silent mode) = %s\n", m_silent_time_estimator.get_time_dhms().c_str());
->>>>>>> a97df555
 
     // Append full config.
     _write(file, "\n");
@@ -1257,29 +1106,29 @@
 // Do not process this piece of G-code by the time estimator, it already knows the values through another sources.
 void GCode::print_machine_envelope(FILE *file, Print &print)
 {
-    if (print.config.gcode_flavor.value == gcfMarlin) {
+    if (print.config().gcode_flavor.value == gcfMarlin) {
         fprintf(file, "M201 X%d Y%d Z%d E%d ; sets maximum accelerations, mm/sec^2\n",
-            int(print.config.machine_max_acceleration_x.values.front() + 0.5),
-            int(print.config.machine_max_acceleration_y.values.front() + 0.5),
-            int(print.config.machine_max_acceleration_z.values.front() + 0.5),
-            int(print.config.machine_max_acceleration_e.values.front() + 0.5));
+            int(print.config().machine_max_acceleration_x.values.front() + 0.5),
+            int(print.config().machine_max_acceleration_y.values.front() + 0.5),
+            int(print.config().machine_max_acceleration_z.values.front() + 0.5),
+            int(print.config().machine_max_acceleration_e.values.front() + 0.5));
         fprintf(file, "M203 X%d Y%d Z%d E%d ; sets maximum feedrates, mm/sec\n",
-            int(print.config.machine_max_feedrate_x.values.front() + 0.5),
-            int(print.config.machine_max_feedrate_y.values.front() + 0.5),
-            int(print.config.machine_max_feedrate_z.values.front() + 0.5),
-            int(print.config.machine_max_feedrate_e.values.front() + 0.5));
+            int(print.config().machine_max_feedrate_x.values.front() + 0.5),
+            int(print.config().machine_max_feedrate_y.values.front() + 0.5),
+            int(print.config().machine_max_feedrate_z.values.front() + 0.5),
+            int(print.config().machine_max_feedrate_e.values.front() + 0.5));
         fprintf(file, "M204 P%d R%d T%d ; sets acceleration (P, T) and retract acceleration (R), mm/sec^2\n",
-            int(print.config.machine_max_acceleration_extruding.values.front() + 0.5),
-            int(print.config.machine_max_acceleration_retracting.values.front() + 0.5),
-            int(print.config.machine_max_acceleration_extruding.values.front() + 0.5));
+            int(print.config().machine_max_acceleration_extruding.values.front() + 0.5),
+            int(print.config().machine_max_acceleration_retracting.values.front() + 0.5),
+            int(print.config().machine_max_acceleration_extruding.values.front() + 0.5));
         fprintf(file, "M205 X%.2lf Y%.2lf Z%.2lf E%.2lf ; sets the jerk limits, mm/sec\n",
-            print.config.machine_max_jerk_x.values.front(),
-            print.config.machine_max_jerk_y.values.front(),
-            print.config.machine_max_jerk_z.values.front(),
-            print.config.machine_max_jerk_e.values.front());
+            print.config().machine_max_jerk_x.values.front(),
+            print.config().machine_max_jerk_y.values.front(),
+            print.config().machine_max_jerk_z.values.front(),
+            print.config().machine_max_jerk_e.values.front());
         fprintf(file, "M205 S%d T%d ; sets the minimum extruding and travel feed rate, mm/sec\n",
-            int(print.config.machine_min_extruding_rate.values.front() + 0.5),
-            int(print.config.machine_min_travel_rate.values.front() + 0.5));
+            int(print.config().machine_min_extruding_rate.values.front() + 0.5),
+            int(print.config().machine_min_travel_rate.values.front() + 0.5));
     }
 }
 
@@ -1586,64 +1435,7 @@
                 const LayerRegion *layerm = layer.regions()[region_id];
                 if (layerm == nullptr)
                     continue;
-<<<<<<< HEAD
                 const PrintRegion &region = *print.regions()[region_id];
-                
-                // process perimeters
-                for (const ExtrusionEntity *ee : layerm->perimeters.entities) {
-                    // perimeter_coll represents perimeter extrusions of a single island.
-                    const auto *perimeter_coll = dynamic_cast<const ExtrusionEntityCollection*>(ee);
-                    if (perimeter_coll->entities.empty())
-                        // This shouldn't happen but first_point() would fail.
-                        continue;
-                    // Init by_extruder item only if we actually use the extruder.
-                    std::vector<ObjectByExtruder::Island> &islands = object_islands_by_extruder(
-                        by_extruder,
-                        std::max<int>(region.config().perimeter_extruder.value - 1, 0),
-                        &layer_to_print - layers.data(),
-                        layers.size(), n_slices+1);
-                    for (size_t i = 0; i <= n_slices; ++ i)
-                        if (// perimeter_coll->first_point does not fit inside any slice
-                            i == n_slices ||
-                            // perimeter_coll->first_point fits inside ith slice
-                            point_inside_surface(i, perimeter_coll->first_point())) {
-                            if (islands[i].by_region.empty())
-                                islands[i].by_region.assign(print.regions().size(), ObjectByExtruder::Island::Region());
-                            islands[i].by_region[region_id].perimeters.append(perimeter_coll->entities);
-                            break;
-                        }
-                }
-                
-                // process infill
-                // layerm->fills is a collection of Slic3r::ExtrusionPath::Collection objects (C++ class ExtrusionEntityCollection), 
-                // each one containing the ExtrusionPath objects of a certain infill "group" (also called "surface"
-                // throughout the code). We can redefine the order of such Collections but we have to 
-                // do each one completely at once.
-                for (const ExtrusionEntity *ee : layerm->fills.entities) {
-                    // fill represents infill extrusions of a single island.
-                    const auto *fill = dynamic_cast<const ExtrusionEntityCollection*>(ee);
-                    if (fill->entities.empty())
-                        // This shouldn't happen but first_point() would fail.
-                        continue;
-                    // init by_extruder item only if we actually use the extruder
-                    int extruder_id = std::max<int>(0, (is_solid_infill(fill->entities.front()->role()) ? region.config().solid_infill_extruder : region.config().infill_extruder) - 1);
-                    // Init by_extruder item only if we actually use the extruder.
-                    std::vector<ObjectByExtruder::Island> &islands = object_islands_by_extruder(
-                        by_extruder,
-                        extruder_id,
-                        &layer_to_print - layers.data(),
-                        layers.size(), n_slices+1);
-                    for (size_t i = 0; i <= n_slices; ++i)
-                        if (// fill->first_point does not fit inside any slice
-                            i == n_slices ||
-                            // fill->first_point fits inside ith slice
-                            point_inside_surface(i, fill->first_point())) {
-                            if (islands[i].by_region.empty())
-                                islands[i].by_region.assign(print.regions().size(), ObjectByExtruder::Island::Region());
-                            islands[i].by_region[region_id].infills.append(fill->entities);
-                            break;
-=======
-                const PrintRegion &region = *print.regions[region_id];
 
 
                 // Now we must process perimeters and infills and create islands of extrusions in by_region std::map.
@@ -1660,11 +1452,14 @@
                             continue;
 
                         // This extrusion is part of certain Region, which tells us which extruder should be used for it:
-                        int correct_extruder_id = Print::get_extruder(*fill, region); entity_type=="infills" ? std::max<int>(0, (is_solid_infill(fill->entities.front()->role()) ? region.config.solid_infill_extruder : region.config.infill_extruder) - 1) :
-                                                                           std::max<int>(region.config.perimeter_extruder.value - 1, 0);
+                        int correct_extruder_id = Print::get_extruder(*fill, region);
+                        //FIXME what is this?
+                        entity_type=="infills" ? 
+                            std::max<int>(0, (is_solid_infill(fill->entities.front()->role()) ? region.config().solid_infill_extruder : region.config().infill_extruder) - 1) :
+                            std::max<int>(region.config().perimeter_extruder.value - 1, 0);
 
                         // Let's recover vector of extruder overrides:
-                        const ExtruderPerCopy* entity_overrides = const_cast<LayerTools&>(layer_tools).wiping_extrusions().get_extruder_overrides(fill, correct_extruder_id, layer_to_print.object()->_shifted_copies.size());
+                        const ExtruderPerCopy* entity_overrides = const_cast<LayerTools&>(layer_tools).wiping_extrusions().get_extruder_overrides(fill, correct_extruder_id, layer_to_print.object()->copies().size());
 
                         // Now we must add this extrusion into the by_extruder map, once for each extruder that will print it:
                         for (unsigned int extruder : layer_tools.extruders)
@@ -1686,12 +1481,11 @@
                                         // fill->first_point fits inside ith slice
                                         point_inside_surface(i, fill->first_point())) {
                                         if (islands[i].by_region.empty())
-                                            islands[i].by_region.assign(print.regions.size(), ObjectByExtruder::Island::Region());
-                                        islands[i].by_region[region_id].append(entity_type, fill, entity_overrides, layer_to_print.object()->_shifted_copies.size());
+                                            islands[i].by_region.assign(print.regions().size(), ObjectByExtruder::Island::Region());
+                                        islands[i].by_region[region_id].append(entity_type, fill, entity_overrides, layer_to_print.object()->copies().size());
                                         break;
                                     }
                             }
->>>>>>> a97df555
                         }
                     }
                 }
@@ -1755,48 +1549,6 @@
         auto objects_by_extruder_it = by_extruder.find(extruder_id);
         if (objects_by_extruder_it == by_extruder.end())
             continue;
-<<<<<<< HEAD
-        for (const ObjectByExtruder &object_by_extruder : objects_by_extruder_it->second) {
-            const size_t       layer_id     = &object_by_extruder - objects_by_extruder_it->second.data();
-            const PrintObject *print_object = layers[layer_id].object();
-			if (print_object == nullptr)
-				// This layer is empty for this particular object, it has neither object extrusions nor support extrusions at this print_z.
-				continue;
-
-            m_config.apply(print_object->config(), true);
-            m_layer = layers[layer_id].layer();
-            if (m_config.avoid_crossing_perimeters)
-                m_avoid_crossing_perimeters.init_layer_mp(union_ex(m_layer->slices, true));
-            Points copies;
-            if (single_object_idx == size_t(-1)) 
-                copies = print_object->_shifted_copies;
-            else
-                copies.push_back(print_object->_shifted_copies[single_object_idx]);
-            // Sort the copies by the closest point starting with the current print position.
-            
-            for (const Point &copy : copies) {
-                // When starting a new object, use the external motion planner for the first travel move.
-                std::pair<const PrintObject*, Point> this_object_copy(print_object, copy);
-                if (m_last_obj_copy != this_object_copy)
-                    m_avoid_crossing_perimeters.use_external_mp_once = true;
-                m_last_obj_copy = this_object_copy;
-                this->set_origin(unscale(copy.x), unscale(copy.y));
-                if (object_by_extruder.support != nullptr) {
-                    m_layer = layers[layer_id].support_layer;
-                    gcode += this->extrude_support(
-                        // support_extrusion_role is erSupportMaterial, erSupportMaterialInterface or erMixed for all extrusion paths.
-                        object_by_extruder.support->chained_path_from(m_last_pos, false, object_by_extruder.support_extrusion_role));
-                    m_layer = layers[layer_id].layer();
-                }
-                for (const ObjectByExtruder::Island &island : object_by_extruder.islands) {
-                    if (print.config().infill_first) {
-                        gcode += this->extrude_infill(print, island.by_region);
-                        gcode += this->extrude_perimeters(print, island.by_region, lower_layer_edge_grids[layer_id]);
-                    } else {
-                        gcode += this->extrude_perimeters(print, island.by_region, lower_layer_edge_grids[layer_id]);
-                        gcode += this->extrude_infill(print, island.by_region);
-=======
-
         // We are almost ready to print. However, we must go through all the objects twice to print the the overridden extrusions first (infill/perimeter wiping feature):
         for (int print_wipe_extrusions=const_cast<LayerTools&>(layer_tools).wiping_extrusions().is_anything_overridden(); print_wipe_extrusions>=0; --print_wipe_extrusions) {
             if (print_wipe_extrusions == 0)
@@ -1809,15 +1561,15 @@
                     // This layer is empty for this particular object, it has neither object extrusions nor support extrusions at this print_z.
                     continue;
 
-                m_config.apply(print_object->config, true);
+                m_config.apply(print_object->config(), true);
                 m_layer = layers[layer_id].layer();
                 if (m_config.avoid_crossing_perimeters)
                     m_avoid_crossing_perimeters.init_layer_mp(union_ex(m_layer->slices, true));
                 Points copies;
                 if (single_object_idx == size_t(-1))
-                    copies = print_object->_shifted_copies;
+                    copies = print_object->copies();
                 else
-                    copies.push_back(print_object->_shifted_copies[single_object_idx]);
+                    copies.push_back(print_object->copies()[single_object_idx]);
                 // Sort the copies by the closest point starting with the current print position.
 
                 unsigned int copy_id = 0;
@@ -1838,14 +1590,13 @@
                     for (ObjectByExtruder::Island &island : object_by_extruder.islands) {
                         const auto& by_region_specific = const_cast<LayerTools&>(layer_tools).wiping_extrusions().is_anything_overridden() ? island.by_region_per_copy(copy_id, extruder_id, print_wipe_extrusions) : island.by_region;
 
-                        if (print.config.infill_first) {
+                        if (print.config().infill_first) {
                             gcode += this->extrude_infill(print, by_region_specific);
                             gcode += this->extrude_perimeters(print, by_region_specific, lower_layer_edge_grids[layer_id]);
                         } else {
                             gcode += this->extrude_perimeters(print, by_region_specific, lower_layer_edge_grids[layer_id]);
                             gcode += this->extrude_infill(print,by_region_specific);
                         }
->>>>>>> a97df555
                     }
                     ++copy_id;
                 }
@@ -1882,18 +1633,14 @@
 
 void GCode::append_full_config(const Print& print, std::string& str)
 {
-<<<<<<< HEAD
-    const StaticPrintConfig *configs[] = { &print.config(), &print.default_object_config(), &print.default_region_config() };
-=======
-    const StaticPrintConfig *configs[] = { static_cast<const GCodeConfig*>(&print.config), &print.default_object_config, &print.default_region_config };
->>>>>>> a97df555
+    const StaticPrintConfig *configs[] = { static_cast<const GCodeConfig*>(&print.config()), &print.default_object_config(), &print.default_region_config() };
     for (size_t i = 0; i < sizeof(configs) / sizeof(configs[0]); ++i) {
         const StaticPrintConfig *cfg = configs[i];
         for (const std::string &key : cfg->keys())
             if (key != "compatible_printers")
                 str += "; " + key + " = " + cfg->serialize(key) + "\n";
     }
-    const DynamicConfig &full_config = print.placeholder_parser.config();
+    const DynamicConfig &full_config = print.placeholder_parser().config();
 	for (const char *key : {
 		"print_settings_id", "filament_settings_id", "printer_settings_id",
 		"printer_model", "printer_variant", "default_print_profile", "default_filament_profile",
