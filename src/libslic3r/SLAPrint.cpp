--- conflicted
+++ resolved
@@ -40,30 +40,6 @@
 
     scfg.enabled = c.supports_enable.getBool();
     scfg.tree_type = c.support_tree_type.value;
-<<<<<<< HEAD
-    scfg.head_front_radius_mm = 0.5*c.support_head_front_diameter.getFloat();
-    double pillar_r = 0.5 * c.support_pillar_diameter.getFloat();
-    scfg.head_back_radius_mm = pillar_r;
-    scfg.head_fallback_radius_mm =
-        0.01 * c.support_small_pillar_diameter_percent.getFloat() * pillar_r;
-    scfg.head_penetration_mm = c.support_head_penetration.getFloat();
-    scfg.head_width_mm = c.support_head_width.getFloat();
-    scfg.object_elevation_mm = is_zero_elevation(c) ?
-                                   0. : c.support_object_elevation.getFloat();
-    scfg.bridge_slope = c.support_critical_angle.getFloat() * PI / 180.0 ;
-    scfg.max_bridge_length_mm = c.support_max_bridge_length.getFloat();
-    scfg.max_pillar_link_distance_mm = c.support_max_pillar_link_distance.getFloat();
-    scfg.pillar_connection_mode = c.support_pillar_connection_mode.value;
-    scfg.ground_facing_only = c.support_buildplate_only.getBool();
-    scfg.pillar_widening_factor = c.support_pillar_widening_factor.getFloat();
-    scfg.base_radius_mm = 0.5*c.support_base_diameter.getFloat();
-    scfg.base_height_mm = c.support_base_height.getFloat();
-    scfg.pillar_base_safety_distance_mm =
-        c.support_base_safety_distance.getFloat() < EPSILON ?
-            scfg.safety_distance_mm : c.support_base_safety_distance.getFloat();
-
-    scfg.max_bridges_on_pillar = unsigned(c.support_max_bridges_on_pillar.getInt());
-=======
 
     switch(scfg.tree_type) {
     case sla::SupportTreeType::Default: {
@@ -121,7 +97,6 @@
         break;
     }
     }
->>>>>>> bdcb7732
     
     return scfg;
 }
