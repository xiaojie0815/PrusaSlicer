#include "SampleIslandUtils.hpp"

#include <cmath>
#include <optional>
#include <libslic3r/VoronoiOffset.hpp>
#include "IStackFunction.hpp"
#include "EvaluateNeighbor.hpp"
#include "ParabolaUtils.hpp"
#include "VoronoiGraphUtils.hpp"
#include "VectorUtils.hpp"
#include "LineUtils.hpp"
#include "PointUtils.hpp"

#include <libslic3r/VoronoiVisualUtils.hpp>

#include <libslic3r/ClipperUtils.hpp> // allign

#include "libslic3r/SLA/SupportPointGenerator.hpp"

// comment definition of NDEBUG to enable assert()
//#define NDEBUG

//#define SLA_SAMPLING_STORE_VORONOI_GRAPH_TO_SVG
//#define SLA_SAMPLING_STORE_FIELD_TO_SVG
//#define SLA_SAMPLING_STORE_POISSON_SAMPLING_TO_SVG

#include <cassert>

using namespace Slic3r::sla;

std::vector<Slic3r::Vec2f> SampleIslandUtils::sample_expolygon(
    const ExPolygon &expoly, float samples_per_mm2)
{
    static const float mm2_area = static_cast<float>(scale_(1) * scale_(1));
    // Equilateral triangle area = (side * height) / 2
    float triangle_area = mm2_area / samples_per_mm2;
    // Triangle area = sqrt(3) / 4 * "triangle side"
    static const float coef1         = sqrt(3.) / 4.;
    coord_t            triangle_side = static_cast<coord_t>(
        std::round(sqrt(triangle_area * coef1)));

    Points points = sample_expolygon(expoly, triangle_side);

    std::vector<Vec2f> result;
    result.reserve(points.size());
    std::transform(points.begin(), points.end(), std::back_inserter(result), 
        [](const Point &p) { return unscale(p).cast<float>(); });

    return result;
}

Slic3r::Points SampleIslandUtils::sample_expolygon(const ExPolygon &expoly,
                                                   coord_t triangle_side)
{
    const Points &points = expoly.contour.points;
    assert(!points.empty());
    // get y range
    coord_t min_y = points.front().y();
    coord_t max_y = min_y;
    for (const Point &point : points) {
        if (min_y > point.y())
            min_y = point.y();
        else if (max_y < point.y())
            max_y = point.y();
    }

    coord_t triangle_side_2 = triangle_side / 2;
    static const float coef2           = sqrt(3.) / 2.;
    coord_t triangle_height = static_cast<coord_t>(std::round(triangle_side * coef2));

    // IMPROVE: use line end y
    Lines lines = to_lines(expoly);
    // remove lines paralel with axe x
    lines.erase(std::remove_if(lines.begin(), lines.end(),
                               [](const Line &l) {
                                   return l.a.y() == l.b.y();
                               }), lines.end());

    // change line direction from top to bottom
    for (Line &line : lines)
        if (line.a.y() > line.b.y()) std::swap(line.a, line.b);
    
    // sort by a.y()
    std::sort(lines.begin(), lines.end(),
              [](const Line &l1, const Line &l2) -> bool {
                  return l1.a.y() < l2.a.y();
              });
    // IMPROVE: guess size and reserve points
    Points result;
    size_t start_index = 0;
    bool is_odd = false;
    for (coord_t y = min_y + triangle_height / 2; y < max_y;
         y += triangle_height) {
        is_odd = !is_odd;
        std::vector<coord_t> intersections;
        bool increase_start_index = true;
        for (auto line = std::begin(lines)+start_index; line != std::end(lines); ++line) {
            const Point &b = line->b;
            if (b.y() <= y) {
                // removing lines is slow, start index is faster
                // line = lines.erase(line); 
                if (increase_start_index) ++start_index;
                continue;
            }
            increase_start_index = false;
            const Point &a = line->a;
            if (a.y() >= y) break;
            float   y_range      = static_cast<float>(b.y() - a.y());
            float   x_range      = static_cast<float>(b.x() - a.x());
            float   ratio        = (y - a.y()) / y_range;
            coord_t intersection = a.x() +
                                   static_cast<coord_t>(x_range * ratio);
            intersections.push_back(intersection);
        }
        assert(intersections.size() % 2 == 0);
        std::sort(intersections.begin(), intersections.end());
        for (size_t index = 0; index + 1 < intersections.size(); index += 2) {
            coord_t start_x = intersections[index];
            coord_t end_x   = intersections[index + 1];
            if (is_odd) start_x += triangle_side_2;
            coord_t div = start_x / triangle_side;
            if (start_x > 0) div += 1;
            coord_t x = div * triangle_side;
            if (is_odd) x -= triangle_side_2;
            while (x < end_x) {
                result.emplace_back(x, y);
                x += triangle_side;
            }
        }
    }
    return result;
}

std::unique_ptr<SupportIslandPoint> SampleIslandUtils::create_point(
    const VoronoiGraph::Node::Neighbor *neighbor,
    double                              ratio,
    SupportIslandPoint::Type            type)
{
    VoronoiGraph::Position position(neighbor, ratio);
    Slic3r::Point p = VoronoiGraphUtils::create_edge_point(position);
    return std::make_unique<SupportIslandPoint>(p, type);
}

 std::optional<VoronoiGraph::Position> SampleIslandUtils::create_position_on_path(
    const VoronoiGraph::Nodes &path,
    double                     distance)
{
    const VoronoiGraph::Node *prev_node       = nullptr;
    double                    actual_distance = 0.;
    for (const VoronoiGraph::Node *node : path) {
        if (prev_node == nullptr) { // first call
            prev_node = node;
            continue;
        }
        const VoronoiGraph::Node::Neighbor *neighbor =
            VoronoiGraphUtils::get_neighbor(prev_node, node);
        actual_distance += neighbor->length();
        if (actual_distance >= distance) {
            // over half point is on
            double previous_distance = actual_distance - distance;
            double over_ratio = previous_distance / neighbor->length();
            double ratio      = 1. - over_ratio;
            return VoronoiGraph::Position(neighbor, ratio);
        }
        prev_node = node;
    }

    // distance must be inside path
    // this means bad input params
    assert(false);
    return {}; // unreachable
}

SupportIslandPointPtr SampleIslandUtils::create_point_on_path(
    const VoronoiGraph::Nodes &path,
    double                     distance,
    const SampleConfig &       config,
    SupportIslandPoint::Type   type)
{
    auto position_opt = create_position_on_path(path, distance);
    if (!position_opt.has_value()) return nullptr;
    return std::make_unique<SupportCenterIslandPoint>(*position_opt, &config, type);
}

SupportIslandPointPtr SampleIslandUtils::create_middle_path_point(
    const VoronoiGraph::Path &path, SupportIslandPoint::Type  type)
{
    auto position_opt = create_position_on_path(path.nodes, path.length / 2);
    if (!position_opt.has_value()) return nullptr;

    return create_point(position_opt->neighbor, position_opt->ratio, type);
}

SupportIslandPoints SampleIslandUtils::create_side_points(
    const VoronoiGraph::Nodes &path, double side_distance)
{
    VoronoiGraph::Nodes reverse_path = path; // copy
    std::reverse(reverse_path.begin(), reverse_path.end());
    auto pos1 = create_position_on_path(path, side_distance);
    auto pos2 = create_position_on_path(reverse_path, side_distance);
    assert(pos1.has_value());
    assert(pos2.has_value());
    SupportIslandPoint::Type type = SupportIslandPoint::Type::two_points;
    SupportIslandPoints      result;
    result.reserve(2);
<<<<<<< HEAD
    result.push_back(create_point(pos1->neighbor, pos1->ratio, type));
    result.push_back(create_point(pos2->neighbor, pos2->ratio, type));
=======
    result.push_back(create_point_on_path(path, side_distance, SupportIslandPoint::Type::two_points));
    result.push_back(create_point_on_path(reverse_path, side_distance, SupportIslandPoint::Type::two_points));
>>>>>>> 03149402
    return result;
}

SupportIslandPoints SampleIslandUtils::sample_side_branch(
    const VoronoiGraph::Node *     first_node,
    const VoronoiGraph::Path       side_path,
    double                         start_offset,
    const CenterLineConfiguration &cfg)
{
    const double max_distance = cfg.sample_config.max_distance;
    assert(max_distance > start_offset);
    double distance = max_distance - start_offset;
    const double side_distance = cfg.sample_config.minimal_distance_from_outline;
    double length   = side_path.length - side_distance - distance;
    if (length < 0.) {
        VoronoiGraph::Nodes reverse_path = side_path.nodes;
        std::reverse(reverse_path.begin(), reverse_path.end());
        reverse_path.push_back(first_node);
        SupportIslandPoints result;
        result.push_back(
            create_point_on_path(reverse_path, side_distance, cfg.sample_config,
                                 SupportIslandPoint::Type::center_line_end));
        return result;
    }
    // count of segment between points on main path
    size_t segment_count = static_cast<size_t>(
        std::ceil(length / max_distance));
    double                     sample_distance = length / segment_count;
    SupportIslandPoints result;
    result.reserve(segment_count + 1);
    const VoronoiGraph::Node *prev_node = first_node;
    for (const VoronoiGraph::Node *node : side_path.nodes) {
        const VoronoiGraph::Node::Neighbor *neighbor =
            VoronoiGraphUtils::get_neighbor(prev_node, node);
        auto side_item = cfg.branches_map.find(node);
        if (side_item != cfg.branches_map.end()) {
            double start_offset = (distance < sample_distance / 2.) ?
                                      distance :
                                      (sample_distance - distance);

            if (side_item->second.top().length > cfg.sample_config.min_side_branch_length) {
                auto side_samples = sample_side_branches(side_item,
                                                         start_offset, cfg);
                result.insert(result.end(), std::move_iterator(side_samples.begin()),
                              std::move_iterator(side_samples.end()));
            }
        }
        while (distance < neighbor->length()) {
            double edge_ratio = distance / neighbor->length();
            result.push_back(
                create_point(neighbor, edge_ratio, SupportIslandPoint::Type::center_line)
            );
            distance += sample_distance;
        }
        distance -= neighbor->length();
        prev_node = node;
    }
    //if (cfg.side_distance > sample_distance) {
    //    int count = static_cast<int>(std::floor(cfg.side_distance / sample_distance));
    //    for (int i = 0; i < count; ++i) { 
    //        distance += sample_distance;
    //        result.pop_back();
    //    }
    //}
    //assert(fabs(distance - (sample_distance - cfg.side_distance)) < 1e-5);
    result.back()->type = SupportIslandPoint::Type::center_line_end;
    return result;
}

SupportIslandPoints SampleIslandUtils::sample_side_branches(
    const VoronoiGraph::ExPath::SideBranchesMap::const_iterator
        &                          side_branches_iterator,
    double                         start_offset,
    const CenterLineConfiguration &cfg)
{
    const VoronoiGraph::ExPath::SideBranches &side_branches =
        side_branches_iterator->second;
    const VoronoiGraph::Node *first_node = side_branches_iterator->first;
    if (side_branches.size() == 1)
        return sample_side_branch(first_node, side_branches.top(),
                                  start_offset, cfg);

    SupportIslandPoints         result;
    VoronoiGraph::ExPath::SideBranches side_branches_cpy = side_branches;
    while (side_branches_cpy.top().length >
           cfg.sample_config.min_side_branch_length) {
        auto samples = sample_side_branch(first_node, side_branches_cpy.top(),
                                          start_offset, cfg);
        result.insert(result.end(), 
            std::move_iterator(samples.begin()), 
            std::move_iterator(samples.end()));
        side_branches_cpy.pop();
    }
    return result;
}

std::vector<std::set<const VoronoiGraph::Node *>> create_circles_sets(
    const std::vector<VoronoiGraph::Circle> &     circles,
    const VoronoiGraph::ExPath::ConnectedCircles &connected_circle)
{
    std::vector<std::set<const VoronoiGraph::Node *>> result;
    std::vector<bool> done_circle(circles.size(), false);
    for (size_t circle_index = 0; circle_index < circles.size();
         ++circle_index) {
        if (done_circle[circle_index]) continue;
        done_circle[circle_index] = true;
        std::set<const VoronoiGraph::Node *> circle_nodes;
        const VoronoiGraph::Circle &         circle = circles[circle_index];
        for (const VoronoiGraph::Node *node : circle.nodes)
            circle_nodes.insert(node);

        circle_nodes.insert(circle.nodes.begin(), circle.nodes.end());
        auto cc = connected_circle.find(circle_index);
        if (cc != connected_circle.end()) {
            for (const size_t &cc_index : cc->second) {
                done_circle[cc_index]              = true;
                const VoronoiGraph::Circle &circle = circles[cc_index];
                circle_nodes.insert(circle.nodes.begin(), circle.nodes.end());
            }
        }
        result.push_back(circle_nodes);
    }
    return result;
}

Slic3r::Points SampleIslandUtils::to_points(const SupportIslandPoints &support_points)
{ 
    std::function<Point(const std::unique_ptr<SupportIslandPoint> &)> transform_func = &SupportIslandPoint::point;
    return VectorUtils::transform(support_points, transform_func);
}

std::vector<Slic3r::Vec2f> SampleIslandUtils::to_points_f(const SupportIslandPoints &support_points)
{
    std::function<Vec2f(const std::unique_ptr<SupportIslandPoint> &)> transform_func =
        [](const std::unique_ptr<SupportIslandPoint> &p) {
            return p->point.cast<float>();
        };
    return VectorUtils::transform(support_points, transform_func);
}

void SampleIslandUtils::align_samples(SupportIslandPoints &samples,
                                      const ExPolygon &    island,
                                      const SampleConfig & config)
{
    assert(samples.size() > 2);
    size_t count_iteration = config.count_iteration; // copy
    coord_t max_move        = 0;
    while (--count_iteration > 1) {
        max_move = align_once(samples, island, config);        
        if (max_move < config.minimal_move) break;
    }
    //std::cout << "Align use " << config.count_iteration - count_iteration
    //          << " iteration and finish with precision " << max_move << "nano meters" << std::endl;
}

bool is_points_in_distance(const Slic3r::Point & p,
                           const Slic3r::Points &points,
                           double                max_distance)
{
    for (const auto &p2 : points) {
        double d = (p - p2).cast<double>().norm();
        if (d > max_distance) return false;
    }
    return true;
}

//#define VISUALIZE_SAMPLE_ISLAND_UTILS_ALIGN_ONCE

coord_t SampleIslandUtils::align_once(SupportIslandPoints &samples,
                                      const ExPolygon &    island,
                                      const SampleConfig & config)
{
    assert(samples.size() > 2);
    using VD = Slic3r::Geometry::VoronoiDiagram;
    VD             vd;
    Slic3r::Points points = SampleIslandUtils::to_points(samples);

#ifdef VISUALIZE_SAMPLE_ISLAND_UTILS_ALIGN_ONCE
    static int  counter = 0;
    BoundingBox bbox(island);
    SVG svg(("align_"+std::to_string(counter++)+".svg").c_str(), bbox);
    svg.draw(island, "lightblue");
#endif // VISUALIZE_SAMPLE_ISLAND_UTILS_ALIGN_ONCE

    // create voronoi diagram with points
    construct_voronoi(points.begin(), points.end(), &vd);
    coord_t max_move = 0;
    for (const VD::cell_type &cell : vd.cells()) {
        SupportIslandPointPtr &sample = samples[cell.source_index()];
        if (!sample->can_move()) continue;
        Polygon polygon = VoronoiGraphUtils::to_polygon(cell, points, config.max_distance);
        Polygons intersections = Slic3r::intersection(island, ExPolygon(polygon));
        const Polygon *island_cell   = nullptr;
        for (const Polygon &intersection : intersections) {
            if (intersection.contains(sample->point)) {
                island_cell = &intersection;
                break;
            }
        }
        assert(island_cell != nullptr);
        Point center = island_cell->centroid();
        assert(is_points_in_distance(center, island_cell->points, config.max_distance));
#ifdef VISUALIZE_SAMPLE_ISLAND_UTILS_ALIGN_ONCE
        svg.draw(polygon, "lightgray");
        svg.draw(*island_cell, "gray");
        svg.draw(sample.point, "black", config.head_radius);
        svg.draw(Line(sample.point, center), "blue", config.head_radius / 5);
#endif // VISUALIZE_SAMPLE_ISLAND_UTILS_ALIGN_ONCE 
        coord_t act_move = sample->move(center);
        if (max_move < act_move) max_move = act_move;
    }
    return max_move;
}

SupportIslandPoints SampleIslandUtils::sample_center_line(
    const VoronoiGraph::ExPath &path, const CenterLineConfiguration &cfg)
{
    const VoronoiGraph::Nodes &nodes = path.nodes;
    // like side branch separate first node from path
    VoronoiGraph::Path main_path({nodes.begin() + 1, nodes.end()},
                                 path.length);
    double start_offset        = cfg.sample_config.max_distance - cfg.sample_config.min_side_branch_length;
    SupportIslandPoints result = sample_side_branch(nodes.front(), main_path,
                                                    start_offset, cfg);

    if (path.circles.empty()) return result;
    sample_center_circles(path, cfg, result);
    
    return result;
}

void SampleIslandUtils::sample_center_circle_end(
    const VoronoiGraph::Node::Neighbor &neighbor,
    double &                            neighbor_distance,
    const VoronoiGraph::Nodes &         done_nodes,
    double &                            node_distance,
    const CenterLineConfiguration &     cfg,
    SupportIslandPoints &               result)
{
    double distance = neighbor_distance + node_distance + neighbor.length();
    double max_sample_distance = cfg.sample_config.max_distance;
    if (distance < max_sample_distance) { // no need add support point
        if (neighbor_distance > node_distance + neighbor.length())
            neighbor_distance = node_distance + neighbor.length();
        if (node_distance > neighbor_distance + neighbor.length())
            node_distance = neighbor_distance + neighbor.length();
        return;
    }
    size_t count_supports = static_cast<size_t>(
        std::floor(distance / max_sample_distance));
    // distance between support points
    double distance_between = distance / (count_supports + 1);
    if (distance_between < neighbor_distance) {
        // point is calculated to be in done path, SP will be on edge point
        result.push_back(
            create_point(&neighbor, 1., SupportIslandPoint::Type::center_circle_end));
        neighbor_distance = 0.;
        count_supports -= 1;
        if (count_supports == 0) {
            if (node_distance > neighbor.length())
                node_distance = neighbor.length();
            return;
        }
        distance         = node_distance + neighbor.length();
        distance_between = distance / (count_supports + 1);
    }
    VoronoiGraph::Nodes nodes = done_nodes; // copy, could be more neighbor
    nodes.insert(nodes.begin(), neighbor.node);
<<<<<<< HEAD
    for (int i = 1; i <= count_supports; ++i) {
        double distance_from_neighbor = i * (distance_between) - neighbor_distance;
        auto position = create_position_on_path(nodes, distance_from_neighbor);
        assert(position.has_value());
=======
    for (size_t i = 1; i <= count_supports; ++i) {
        double distance_from_neighbor = i * distance_between - neighbor_distance;
>>>>>>> 03149402
        result.push_back(
            create_point(position->neighbor, position->ratio,
                         SupportIslandPoint::Type::center_circle_end2));
        double distance_support_to_node = fabs(neighbor.length() -
                                               distance_from_neighbor);
        if (node_distance > distance_support_to_node)
            node_distance = distance_support_to_node;
    }
}

// DTO store information about distance to nearest support point
// and path from start point
struct NodeDistance
{
    VoronoiGraph::Nodes nodes; // from act node to start
    double              distance_from_support_point;
    NodeDistance(const VoronoiGraph::Node *node,
                 double                    distance_from_support_point)
        : nodes({node})
        , distance_from_support_point(distance_from_support_point)
    {}
};

using SupportDistanceMap = std::map<const VoronoiGraph::Node*, double>;
double get_distance_to_support_point(const VoronoiGraph::Node *node,
                                     const SupportDistanceMap &       support_distance_map,
                                     double                    maximal_search)
{
    auto distance_item = support_distance_map.find(node);
    if (distance_item != support_distance_map.end())
        return distance_item->second;

    // wide search for nearest support point by neighbors
    struct Item
    {
        const VoronoiGraph::Node *prev_node;
        const VoronoiGraph::Node *node;
        double                    act_distance;
        bool                      exist_support_point;
        Item(const VoronoiGraph::Node *prev_node,
             const VoronoiGraph::Node *node,
             double                    act_distance,
             bool                      exist_support_point = false)
            : prev_node(prev_node)
            , node(node)
            , act_distance(act_distance)
            , exist_support_point(exist_support_point)
        {}
    };
    struct OrderDistanceFromNearest
    {
        bool operator()(const Item &first, const Item &second)
        {
            return first.act_distance > second.act_distance;
        }
    };
    std::priority_queue<Item, std::vector<Item>, OrderDistanceFromNearest> process;
    for (const VoronoiGraph::Node::Neighbor &neighbor : node->neighbors)
        process.emplace(node, neighbor.node, neighbor.length());
    
    while (!process.empty()) { 
        Item i = process.top();
        if (i.exist_support_point) return i.act_distance;
        process.pop();
        auto distance_item = support_distance_map.find(i.node);
        if (distance_item != support_distance_map.end()) {
            double distance = i.act_distance + distance_item->second;
            if (distance > maximal_search) continue;
            process.emplace(i.prev_node, i.node, distance, true);
            continue;
        }
        for (const VoronoiGraph::Node::Neighbor &neighbor :i.node->neighbors) {
            if (neighbor.node == i.prev_node) continue;
            double distance = i.act_distance + neighbor.length();
            if (distance > maximal_search) continue;
            process.emplace(i.node, neighbor.node, distance);
        }
    }
    return maximal_search;
}

SupportDistanceMap create_path_distances(
    const std::set<const VoronoiGraph::Node *> &circle_set,
    const std::set<const VoronoiGraph::Node *> &path_set,
    const SupportDistanceMap & support_distance_map,
    double                                      maximal_search)
{
    SupportDistanceMap path_distances;
    for (const VoronoiGraph::Node *node : circle_set) {        
        if (path_set.find(node) == path_set.end()) continue; // lay out of path
        path_distances[node] = get_distance_to_support_point(
            node, support_distance_map, maximal_search);
    }
    return path_distances;
}

// do not use
SupportDistanceMap create_support_distance_map(const SupportIslandPoints &support_points)
{
    SupportDistanceMap support_distance_map;
    for (const SupportIslandPointPtr &support_point : support_points) {
        auto ptr = dynamic_cast<SupportCenterIslandPoint*>(support_point.get()); // bad use
        const VoronoiGraph::Position &position = ptr->position;
        const VoronoiGraph::Node *node = position.neighbor->node; 
        const VoronoiGraph::Node *twin_node = VoronoiGraphUtils::get_twin_node(position.neighbor);
        double distance = (1 - position.ratio) * position.neighbor->length();
        double twin_distance = position.ratio * position.neighbor->length();

        auto item = support_distance_map.find(node);
        if (item == support_distance_map.end()) { 
            support_distance_map[node] = distance;
        } else if (item->second > distance)
            item->second = distance;

        auto twin_item = support_distance_map.find(twin_node);
        if (twin_item == support_distance_map.end()) {
            support_distance_map[twin_node] = twin_distance;
        } else if (twin_item->second > twin_distance)
            twin_item->second = twin_distance;
    }

    return support_distance_map;
}

template<class T, class S, class C>
const S &get_container_ref(const std::priority_queue<T, S, C> &q)
{
    struct HackedQueue : private std::priority_queue<T, S, C>
    {
        static const S &Container(const std::priority_queue<T, S, C> &q)
        {
            return q.*&HackedQueue::c;
        }
    };
    return HackedQueue::Container(q);
}

std::set<const VoronoiGraph::Node *> create_path_set(
    const VoronoiGraph::ExPath &path)
{
    std::queue<const VoronoiGraph::Node *> side_branch_nodes;
    std::set<const VoronoiGraph::Node *> path_set;
    for (const VoronoiGraph::Node *node : path.nodes) {
        path_set.insert(node);
        auto side_branch_item = path.side_branches.find(node);
        if (side_branch_item == path.side_branches.end()) continue;
        side_branch_nodes.push(node);
    }
    while (!side_branch_nodes.empty()) {
        const VoronoiGraph::Node *node = side_branch_nodes.front();
        side_branch_nodes.pop();
        auto side_branch_item = path.side_branches.find(node);
        const std::vector<VoronoiGraph::Path> &side_branches =
            get_container_ref(side_branch_item->second);
        for (const VoronoiGraph::Path& side_branch : side_branches)
            for (const VoronoiGraph::Node *node : side_branch.nodes) {
                path_set.insert(node);
                auto side_branch_item = path.side_branches.find(node);
                if (side_branch_item == path.side_branches.end()) continue;
                side_branch_nodes.push(node);
            }
    }
    return path_set;
}

void SampleIslandUtils::sample_center_circles(
    const VoronoiGraph::ExPath &   path,
    const CenterLineConfiguration &cfg,
    SupportIslandPoints &          result)
{
    // vector of connected circle points
    // for detection path from circle
    std::vector<std::set<const VoronoiGraph::Node *>> circles_sets =
        create_circles_sets(path.circles, path.connected_circle);
    std::set<const VoronoiGraph::Node *> path_set = create_path_set(path);
    SupportDistanceMap support_distance_map = create_support_distance_map(result);
    double half_sample_distance = cfg.sample_config.max_distance / 2.;
    for (const auto &circle_set : circles_sets) {
        SupportDistanceMap path_distances =
            create_path_distances(circle_set, path_set, support_distance_map,
                                  half_sample_distance);
        SupportIslandPoints circle_result = sample_center_circle(circle_set, path_distances, cfg);
        result.insert(result.end(), 
            std::make_move_iterator(circle_result.begin()),
            std::make_move_iterator(circle_result.end()));
    }
}

SupportIslandPoints SampleIslandUtils::sample_center_circle(
    const std::set<const VoronoiGraph::Node *> &  circle_set,
    std::map<const VoronoiGraph::Node *, double> &path_distances,
    const CenterLineConfiguration &               cfg)
{
    SupportIslandPoints result;
    // depth search
    std::stack<NodeDistance> process;

    // path_nodes are already sampled
    for (const auto &path_distanc : path_distances) {
        process.push(NodeDistance(path_distanc.first, path_distanc.second));
    }

    // when node is sampled in all side branches.
    // Value is distance to nearest support point
    std::map<const VoronoiGraph::Node *, double> dones;
    while (!process.empty()) {
        NodeDistance nd = process.top(); // copy
        process.pop();
        const VoronoiGraph::Node *node               = nd.nodes.front();
        const VoronoiGraph::Node *prev_node          = (nd.nodes.size() > 1) ?
                                                           nd.nodes[1] :
                                                           nullptr;
        auto                      done_distance_item = dones.find(node);
        if (done_distance_item != dones.end()) {
            if (done_distance_item->second > nd.distance_from_support_point)
                done_distance_item->second = nd.distance_from_support_point;
            continue;
        }
        // sign node as done with distance to nearest support
        dones[node]                = nd.distance_from_support_point;
        double &node_distance      = dones[node]; // append to done node
        auto    path_distance_item = path_distances.find(node);
        bool is_node_on_path = (path_distance_item != path_distances.end());
        if (is_node_on_path && node_distance > path_distance_item->second)
            node_distance = path_distance_item->second;
        for (const auto &neighbor : node->neighbors) {
            if (neighbor.node == prev_node) continue;
            if (circle_set.find(neighbor.node) == circle_set.end())
                continue; // out of circle points
            auto path_distance_item  = path_distances.find(neighbor.node);
            bool is_neighbor_on_path = (path_distance_item !=
                                        path_distances.end());
            if (is_node_on_path && is_neighbor_on_path)
                continue; // already sampled

            auto neighbor_done_item = dones.find(neighbor.node);
            bool is_neighbor_done   = neighbor_done_item != dones.end();
            if (is_neighbor_done || is_neighbor_on_path) {
                double &neighbor_distance = (is_neighbor_done) ?
                                                neighbor_done_item->second :
                                                path_distance_item->second;
                sample_center_circle_end(neighbor, neighbor_distance,
                                         nd.nodes, node_distance, cfg,
                                         result);
                continue;
            }

            NodeDistance next_nd = nd; // copy
            next_nd.nodes.insert(next_nd.nodes.begin(), neighbor.node);
            next_nd.distance_from_support_point += neighbor.length();
            // exist place for sample:
            double max_sample_distance = cfg.sample_config.max_distance;
            while (next_nd.distance_from_support_point > max_sample_distance) {
                double distance_from_node = next_nd
                                                .distance_from_support_point -
                                            nd.distance_from_support_point;
                double ratio = distance_from_node / neighbor.length();              
                result.push_back(std::make_unique<SupportCenterIslandPoint>(
                    VoronoiGraph::Position(&neighbor, ratio), 
                    &cfg.sample_config,
                    SupportIslandPoint::Type::center_circle));
                next_nd.distance_from_support_point -= max_sample_distance;
            }
            process.push(next_nd);
        }
    }
    return result;
}

SupportIslandPoints SampleIslandUtils::sample_voronoi_graph(
    const VoronoiGraph &  graph,
    const Lines &         lines,
    const SampleConfig &  config,
    VoronoiGraph::ExPath &longest_path)
{
    const VoronoiGraph::Node *start_node =
        VoronoiGraphUtils::getFirstContourNode(graph);
    // every island has to have a point on contour
    assert(start_node != nullptr);
    longest_path = VoronoiGraphUtils::create_longest_path(start_node);
    // longest_path = create_longest_path_recursive(start_node);

#ifdef SLA_SAMPLING_STORE_VORONOI_GRAPH_TO_SVG
    {
        static int counter = 0;
        SVG        svg("voronoiGraph" + std::to_string(counter++) + ".svg",
                LineUtils::create_bounding_box(lines));
        VoronoiGraphUtils::draw(svg, graph, lines, 1e6, true);
    }
#endif // SLA_SAMPLING_STORE_VORONOI_GRAPH_TO_SVG
    return sample_expath(longest_path, lines, config);
}

SupportIslandPoints SampleIslandUtils::sample_expath(
    const VoronoiGraph::ExPath &path,
    const Lines &               lines,
    const SampleConfig &        config)
{
    // 1) One support point
    if (path.length < config.max_length_for_one_support_point) {
        // create only one point in center
        SupportIslandPoints result;
        result.push_back(create_middle_path_point(
            path, SupportIslandPoint::Type::one_center_point));
        return result;
    }

    double max_width = VoronoiGraphUtils::get_max_width(path);
    if (max_width < config.max_width_for_center_support_line) {
        // 2) Two support points
        if (path.length < config.max_length_for_two_support_points)
            return create_side_points(path.nodes,
                                      config.minimal_distance_from_outline);

        // othewise sample path
        CenterLineConfiguration
            centerLineConfiguration(path.side_branches, config);
        SupportIslandPoints samples = sample_center_line(path, centerLineConfiguration);
        samples.front()->type = SupportIslandPoint::Type::center_line_end2;
        return samples;
    }

    // TODO: 3) Triangle of points
    // eval outline and find three point create almost equilateral triangle

    // IMPROVE: Erase continous sampling: Extract ExPath and than sample uniformly whole ExPath
    CenterStarts center_starts;
    const VoronoiGraph::Node *start_node = path.nodes.front();
    // CHECK> Front of path is outline node
    assert(start_node->neighbors.size() == 1);
    const VoronoiGraph::Node::Neighbor *neighbor = &start_node->neighbors.front();
    std::set<const VoronoiGraph::Node *> done; // already done nodes
    SupportIslandPoints points; // result
    if (neighbor->max_width() < config.max_width_for_center_support_line) {
        // start sample center
        done.insert(start_node);
        coord_t support_in = config.minimal_distance_from_outline;
        center_starts.push(CenterStart(neighbor, support_in));
    } else {
        // start sample field
        VoronoiGraph::Position field_start =
            VoronoiGraphUtils::get_position_with_distance(
                neighbor, config.min_width_for_outline_support, lines);
        sample_field(field_start, points, center_starts, done, lines, config);
    }
    // Main loop of sampling
    while (!center_starts.empty()) {
        std::optional<VoronoiGraph::Position> field_start = {};
        std::vector<CenterStart> new_starts =
            sample_center(center_starts.front(), config, done, points, lines, field_start);
        center_starts.pop();
        for (const CenterStart &start : new_starts) center_starts.push(start);
        if (field_start.has_value()){ // exist new field start?
            sample_field(*field_start, points, center_starts, done, lines, config);
        }
    }
    return points;
}

void SampleIslandUtils::sample_field(VoronoiGraph::Position &field_start,
                                     SupportIslandPoints &   points,
                                     CenterStarts &          center_starts,
                                     std::set<const VoronoiGraph::Node *> &done,
                                     const Lines &       lines,
                                     const SampleConfig &config)
{
    auto field = create_field(field_start, center_starts, done, lines, config);
    SupportIslandPoints outline_support = sample_outline(field, config);
    points.insert(points.end(), std::move_iterator(outline_support.begin()),
                  std::move_iterator(outline_support.end()));

    // Erode island to not sampled island around border,
    // minimal value must be -config.minimal_distance_from_outline
    Polygons polygons = offset(field.border, -2.f * config.minimal_distance_from_outline,
                               ClipperLib::jtSquare);
    if (polygons.empty()) return;
    ExPolygon inner(polygons.front());
    for (size_t i = 1; i < polygons.size(); ++i) {
        Polygon &hole = polygons[i];
        inner.holes.push_back(hole);
    }
    Points inner_points = sample_expolygon(inner, config.max_distance);    
    std::transform(inner_points.begin(), inner_points.end(), std::back_inserter(points), 
        [](const Point &point) { 
            return std::make_unique<SupportIslandPoint>(
                           point, SupportIslandPoint::Type::inner);
        });
}

std::vector<SampleIslandUtils::CenterStart> SampleIslandUtils::sample_center(
    const CenterStart &                   start,
    const SampleConfig &                  config,
    std::set<const VoronoiGraph::Node *> &done,
    SupportIslandPoints &                 results,
    const Lines &                         lines,
    std::optional<VoronoiGraph::Position> &field_start)
{
    const VoronoiGraph::Node::Neighbor *neighbor = start.neighbor;
    const VoronoiGraph::Node *node = neighbor->node;
    // already sampled line
    if (done.find(node) != done.end()) return {};
    VoronoiGraph::Nodes path = start.path;
    std::vector<CenterStart> new_starts;
    double support_in = start.support_in;
    do {
        double edge_length = neighbor->length();
        while (edge_length >= support_in) {
            double ratio = support_in / edge_length;
            VoronoiGraph::Position position(neighbor, ratio);
            results.push_back(std::make_unique<SupportCenterIslandPoint>(
                position, &config, SupportIslandPoint::Type::center_line));
            support_in += config.max_distance;
        }
        support_in -= edge_length;
        const VoronoiGraph::Node *node = neighbor->node;
        path.push_back(node);
        done.insert(node);
        const VoronoiGraph::Node::Neighbor *next_neighbor = nullptr;
        for (const auto &node_neighbor : node->neighbors) {
            if (done.find(node_neighbor.node) != done.end()) continue;
            if (next_neighbor == nullptr) {
                next_neighbor = &node_neighbor;
                continue;
            }
            double next_support_in = (support_in < config.half_distance) ?
                        support_in : config.max_distance - support_in;
            new_starts.emplace_back(&node_neighbor, next_support_in, path); // search in side branch
        }
        if (next_neighbor == nullptr) {
            // no neighbor to continue
            if ((config.max_distance - support_in) >= config.minimal_support_distance) {
                VoronoiGraph::Nodes path_reverse = path; // copy
                std::reverse(path_reverse.begin(), path_reverse.end());
                auto position_opt = create_position_on_path(
                    path_reverse, config.minimal_distance_from_outline);
                assert(position_opt.has_value());
                Point point = VoronoiGraphUtils::create_edge_point(
                    *position_opt);
                results.push_back(std::make_unique<SupportIslandPoint>(
                    point, SupportIslandPoint::Type::center_line_end3));
            }

            if (new_starts.empty()) return {};
            const CenterStart &new_start = new_starts.back();
            neighbor                     = new_start.neighbor;
            support_in                   = new_start.support_in;
            path                         = new_start.path;
            new_starts.pop_back();
        } else {
            neighbor = next_neighbor;
        }
    } while (neighbor->max_width() <= config.max_width_for_center_support_line);

    // create field start
    field_start = VoronoiGraphUtils::get_position_with_distance(
            neighbor, config.min_width_for_outline_support, lines);

    // sample rest of neighbor before field
    double edge_length = neighbor->length();
    double sample_length = edge_length * field_start->ratio;
    while (sample_length > support_in) {
        double ratio = support_in / edge_length;
        VoronoiGraph::Position position(neighbor, ratio);
        results.push_back(std::make_unique<SupportCenterIslandPoint>(
                position, &config,SupportIslandPoint::Type::center_line));
        support_in += config.max_distance;
    }
    return new_starts;
}


SampleIslandUtils::Field SampleIslandUtils::create_field(
    const VoronoiGraph::Position & field_start,
    CenterStarts &    tiny_starts,
    std::set<const VoronoiGraph::Node *> &tiny_done,
    const Lines &     lines,
    const SampleConfig &config)
{
    using VD = Slic3r::Geometry::VoronoiDiagram;
    const coord_t min_width = config.min_width_for_outline_support;

    // DTO represents one island change from wide to tiny part
    // it is stored inside map under source line index
    struct WideTinyChange{
        // new coordinate for line.b point
        Point new_b;
        // new coordinate for next line.a point
        Point next_new_a;
        // index to lines
        size_t next_line_index;

        WideTinyChange(Point new_b, Point next_new_a, size_t next_line_index)
            : new_b(new_b)
            , next_new_a(next_new_a)
            , next_line_index(next_line_index)
        {}

        // is used only when multi wide tiny change are on same Line
        struct SortFromAToB
        {
            LineUtils::SortFromAToB compare;
            SortFromAToB(const Line &line) : compare(line) {}            
            bool operator()(const WideTinyChange &left,
                            const WideTinyChange &right)
            {
                return compare.compare(left.new_b, right.new_b);
            }
        };
    };
    using WideTinyChanges = std::vector<WideTinyChange>;

    // store shortening of outline segments
    //   line index, vector<next line index + 2x shortening points>
    std::map<size_t, WideTinyChanges> wide_tiny_changes;

    coord_t minimal_edge_length = std::max(config.max_distance / 2, 2*config.minimal_distance_from_outline);
    // cut lines at place where neighbor has width = min_width_for_outline_support
    // neighbor must be in direction from wide part to tiny part of island
    auto add_wide_tiny_change =
        [&](const VoronoiGraph::Position &position,
            const VoronoiGraph::Node *    source_node)->bool {
        const VoronoiGraph::Node::Neighbor *neighbor = position.neighbor;

        // IMPROVE: check not only one neighbor but all path to edge
        coord_t rest_size = static_cast<coord_t>(neighbor->length() * (1. - position.ratio));
        if (VoronoiGraphUtils::is_last_neighbor(neighbor) &&
            rest_size <= minimal_edge_length)
            return false; // no change only rich outline

        // function to add sorted change from wide to tiny
        // stored uder line index or line shorten in point b
        auto add = [&](const Point &p1, const Point &p2, size_t i1,
                        size_t i2) {
            WideTinyChange change(p1, p2, i2);
            auto           item = wide_tiny_changes.find(i1);
            if (item == wide_tiny_changes.end()) {
                wide_tiny_changes[i1] = {change};
            } else {
                WideTinyChange::SortFromAToB pred(lines[i1]);
                VectorUtils::insert_sorted(item->second, change, pred);
            }
        };

        Point p1, p2;
        std::tie(p1, p2) = VoronoiGraphUtils::point_on_lines(position, lines);
        const VD::edge_type *edge = neighbor->edge;
        size_t               i1   = edge->cell()->source_index();
        size_t               i2   = edge->twin()->cell()->source_index();

        const Line &l1 = lines[i1];
        if (VoronoiGraphUtils::is_opposit_direction(edge, l1)) {
            // line1 is shorten on side line1.a --> line2 is shorten on
            // side line2.b
            add(p2, p1, i2, i1);
        } else {
            // line1 is shorten on side line1.b
            add(p1, p2, i1, i2);
        }
        coord_t support_in = neighbor->length() * position.ratio + config.max_distance/2;
        CenterStart tiny_start(neighbor, support_in, {source_node});
        tiny_starts.push(tiny_start);
        tiny_done.insert(source_node);
        return true;
    };

    const VoronoiGraph::Node::Neighbor *tiny_wide_neighbor = field_start.neighbor;
    const VoronoiGraph::Node::Neighbor *wide_tiny_neighbor = VoronoiGraphUtils::get_twin(tiny_wide_neighbor);
    VoronoiGraph::Position position(wide_tiny_neighbor, 1. - field_start.ratio);
    add_wide_tiny_change(position, tiny_wide_neighbor->node);

    std::set<const VoronoiGraph::Node*> done;
    done.insert(wide_tiny_neighbor->node);
    //                                    prev node         ,           node
    using ProcessItem = std::pair<const VoronoiGraph::Node *, const VoronoiGraph::Node *>;
    // initial proccess item from tiny part to wide part of island
    ProcessItem start(wide_tiny_neighbor->node, tiny_wide_neighbor->node);
    std::queue<ProcessItem> process;
    process.push(start);

    // all lines belongs to polygon
    std::set<size_t> field_line_indexes;
    while (!process.empty()) { 
        const ProcessItem &item = process.front();
        const VoronoiGraph::Node *node = item.second;
        const VoronoiGraph::Node *prev_node = item.first;
        process.pop();
        if (done.find(node) != done.end()) continue;
        do {
            done.insert(node);
            const VoronoiGraph::Node *next_node = nullptr;
            for (const VoronoiGraph::Node::Neighbor &neighbor: node->neighbors) {
                if (neighbor.node == prev_node) continue; 
                const VD::edge_type *edge = neighbor.edge;
                size_t index1 = edge->cell()->source_index();
                size_t index2 = edge->twin()->cell()->source_index();
                field_line_indexes.insert(index1);
                field_line_indexes.insert(index2);
                if (neighbor.min_width() < min_width) {
                    VoronoiGraph::Position position =
                        VoronoiGraphUtils::get_position_with_distance(&neighbor, min_width, lines);
                    if(add_wide_tiny_change(position, node))
                        continue;
                }
                if (done.find(neighbor.node) != done.end()) continue; // loop back
                if (next_node == nullptr) { 
                    next_node = neighbor.node;
                } else {
                    process.push({node, neighbor.node});
                }
            }
            prev_node = node;
            node      = next_node;
        } while (node != nullptr);
    }
    
    // connection of line on island
    std::map<size_t, size_t> b_connection =
        LineUtils::create_line_connection_over_b(lines);

    std::vector<size_t> source_indexes;
    auto inser_point_b = [&](size_t& index, Points& points, std::set<size_t>& done)
    {
        const Line &line = lines[index];
        points.push_back(line.b);
        const auto &connection_item = b_connection.find(index);
        assert(connection_item != b_connection.end());
        done.insert(index);
        index = connection_item->second;
        source_indexes.push_back(index);
    };

    size_t source_indexe_for_change = lines.size();
    auto insert_changes = [&](size_t &index, Points &points, std::set<size_t> &done, size_t input_index)->bool {
        bool is_first    = points.empty();
        auto change_item = wide_tiny_changes.find(index);
        while (change_item != wide_tiny_changes.end()) {
            const WideTinyChanges &changes = change_item->second;
            assert(!changes.empty());
            size_t change_index = 0;
            if (!points.empty()) {
                const Point &           last_point = points.back();
                LineUtils::SortFromAToB pred(lines[index]);
                bool                    no_change = false;
                while (pred.compare(changes[change_index].new_b, last_point)) {
                    ++change_index;
                    if (change_index >= changes.size()) {
                        no_change = true;
                        break;
                    }
                }
                if (no_change) break;

                // Field ends with change into first index
                if (!is_first && change_item->first == input_index &&
                    change_index == 0) {
                    return false;
                } else {
                    is_first = false;
                }
            }
            const WideTinyChange &change = changes[change_index];
            // prevent double points
            if (points.empty() ||
                !PointUtils::is_equal(points.back(), change.new_b)) {
                points.push_back(change.new_b);
                source_indexes.push_back(source_indexe_for_change);
            } else {
                source_indexes.back() = source_indexe_for_change;
            }
            // prevent double points
            if (!PointUtils::is_equal(lines[change.next_line_index].b,
                                      change.next_new_a)) {
                points.push_back(change.next_new_a);
                source_indexes.push_back(change.next_line_index);
            }
            done.insert(index);
            index = change.next_line_index;
            change_item = wide_tiny_changes.find(index);
        }
        return true;
    };
    
    Points points;
    points.reserve(field_line_indexes.size());
    std::vector<size_t> outline_indexes;
    outline_indexes.reserve(field_line_indexes.size());
    size_t input_index1 = tiny_wide_neighbor->edge->cell()->source_index();
    size_t input_index2 = tiny_wide_neighbor->edge->twin()->cell()->source_index();
    size_t input_index  = std::min(input_index1, input_index2);
    size_t outline_index = input_index;
    std::set<size_t> done_indexes;
    do {
        if (!insert_changes(outline_index, points, done_indexes, input_index))
            break;        
        inser_point_b(outline_index, points, done_indexes);
    } while (outline_index != input_index);

    Field field;
    field.border.contour = Polygon(points);
    // finding holes
    if (done_indexes.size() < field_line_indexes.size()) {
        for (const size_t &index : field_line_indexes) {
            if(done_indexes.find(index) != done_indexes.end()) continue;
            // new  hole
            Points hole_points;
            size_t hole_index = index;
            do {
                inser_point_b(hole_index, hole_points, done_indexes);
            } while (hole_index != index);
            field.border.holes.emplace_back(hole_points);
        }
    }
    field.source_indexe_for_change = source_indexe_for_change;
    field.source_indexes = std::move(source_indexes);

#ifdef SLA_SAMPLING_STORE_FIELD_TO_SVG
    {
        const char *source_line_color = "black";
        bool draw_source_line_indexes = true;
        bool draw_border_line_indexes = false;
        bool draw_field_source_indexes = true;
        static int  counter   = 0;
        std::string file_name = "field_" + std::to_string(counter++) + ".svg";

        SVG svg(file_name, LineUtils::create_bounding_box(lines));
        LineUtils::draw(svg, lines, source_line_color, 0., draw_source_line_indexes);
        draw(svg, field, draw_border_line_indexes, draw_field_source_indexes);
    }
#endif //SLA_SAMPLING_STORE_FIELD_TO_SVG
    return field;
}

SupportIslandPoints SampleIslandUtils::sample_outline(
    const Field &field, const SampleConfig &config)
{
    // TODO: fix it by neighbor line angles
    // Do not create inner expoly and test all points to lay inside
    Polygons polygons = offset(field.border,-config.minimal_distance_from_outline + 5, ClipperLib::jtSquare);
    if (polygons.empty()) return {}; // no place for support point
    ExPolygon inner(polygons.front());
    for (size_t i = 1; i < polygons.size(); ++i) {
        Polygon &hole = polygons[i];
        inner.holes.push_back(hole);
    }

    coord_t sample_distance = config.outline_sample_distance;
    coord_t outline_distance = config.minimal_distance_from_outline;
    SupportIslandPoints result;
    auto add_sample = [&](const Line &line, size_t source_index, coord_t& last_support) {
        double  line_length_double = line.length();
        coord_t line_length        = static_cast<coord_t>(line_length_double);
        if (last_support + line_length > sample_distance) {
            Point  dir               = LineUtils::direction(line);
            Point  perp              = PointUtils::perp(dir);
            double size              = perp.cast<double>().norm();
            Point  move_from_outline = perp * (outline_distance / size);
            do {
                double ratio = (sample_distance - last_support) / line_length_double;
                Point point = line.a + dir * ratio + move_from_outline;

                // TODO: improve prevent sampling out of field near sharp corner
                // use range for possible ratio
                if (inner.contains(point))
                    result.emplace_back(std::make_unique<SupportOutlineIslandPoint>(
                        point, source_index, SupportIslandPoint::Type::outline));

                last_support -= sample_distance;
            } while (last_support + line_length > sample_distance);
        }
        last_support += line_length;
    };
    Lines contour_lines = to_lines(field.border.contour);
    coord_t last_support = sample_distance / 2;
    for (const Line &line : contour_lines) {
        size_t index = &line - &contour_lines.front();
        assert(field.source_indexes.size() > index);
        size_t source_index = field.source_indexes[index];
        if (source_index == field.source_indexe_for_change) { 
            last_support = sample_distance / 2;
            continue;
        }
        add_sample(line, source_index, last_support);
    }
    size_t index_offset = contour_lines.size();
    for (const Polygon &hole : field.border.holes) {
        Lines hole_lines = to_lines(hole);
        coord_t last_support = sample_distance / 2;
        for (const Line &line : hole_lines) {
            size_t hole_line_index = (&line - &hole_lines.front());
            size_t index           = index_offset + hole_line_index;
            assert(field.source_indexes.size() > index);
            size_t source_index = field.source_indexes[index];
            add_sample(line, source_index, last_support);
        }
        index_offset += hole_lines.size();
    }
    return result;
}

void SampleIslandUtils::draw(SVG &        svg,
                             const Field &field,
                             bool         draw_border_line_indexes,
                             bool         draw_field_source_indexes)
{
    const char *field_color               = "red";
    const char *border_line_color         = "blue";
    const char *source_index_text_color   = "blue";
    svg.draw(field.border, field_color);
    Lines border_lines = to_lines(field.border);
    LineUtils::draw(svg, border_lines, border_line_color, 0.,
                    draw_border_line_indexes);
    if (draw_field_source_indexes)
        for (auto &line : border_lines) {
            size_t index = &line - &border_lines.front();
            // start of holes
            if (index >= field.source_indexes.size()) break;
            Point       middle_point = (line.a + line.b) / 2;
            std::string text = std::to_string(field.source_indexes[index]);
            svg.draw_text(middle_point, text.c_str(), source_index_text_color);
        }
}

void SampleIslandUtils::draw(SVG &                      svg,
                             const SupportIslandPoints &supportIslandPoints,
                             double                     size,
                             const char *               color,
                             bool                       write_type)
{
    for (const auto &p : supportIslandPoints) {
        svg.draw(p->point, color, size);
        if (write_type && p->type != SupportIslandPoint::Type::undefined) {
            auto type_name = SupportIslandPoint::to_string(p->type);
            Point start     = p->point + Point(size, 0.);
            svg.draw_text(start, std::string(type_name).c_str(), color);
        }
    }
}<|MERGE_RESOLUTION|>--- conflicted
+++ resolved
@@ -203,13 +203,8 @@
     SupportIslandPoint::Type type = SupportIslandPoint::Type::two_points;
     SupportIslandPoints      result;
     result.reserve(2);
-<<<<<<< HEAD
     result.push_back(create_point(pos1->neighbor, pos1->ratio, type));
     result.push_back(create_point(pos2->neighbor, pos2->ratio, type));
-=======
-    result.push_back(create_point_on_path(path, side_distance, SupportIslandPoint::Type::two_points));
-    result.push_back(create_point_on_path(reverse_path, side_distance, SupportIslandPoint::Type::two_points));
->>>>>>> 03149402
     return result;
 }
 
@@ -478,15 +473,10 @@
     }
     VoronoiGraph::Nodes nodes = done_nodes; // copy, could be more neighbor
     nodes.insert(nodes.begin(), neighbor.node);
-<<<<<<< HEAD
-    for (int i = 1; i <= count_supports; ++i) {
-        double distance_from_neighbor = i * (distance_between) - neighbor_distance;
+    for (size_t i = 1; i <= count_supports; ++i) {
+        double distance_from_neighbor = i * distance_between - neighbor_distance;
         auto position = create_position_on_path(nodes, distance_from_neighbor);
         assert(position.has_value());
-=======
-    for (size_t i = 1; i <= count_supports; ++i) {
-        double distance_from_neighbor = i * distance_between - neighbor_distance;
->>>>>>> 03149402
         result.push_back(
             create_point(position->neighbor, position->ratio,
                          SupportIslandPoint::Type::center_circle_end2));
