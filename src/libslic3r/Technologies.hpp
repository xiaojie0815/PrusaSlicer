--- conflicted
+++ resolved
@@ -37,46 +37,6 @@
 
 
 //====================
-<<<<<<< HEAD
-// 2.4.0.alpha1 techs
-//====================
-#define ENABLE_2_4_0_ALPHA1 1
-
-// Enable implementation of retract acceleration in gcode processor
-#define ENABLE_RETRACT_ACCELERATION (1 && ENABLE_2_4_0_ALPHA1)
-// Enable rendering seams (and other options) in preview using models
-#define ENABLE_SEAMS_USING_MODELS (1 && ENABLE_2_4_0_ALPHA1)
-// Enable save and save as commands to be enabled also when the plater is empty and allow to load empty projects
-#define ENABLE_SAVE_COMMANDS_ALWAYS_ENABLED (1 && ENABLE_2_4_0_ALPHA1)
-
-
-//====================
-// 2.4.0.alpha2 techs
-//====================
-#define ENABLE_2_4_0_ALPHA2 1
-
-// Enable rendering seams (and other options) in preview using batched models on systems not supporting OpenGL 3.3
-#define ENABLE_SEAMS_USING_BATCHED_MODELS (1 && ENABLE_SEAMS_USING_MODELS && ENABLE_2_4_0_ALPHA2)
-// Enable fixing the z position of color change, pause print and custom gcode markers in preview
-#define ENABLE_FIX_PREVIEW_OPTIONS_Z (1 && ENABLE_SEAMS_USING_MODELS && ENABLE_2_4_0_ALPHA2)
-// Enable replacing a missing file during reload from disk command
-#define ENABLE_RELOAD_FROM_DISK_REPLACE_FILE (1 && ENABLE_2_4_0_ALPHA2)
-// Enable fixing the synchronization of seams with the horizontal slider in preview
-#define ENABLE_FIX_SEAMS_SYNCH (1 && ENABLE_2_4_0_ALPHA2)
-
-
-//====================
-// 2.4.0.alpha3 techs
-//====================
-#define ENABLE_2_4_0_ALPHA3 1
-
-// Enable fixing loading of gcode files generated with SuperSlicer in GCodeViewer
-#define ENABLE_FIX_SUPERSLICER_GCODE_IMPORT (1 && ENABLE_2_4_0_ALPHA3)
-
-
-//===================
-=======
->>>>>>> 86afffa6
 // 2.4.0.beta1 techs
 //===================
 #define ENABLE_2_4_0_BETA1 1
