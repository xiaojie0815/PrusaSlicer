#ifndef _prusaslicer_technologies_h_
#define _prusaslicer_technologies_h_

//=============
// debug techs
//=============
// Shows camera target in the 3D scene
#define ENABLE_SHOW_CAMERA_TARGET 0
// Log debug messages to console when changing selection
#define ENABLE_SELECTION_DEBUG_OUTPUT 0
// Renders a small sphere in the center of the bounding box of the current selection when no gizmo is active
#define ENABLE_RENDER_SELECTION_CENTER 0
// Shows an imgui dialog with camera related data
#define ENABLE_CAMERA_STATISTICS 0
// Render the picking pass instead of the main scene (use [T] key to toggle between regular rendering and picking pass only rendering)
#define ENABLE_RENDER_PICKING_PASS 0
// Enable extracting thumbnails from selected gcode and save them as png files
#define ENABLE_THUMBNAIL_GENERATOR_DEBUG 0
// Disable synchronization of unselected instances
#define DISABLE_INSTANCES_SYNCH 0
// Use wxDataViewRender instead of wxDataViewCustomRenderer
#define ENABLE_NONCUSTOM_DATA_VIEW_RENDERING 0
// Enable G-Code viewer statistics imgui dialog
#define ENABLE_GCODE_VIEWER_STATISTICS 0
// Enable G-Code viewer comparison between toolpaths height and width detected from gcode and calculated at gcode generation 
#define ENABLE_GCODE_VIEWER_DATA_CHECKING 0
// Enable project dirty state manager debug window
#define ENABLE_PROJECT_DIRTY_STATE_DEBUG_WINDOW 0
// Disable using instanced models to render options in gcode preview
#define DISABLE_GCODEVIEWER_INSTANCED_MODELS 1


// Enable rendering of objects using environment map
#define ENABLE_ENVIRONMENT_MAP 0
// Enable smoothing of objects normals
#define ENABLE_SMOOTH_NORMALS 0


//====================
// 2.5.0.alpha1 techs
//====================
#define ENABLE_2_5_0_ALPHA1 1

// Enable changes in preview layout
#define ENABLE_PREVIEW_LAYOUT (1 && ENABLE_2_5_0_ALPHA1)
// Enable drawing the items in legend toolbar using icons
#define ENABLE_LEGEND_TOOLBAR_ICONS (1 && ENABLE_PREVIEW_LAYOUT)
// Enable coloring of toolpaths in preview by layer time
#define ENABLE_PREVIEW_LAYER_TIME (1 && ENABLE_2_5_0_ALPHA1)
// Enable showing time estimate for travel moves in legend
#define ENABLE_TRAVEL_TIME (1 && ENABLE_2_5_0_ALPHA1)
// Enable not killing focus in object manipulator fields when hovering over 3D scene
#define ENABLE_OBJECT_MANIPULATOR_FOCUS (1 && ENABLE_2_5_0_ALPHA1)
// Enable removal of wipe tower magic object_id equal to 1000
#define ENABLE_WIPETOWER_OBJECTID_1000_REMOVAL (1 && ENABLE_2_5_0_ALPHA1)
// Enable removal of legacy OpenGL calls
#define ENABLE_LEGACY_OPENGL_REMOVAL (1 && ENABLE_2_5_0_ALPHA1)
// Enable using vertex attributes and matrices in shaders
#define ENABLE_GL_SHADERS_ATTRIBUTES (1 && ENABLE_LEGACY_OPENGL_REMOVAL)
// Enable rendering imgui using shaders
#define ENABLE_GL_IMGUI_SHADERS (1 && ENABLE_GL_SHADERS_ATTRIBUTES)
// Shows an imgui dialog with GLModel statistics data
#define ENABLE_GLMODEL_STATISTICS (0 && ENABLE_LEGACY_OPENGL_REMOVAL)
// Enable show non-manifold edges
#define ENABLE_SHOW_NON_MANIFOLD_EDGES (1 && ENABLE_2_5_0_ALPHA1)
// Enable rework of Reload from disk command
#define ENABLE_RELOAD_FROM_DISK_REWORK (1 && ENABLE_2_5_0_ALPHA1)
// Enable showing toolpaths center of gravity
#define ENABLE_SHOW_TOOLPATHS_COG (1 && ENABLE_2_5_0_ALPHA1)
// Enable recalculating toolpaths when switching to/from volumetric rate visualization
#define ENABLE_VOLUMETRIC_RATE_TOOLPATHS_RECALC (1 && ENABLE_2_5_0_ALPHA1)
// Enable modified camera control using mouse
#define ENABLE_NEW_CAMERA_MOVEMENTS (1 && ENABLE_2_5_0_ALPHA1)
// Enable modified rectangle selection
#define ENABLE_NEW_RECTANGLE_SELECTION (1 && ENABLE_2_5_0_ALPHA1)
// Enable alternative version of file_wildcards()
#define ENABLE_ALTERNATIVE_FILE_WILDCARDS_GENERATOR (1 && ENABLE_2_5_0_ALPHA1)
<<<<<<< HEAD
// Enable editing volumes transformation in world coordinates and instances in local coordinates
#define ENABLE_WORLD_COORDINATE (1 && ENABLE_2_5_0_ALPHA1)
// Enable showing world coordinates of volumes' offset relative to the instance containing them
#define ENABLE_WORLD_COORDINATE_VOLUMES_LOCAL_OFFSET (0 && ENABLE_WORLD_COORDINATE)
// Enable rendering the selection bounding box in the current reference system
#define ENABLE_COORDINATE_DEPENDENT_SELECTION_BOX (1 && ENABLE_WORLD_COORDINATE)
// Enable showing the axes of the current reference system when sidebar hints are active
#define ENABLE_WORLD_COORDINATE_SHOW_AXES (1 && ENABLE_WORLD_COORDINATE)
// Enable alternate implementation of manipulating scale for instances and volumes
#define ENABLE_WORLD_COORDINATE_SCALE_REVISITED (1 && ENABLE_WORLD_COORDINATE)
=======
// Enable processing of gcode G2 and G3 lines
#define ENABLE_PROCESS_G2_G3_LINES (1 && ENABLE_2_5_0_ALPHA1)
>>>>>>> 52cc6883


#endif // _prusaslicer_technologies_h_<|MERGE_RESOLUTION|>--- conflicted
+++ resolved
@@ -75,7 +75,8 @@
 #define ENABLE_NEW_RECTANGLE_SELECTION (1 && ENABLE_2_5_0_ALPHA1)
 // Enable alternative version of file_wildcards()
 #define ENABLE_ALTERNATIVE_FILE_WILDCARDS_GENERATOR (1 && ENABLE_2_5_0_ALPHA1)
-<<<<<<< HEAD
+// Enable processing of gcode G2 and G3 lines
+#define ENABLE_PROCESS_G2_G3_LINES (1 && ENABLE_2_5_0_ALPHA1)
 // Enable editing volumes transformation in world coordinates and instances in local coordinates
 #define ENABLE_WORLD_COORDINATE (1 && ENABLE_2_5_0_ALPHA1)
 // Enable showing world coordinates of volumes' offset relative to the instance containing them
@@ -86,10 +87,6 @@
 #define ENABLE_WORLD_COORDINATE_SHOW_AXES (1 && ENABLE_WORLD_COORDINATE)
 // Enable alternate implementation of manipulating scale for instances and volumes
 #define ENABLE_WORLD_COORDINATE_SCALE_REVISITED (1 && ENABLE_WORLD_COORDINATE)
-=======
-// Enable processing of gcode G2 and G3 lines
-#define ENABLE_PROCESS_G2_G3_LINES (1 && ENABLE_2_5_0_ALPHA1)
->>>>>>> 52cc6883
 
 
 #endif // _prusaslicer_technologies_h_