#ifndef _prusaslicer_technologies_h_
#define _prusaslicer_technologies_h_

//=============
// debug techs
//=============
// Shows camera target in the 3D scene
#define ENABLE_SHOW_CAMERA_TARGET 0
// Log debug messages to console when changing selection
#define ENABLE_SELECTION_DEBUG_OUTPUT 0
// Renders a small sphere in the center of the bounding box of the current selection when no gizmo is active
#define ENABLE_RENDER_SELECTION_CENTER 0
// Shows an imgui dialog with camera related data
#define ENABLE_CAMERA_STATISTICS 0
// Render the picking pass instead of the main scene (use [T] key to toggle between regular rendering and picking pass only rendering)
#define ENABLE_RENDER_PICKING_PASS 0
// Enable extracting thumbnails from selected gcode and save them as png files
#define ENABLE_THUMBNAIL_GENERATOR_DEBUG 0
// Disable synchronization of unselected instances
#define DISABLE_INSTANCES_SYNCH 0
// Use wxDataViewRender instead of wxDataViewCustomRenderer
#define ENABLE_NONCUSTOM_DATA_VIEW_RENDERING 0
// Enable G-Code viewer statistics imgui dialog
#define ENABLE_GCODE_VIEWER_STATISTICS 0
// Enable G-Code viewer comparison between toolpaths height and width detected from gcode and calculated at gcode generation 
#define ENABLE_GCODE_VIEWER_DATA_CHECKING 0
// Enable project dirty state manager debug window
#define ENABLE_PROJECT_DIRTY_STATE_DEBUG_WINDOW 0


// Enable rendering of objects using environment map
#define ENABLE_ENVIRONMENT_MAP 0
// Enable smoothing of objects normals
#define ENABLE_SMOOTH_NORMALS 0
// Enable rendering markers for options in preview as fixed screen size points
#define ENABLE_FIXED_SCREEN_SIZE_POINT_MARKERS 1


//====================
// 2.4.0.alpha1 techs
//====================
#define ENABLE_2_4_0_ALPHA1 1

// Enable delayed rendering of transparent volumes
#define ENABLE_DELAYED_TRANSPARENT_VOLUMES_RENDERING (1 && ENABLE_2_4_0_ALPHA1)
// Enable the fix of importing color print view from gcode files into GCodeViewer
#define ENABLE_FIX_IMPORTING_COLOR_PRINT_VIEW_INTO_GCODEVIEWER (1 && ENABLE_2_4_0_ALPHA1)
// Enable drawing contours, at cut level, for sinking volumes
#define ENABLE_SINKING_CONTOURS (1 && ENABLE_2_4_0_ALPHA1)
// Enable implementation of retract acceleration in gcode processor
#define ENABLE_RETRACT_ACCELERATION (1 && ENABLE_2_4_0_ALPHA1)
// Enable the fix for exporting and importing to/from 3mf file of mirrored volumes
#define ENABLE_FIX_MIRRORED_VOLUMES_3MF_IMPORT_EXPORT (1 && ENABLE_2_4_0_ALPHA1)
// Enable rendering seams (and other options) in preview using models
#define ENABLE_SEAMS_USING_MODELS (1 && ENABLE_2_4_0_ALPHA1)
// Enable save and save as commands to be enabled also when the plater is empty and allow to load empty projects
#define ENABLE_SAVE_COMMANDS_ALWAYS_ENABLED (1 && ENABLE_2_4_0_ALPHA1)


//====================
// 2.4.0.alpha2 techs
//====================
#define ENABLE_2_4_0_ALPHA2 1

// Enable rendering seams (and other options) in preview using batched models on systems not supporting OpenGL 3.3
#define ENABLE_SEAMS_USING_BATCHED_MODELS (1 && ENABLE_SEAMS_USING_MODELS && ENABLE_2_4_0_ALPHA2)
// Enable fixing the z position of color change, pause print and custom gcode markers in preview
#define ENABLE_FIX_PREVIEW_OPTIONS_Z (1 && ENABLE_SEAMS_USING_MODELS && ENABLE_FIX_IMPORTING_COLOR_PRINT_VIEW_INTO_GCODEVIEWER && ENABLE_2_4_0_ALPHA2)
<<<<<<< HEAD
// Enable changes in preview layout
#define ENABLE_PREVIEW_LAYOUT (1 && ENABLE_2_4_0_ALPHA2)
=======
// Enable replacing a missing file during reload from disk command
#define ENABLE_RELOAD_FROM_DISK_REPLACE_FILE (1 && ENABLE_2_4_0_ALPHA2)
>>>>>>> 680a0665


#endif // _prusaslicer_technologies_h_<|MERGE_RESOLUTION|>--- conflicted
+++ resolved
@@ -66,13 +66,10 @@
 #define ENABLE_SEAMS_USING_BATCHED_MODELS (1 && ENABLE_SEAMS_USING_MODELS && ENABLE_2_4_0_ALPHA2)
 // Enable fixing the z position of color change, pause print and custom gcode markers in preview
 #define ENABLE_FIX_PREVIEW_OPTIONS_Z (1 && ENABLE_SEAMS_USING_MODELS && ENABLE_FIX_IMPORTING_COLOR_PRINT_VIEW_INTO_GCODEVIEWER && ENABLE_2_4_0_ALPHA2)
-<<<<<<< HEAD
+// Enable replacing a missing file during reload from disk command
+#define ENABLE_RELOAD_FROM_DISK_REPLACE_FILE (1 && ENABLE_2_4_0_ALPHA2)
 // Enable changes in preview layout
 #define ENABLE_PREVIEW_LAYOUT (1 && ENABLE_2_4_0_ALPHA2)
-=======
-// Enable replacing a missing file during reload from disk command
-#define ENABLE_RELOAD_FROM_DISK_REPLACE_FILE (1 && ENABLE_2_4_0_ALPHA2)
->>>>>>> 680a0665
 
 
 #endif // _prusaslicer_technologies_h_