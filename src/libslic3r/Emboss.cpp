#include "Emboss.hpp"
#include <stdio.h>
#include <cstdlib>
#include <boost/nowide/convert.hpp>
#include <boost/log/trivial.hpp>
#include <ClipperUtils.hpp> // union_ex + for boldness(polygon extend(offset))
#include "IntersectionPoints.hpp"

#define STB_TRUETYPE_IMPLEMENTATION // force following include to generate implementation
#include "imgui/imstb_truetype.h" // stbtt_fontinfo
#include "Utils.hpp" // ScopeGuard

#include <Triangulation.hpp> // CGAL project
#include "libslic3r.h"

// to heal shape
#include "ExPolygonsIndex.hpp"
#include "libslic3r/AABBTreeLines.hpp" // search structure for found close points
#include "libslic3r/Line.hpp"
#include "libslic3r/BoundingBox.hpp"

// Experimentaly suggested ration of font ascent by multiple fonts
// to get approx center of normal text line
const double ASCENT_CENTER = 1/3.; // 0.5 is above small letter

// every glyph's shape point is divided by SHAPE_SCALE - increase precission of fixed point value
// stored in fonts (to be able represents curve by sequence of lines)
static constexpr double SHAPE_SCALE = 0.001; // SCALING_FACTOR promile is fine enough

using namespace Slic3r;
using namespace Emboss;
using fontinfo_opt = std::optional<stbtt_fontinfo>;

// for try approach to heal shape by Clipper::Closing
//#define HEAL_WITH_CLOSING

// functionality to remove all spikes from shape
//#define REMOVE_SPIKES

// do not expose out of this file stbtt_ data types
namespace priv{
using Polygon = Slic3r::Polygon;
bool is_valid(const FontFile &font, unsigned int index);
fontinfo_opt load_font_info(const unsigned char *data, unsigned int index = 0);
std::optional<Glyph> get_glyph(const stbtt_fontinfo &font_info, int unicode_letter, float flatness);

// take glyph from cache
const Glyph* get_glyph(int unicode, const FontFile &font, const FontProp &font_prop, 
        Glyphs &cache, fontinfo_opt &font_info_opt);

EmbossStyle create_style(const std::wstring &name, const std::wstring &path);

// scale and convert float to int coordinate
Point to_point(const stbtt__point &point);

// bad is contour smaller than 3 points
void remove_bad(Polygons &polygons);
void remove_bad(ExPolygons &expolygons);

// Try to remove self intersection by subtracting rect 2x2 px
bool remove_self_intersections(ExPolygons &shape, unsigned max_iteration = 10);
ExPolygon create_bounding_rect(const ExPolygons &shape);

void remove_small_islands(ExPolygons &shape, double minimal_area);

// NOTE: expolygons can't contain same_neighbor
Points collect_close_points(const ExPolygons &expolygons, double distance = .6);

// Heal duplicates points and self intersections
bool heal_dupl_inter(ExPolygons &shape, unsigned max_iteration);

// for debug purpose
void visualize_heal(const std::string& svg_filepath, const ExPolygons &expolygons);

const Points pts_2x2({Point(0, 0), Point(1, 0), Point(1, 1), Point(0, 1)});
const Points pts_3x3({Point(-1, -1), Point(1, -1), Point(1, 1), Point(-1, 1)});

struct SpikeDesc
{
    // cosinus of max spike angle
    double cos_angle; // speed up to skip acos

    // Half of Wanted bevel size
    double half_bevel; 

    /// <summary>
    /// Calculate spike description
    /// </summary>
    /// <param name="bevel_size">Size of spike width after cut of the tip, has to be grater than 2.5</param>
    /// <param name="pixel_spike_length">When spike has same or more pixels with width less than 1 pixel</param>
    SpikeDesc(double bevel_size, double pixel_spike_length = 6)
    {
        // create min angle given by spike_length
        // Use it as minimal height of 1 pixel base spike
        double angle  = 2. * atan2(pixel_spike_length, .5); // [rad]
        cos_angle = std::fabs(cos(angle));

        // When remove spike this angle is set.
        // Value must be grater than min_angle
        half_bevel = bevel_size / 2;
    }
};

// return TRUE when remove point. It could create polygon with 2 points.
bool remove_when_spike(Polygon &polygon, size_t index, const SpikeDesc &spike_desc);
void remove_spikes_in_duplicates(ExPolygons &expolygons, const Points &duplicates);

#ifdef REMOVE_SPIKES
// Remove long sharp corners aka spikes 
// by adding points to bevel tip of spikes - Not printable parts
// Try to not modify long sides of spike and add points on it's side
void remove_spikes(Polygon &polygon, const SpikeDesc &spike_desc);
void remove_spikes(Polygons &polygons, const SpikeDesc &spike_desc);
void remove_spikes(ExPolygons &expolygons, const SpikeDesc &spike_desc);
#endif

};

bool priv::remove_when_spike(Polygon &polygon, size_t index, const SpikeDesc &spike_desc) {

    std::optional<Point> add;
    bool do_erase = false;
    Points &pts = polygon.points;
    {
        size_t  pts_size = pts.size();
        if (pts_size < 3)
            return false;

        const Point &a = (index == 0) ? pts.back() : pts[index - 1];
        const Point &b = pts[index];
        const Point &c = (index == (pts_size - 1)) ? pts.front() : pts[index + 1];

        // calc sides
        Vec2d ba = (a - b).cast<double>();
        Vec2d bc = (c - b).cast<double>();

        double dot_product = ba.dot(bc);

        // sqrt together after multiplication save one sqrt
        double ba_size_sq = ba.squaredNorm();
        double bc_size_sq = bc.squaredNorm();
        double norm       = sqrt(ba_size_sq * bc_size_sq);
        double cos_angle  = dot_product / norm;

        // small angle are around 1 --> cos(0) = 1
        if (cos_angle < spike_desc.cos_angle)
            return false; // not a spike

        // has to be in range <-1, 1>
        // Due to preccission of floating point number could be sligtly out of range
        if (cos_angle > 1.)
            cos_angle = 1.;
        // if (cos_angle < -1.)
        //     cos_angle = -1.;

        // Current Spike angle
        double angle          = acos(cos_angle);
        double wanted_size    = spike_desc.half_bevel / cos(angle / 2.);
        double wanted_size_sq = wanted_size * wanted_size;

        bool is_ba_short = ba_size_sq < wanted_size_sq;
        bool is_bc_short = bc_size_sq < wanted_size_sq;

        auto a_side = [&b, &ba, &ba_size_sq, &wanted_size]() -> Point {
            Vec2d ba_norm = ba / sqrt(ba_size_sq);
            return b + (wanted_size * ba_norm).cast<coord_t>();
        };
        auto c_side = [&b, &bc, &bc_size_sq, &wanted_size]() -> Point {
            Vec2d bc_norm = bc / sqrt(bc_size_sq);
            return b + (wanted_size * bc_norm).cast<coord_t>();
        };

        if (is_ba_short && is_bc_short) {
            // remove short spike
            do_erase = true;
        } else if (is_ba_short) {
            // move point B on C-side
            pts[index] = c_side();
        } else if (is_bc_short) {
            // move point B on A-side
            pts[index] = a_side();
        } else {
            // move point B on C-side and add point on A-side(left - before)
            pts[index] = c_side();
            add = a_side();
            if (*add == pts[index]) {
                // should be very rare, when SpikeDesc has small base
                // will be fixed by remove B point
                add.reset();
                do_erase = true;
            }
        }
    }
    if (do_erase) {
        pts.erase(pts.begin() + index);
        return true;
    }
    if (add.has_value())
        pts.insert(pts.begin() + index, *add);
    return false;
}

void priv::remove_spikes_in_duplicates(ExPolygons &expolygons, const Points &duplicates) { 

    auto check = [](Polygon &polygon, const Point &d) -> bool {
        double spike_bevel = 1 / SHAPE_SCALE;
        double spike_length = 5.;
        const static SpikeDesc sd(spike_bevel, spike_length);
        Points& pts = polygon.points;
        bool exist_remove = false;
        for (size_t i = 0; i < pts.size(); i++) {
            if (pts[i] != d)
                continue;
            exist_remove |= remove_when_spike(polygon, i, sd);
        }
        return exist_remove && pts.size() < 3;
    };

    bool exist_remove = false;
    for (ExPolygon &expolygon : expolygons) {
        BoundingBox bb(to_points(expolygon.contour));
        for (const Point &d : duplicates) {
            if (!bb.contains(d))
                continue;
            exist_remove |= check(expolygon.contour, d);
            for (Polygon &hole : expolygon.holes)
                exist_remove |= check(hole, d);
        }
    }

    if (exist_remove)
        remove_bad(expolygons);
}

bool priv::is_valid(const FontFile &font, unsigned int index) {
    if (font.data == nullptr) return false;
    if (font.data->empty()) return false;
    if (index >= font.infos.size()) return false;
    return true;
}

fontinfo_opt priv::load_font_info(
    const unsigned char *data, unsigned int index)
{
    int font_offset = stbtt_GetFontOffsetForIndex(data, index);
    if (font_offset < 0) {
        assert(false);
        // "Font index(" << index << ") doesn't exist.";
        return {};        
    }
    stbtt_fontinfo font_info;
    if (stbtt_InitFont(&font_info, data, font_offset) == 0) {
        // Can't initialize font.
        assert(false);
        return {};
    }
    return font_info;
}

void priv::remove_bad(Polygons &polygons) {
    polygons.erase(
        std::remove_if(polygons.begin(), polygons.end(), 
            [](const Polygon &p) { return p.size() < 3; }), 
        polygons.end());
}

void priv::remove_bad(ExPolygons &expolygons) {
    expolygons.erase(
        std::remove_if(expolygons.begin(), expolygons.end(), 
            [](const ExPolygon &p) { return p.contour.size() < 3; }),
        expolygons.end());

    for (ExPolygon &expolygon : expolygons)
         remove_bad(expolygon.holes);
}

Points priv::collect_close_points(const ExPolygons &expolygons, double distance) { 
    if (expolygons.empty()) return {};
    if (distance < 0.) return {};
    
    // IMPROVE: use int(insted of double) lines and tree
    const ExPolygonsIndices ids(expolygons);
    const std::vector<Linef> lines = Slic3r::to_linesf(expolygons, ids.get_count());
    AABBTreeIndirect::Tree<2, double> tree = AABBTreeLines::build_aabb_tree_over_indexed_lines(lines);
    // Result close points
    Points res; 
    size_t point_index = 0;
    auto collect_close = [&res, &point_index, &lines, &tree, &distance, &ids, &expolygons](const Points &pts) {
        for (const Point &p : pts) {
            Vec2d p_d = p.cast<double>();
            std::vector<size_t> close_lines = AABBTreeLines::all_lines_in_radius(lines, tree, p_d, distance);
            for (size_t index : close_lines) {
                // skip point neighbour lines indices
                if (index == point_index) continue;
                if (&p != &pts.front()) { 
                    if (index == point_index - 1) continue;
                } else if (index == (pts.size()-1)) continue;

                // do not doubled side point of segment
                const ExPolygonsIndex id = ids.cvt(index);
                const ExPolygon &expoly = expolygons[id.expolygons_index];
                const Polygon &poly = id.is_contour() ? expoly.contour : expoly.holes[id.hole_index()];
                const Points &poly_pts = poly.points;
                const Point &line_a = poly_pts[id.point_index];
                const Point &line_b = (!ids.is_last_point(id)) ? poly_pts[id.point_index + 1] : poly_pts.front();
                assert(line_a == lines[index].a.cast<int>());
                assert(line_b == lines[index].b.cast<int>());
                if (p == line_a || p == line_b) continue;
                res.push_back(p);
            }
            ++point_index;
        }
    };
    for (const ExPolygon &expoly : expolygons) { 
        collect_close(expoly.contour.points);
        for (const Polygon &hole : expoly.holes) 
            collect_close(hole.points);
    }
    if (res.empty()) return {};
    std::sort(res.begin(), res.end());
    // only unique points
    res.erase(std::unique(res.begin(), res.end()), res.end());
    return res;
}

bool Emboss::divide_segments_for_close_point(ExPolygons &expolygons, double distance)
{
    if (expolygons.empty()) return false;
    if (distance < 0.) return false;

    // ExPolygons can't contain same neigbours
    remove_same_neighbor(expolygons);

    // IMPROVE: use int(insted of double) lines and tree
    const ExPolygonsIndices ids(expolygons);
    const std::vector<Linef> lines = Slic3r::to_linesf(expolygons, ids.get_count());
    AABBTreeIndirect::Tree<2, double> tree = AABBTreeLines::build_aabb_tree_over_indexed_lines(lines);
    using Div = std::pair<Point, size_t>;
    std::vector<Div> divs;
    size_t point_index = 0;
    auto check_points = [&divs, &point_index, &lines, &tree, &distance, &ids, &expolygons](const Points &pts) {
        for (const Point &p : pts) {
            Vec2d p_d = p.cast<double>();
            std::vector<size_t> close_lines = AABBTreeLines::all_lines_in_radius(lines, tree, p_d, distance);
            for (size_t index : close_lines) {
                // skip point neighbour lines indices
                if (index == point_index) continue;
                if (&p != &pts.front()) { 
                    if (index == point_index - 1) continue;
                } else if (index == (pts.size()-1)) continue;

                // do not doubled side point of segment
                const ExPolygonsIndex id = ids.cvt(index);
                const ExPolygon &expoly = expolygons[id.expolygons_index];
                const Polygon &poly = id.is_contour() ? expoly.contour : expoly.holes[id.hole_index()];
                const Points &poly_pts = poly.points;
                const Point &line_a = poly_pts[id.point_index];
                const Point &line_b = (!ids.is_last_point(id)) ? poly_pts[id.point_index + 1] : poly_pts.front();
                assert(line_a == lines[index].a.cast<int>());
                assert(line_b == lines[index].b.cast<int>());
                if (p == line_a || p == line_b) continue;

                divs.emplace_back(p, index);
            }
            ++point_index;
        }
    };
    for (const ExPolygon &expoly : expolygons) { 
        check_points(expoly.contour.points);
        for (const Polygon &hole : expoly.holes) 
            check_points(hole.points);
    }

    // check if exist division
    if (divs.empty()) return false;

    // sort from biggest index to zero
    // to be able add points and not interupt indices
    std::sort(divs.begin(), divs.end(), 
        [](const Div &d1, const Div &d2) { return d1.second > d2.second; });
    
    auto it = divs.begin();
    // divide close line
    while (it != divs.end()) {
        // colect division of a line segmen
        size_t index = it->second;
        auto it2 = it+1;
        while (it2 != divs.end() && it2->second == index) ++it2;

        ExPolygonsIndex id = ids.cvt(index);
        ExPolygon &expoly = expolygons[id.expolygons_index];
        Polygon &poly = id.is_contour() ? expoly.contour : expoly.holes[id.hole_index()];
        Points &pts = poly.points;        
        size_t count = it2 - it;

        // add points into polygon to divide in place of near point
        if (count == 1) {
            pts.insert(pts.begin() + id.point_index + 1, it->first);
            ++it;
        } else {
            // collect points to add into polygon
            Points points;
            points.reserve(count);
            for (; it < it2; ++it) 
                points.push_back(it->first);            

            // need sort by line direction
            const Linef &line = lines[index];
            Vec2d        dir  = line.b - line.a;
            // select mayorit direction
            int axis  = (abs(dir.x()) > abs(dir.y())) ? 0 : 1;
            using Fnc = std::function<bool(const Point &, const Point &)>;
            Fnc fnc   = (dir[axis] < 0) ? Fnc([axis](const Point &p1, const Point &p2) { return p1[axis] > p2[axis]; }) :
                                          Fnc([axis](const Point &p1, const Point &p2) { return p1[axis] < p2[axis]; }) ;
            std::sort(points.begin(), points.end(), fnc);

            // use only unique points
            points.erase(std::unique(points.begin(), points.end()), points.end());

            // divide line by adding points into polygon
            pts.insert(pts.begin() + id.point_index + 1,
                points.begin(), points.end());
        }
        assert(it == it2);
    }
    return true;
}

bool priv::remove_self_intersections(ExPolygons &shape, unsigned max_iteration) {
    if (shape.empty())
        return true;

    Pointfs intersections_f = intersection_points(shape);
    if (intersections_f.empty())
        return true;

    // create loop permanent memory
    Polygons holes;
    Points intersections;

    while (--max_iteration) {        
        // convert intersections into Points
        assert(intersections.empty());
        intersections.reserve(intersections_f.size());
        std::transform(intersections_f.begin(), intersections_f.end(), std::back_inserter(intersections),
                       [](const Vec2d &p) { return Point(std::floor(p.x()), std::floor(p.y())); });

        // intersections should be unique poits
        std::sort(intersections.begin(), intersections.end());
        auto it = std::unique(intersections.begin(), intersections.end());
        intersections.erase(it, intersections.end());

        assert(holes.empty());
        holes.reserve(intersections.size());

        // Fix self intersection in result by subtracting hole 2x2
        for (const Point &p : intersections) {
            Polygon hole(priv::pts_2x2);
            hole.translate(p);
            holes.push_back(hole);
        }
        // Union of overlapped holes is not neccessary
        // Clipper calculate winding number separately for each input parameter
        // if (holes.size() > 1) holes = Slic3r::union_(holes);
        shape = Slic3r::diff_ex(shape, holes, ApplySafetyOffset::Yes);
        
        // TODO: find where diff ex could create same neighbor
        remove_same_neighbor(shape);

        // find new intersections made by diff_ex
        intersections_f = intersection_points(shape);
        if (intersections_f.empty())
            return true;
        else {
            // clear permanent vectors
            holes.clear();
            intersections.clear();
        }
    }
    assert(max_iteration == 0);
    assert(!intersections_f.empty());
    return false;
}

ExPolygons Emboss::heal_shape(const Polygons &shape)
{
    // When edit this code check that font 'ALIENATE.TTF' and glyph 'i' still work
    // fix of self intersections
    // http://www.angusj.com/delphi/clipper/documentation/Docs/Units/ClipperLib/Functions/SimplifyPolygon.htm
    ClipperLib::Paths paths = ClipperLib::SimplifyPolygons(ClipperUtils::PolygonsProvider(shape), ClipperLib::pftNonZero);
    const double clean_distance = 1.415; // little grater than sqrt(2)
    ClipperLib::CleanPolygons(paths, clean_distance);
    Polygons polygons = to_polygons(paths);
    polygons.erase(std::remove_if(polygons.begin(), polygons.end(), [](const Polygon &p) { return p.size() < 3; }), polygons.end());
                
    // Do not remove all duplicates but do it better way
    // Overlap all duplicit points by rectangle 3x3
    Points duplicits = collect_duplicates(to_points(polygons));
    if (!duplicits.empty()) {
        polygons.reserve(polygons.size() + duplicits.size());
        for (const Point &p : duplicits) {
            Polygon rect_3x3(priv::pts_3x3);
            rect_3x3.translate(p);
            polygons.push_back(rect_3x3);
        }
    }

    // TrueTypeFonts use non zero winding number
    // https://docs.microsoft.com/en-us/typography/opentype/spec/ttch01
    // https://developer.apple.com/fonts/TrueType-Reference-Manual/RM01/Chap1.html
    ExPolygons res = Slic3r::union_ex(polygons, ClipperLib::pftNonZero);        
    heal_shape(res);
    return res;
}

#include "libslic3r/SVG.hpp"
void priv::visualize_heal(const std::string &svg_filepath, const ExPolygons &expolygons) {
    Points pts = to_points(expolygons);
    BoundingBox bb(pts);
    //double svg_scale = SHAPE_SCALE / unscale<double>(1.);
    // bb.scale(svg_scale);
    SVG svg(svg_filepath, bb);
    svg.draw(expolygons);
    
    Points duplicits = collect_duplicates(pts);
    svg.draw(duplicits, "black", 7 / SHAPE_SCALE);

    Pointfs intersections_f = intersection_points(expolygons);
    Points intersections;
    intersections.reserve(intersections_f.size());
    std::transform(intersections_f.begin(), intersections_f.end(), std::back_inserter(intersections),
                   [](const Vec2d &p) { return p.cast<int>(); });
    svg.draw(intersections, "red", 8 / SHAPE_SCALE);
}

bool Emboss::heal_shape(ExPolygons &shape, unsigned max_iteration)
{
    return priv::heal_dupl_inter(shape, max_iteration);  
}

#ifndef HEAL_WITH_CLOSING
bool priv::heal_dupl_inter(ExPolygons &shape, unsigned max_iteration)
{    
    if (shape.empty()) return true;

    // create loop permanent memory
    Polygons holes;
    Points intersections;
    while (--max_iteration) {
        remove_same_neighbor(shape);
        Pointfs intersections_f = intersection_points(shape);

        // convert intersections into Points
        assert(intersections.empty());
        intersections.reserve(intersections_f.size());
        std::transform(intersections_f.begin(), intersections_f.end(), std::back_inserter(intersections),
                       [](const Vec2d &p) { return Point(std::floor(p.x()), std::floor(p.y())); });

        // intersections should be unique poits
        std::sort(intersections.begin(), intersections.end());
        auto it = std::unique(intersections.begin(), intersections.end());
        intersections.erase(it, intersections.end());

        Points duplicates = collect_duplicates(to_points(shape));
        // duplicates are already uniqua and sorted

        // Check whether shape is already healed
        if (intersections.empty() && duplicates.empty())
            return true;

        assert(holes.empty());
        holes.reserve(intersections.size() + duplicates.size());

        remove_spikes_in_duplicates(shape, duplicates);

        // Fix self intersection in result by subtracting hole 2x2
        for (const Point &p : intersections) {
            Polygon hole(priv::pts_2x2);
            hole.translate(p);
            holes.push_back(hole);
        }

        // Fix duplicit points by hole 3x3 around duplicit point
        for (const Point &p : duplicates) {
            Polygon hole(priv::pts_3x3);
            hole.translate(p);
            holes.push_back(hole);
        }

        shape = Slic3r::diff_ex(shape, holes, ApplySafetyOffset::Yes);

        // prepare for next loop
        holes.clear();
        intersections.clear();
    }

    //priv::visualize_heal("C:/data/temp/heal.svg", shape);
    assert(false);
    shape = {priv::create_bounding_rect(shape)};
    return false;
}
#else
bool priv::heal_dupl_inter(ExPolygons &shape, unsigned max_iteration)
{
    remove_same_neighbor(shape);

    const float                delta    = 2.f;
    const ClipperLib::JoinType joinType = ClipperLib::JoinType::jtRound;

    // remove double points
    while (max_iteration) {
        --max_iteration;

        // if(!priv::remove_self_intersections(shape, max_iteration)) break;
        shape = Slic3r::union_ex(shape);
        shape = Slic3r::closing_ex(shape, delta, joinType);

        // double minimal_area = 1000;
        // priv::remove_small_islands(shape, minimal_area);

        // check that duplicates and intersections do NOT exists
        Points  duplicits       = collect_duplicates(to_points(shape));
        Pointfs intersections_f = intersection_points(shape);
        if (duplicits.empty() && intersections_f.empty())
            return true;
    }

    // priv::visualize_heal("C:/data/temp/heal.svg", shape);
    assert(false);
    shape = {priv::create_bounding_rect(shape)};
    return false;
}
#endif // !HEAL_WITH_CLOSING

ExPolygon priv::create_bounding_rect(const ExPolygons &shape) {
    BoundingBox bb   = get_extents(shape);
    Point       size = bb.size();
    if (size.x() < 10)
        bb.max.x() += 10;
    if (size.y() < 10)
        bb.max.y() += 10;

    Polygon rect({// CCW
        bb.min,
        {bb.max.x(), bb.min.y()},
        bb.max,
        {bb.min.x(), bb.max.y()}});

    Point   offset = bb.size() * 0.1;
    Polygon hole({// CW
        bb.min + offset,
        {bb.min.x() + offset.x(), bb.max.y() - offset.y()},
        bb.max - offset,
        {bb.max.x() - offset.x(), bb.min.y() + offset.y()}});

    return ExPolygon(rect, hole);
}

void priv::remove_small_islands(ExPolygons &expolygons, double minimal_area) {
    if (expolygons.empty())
        return;

    // remove small expolygons contours
    auto expoly_it = std::remove_if(expolygons.begin(), expolygons.end(), 
        [&minimal_area](const ExPolygon &p) { return p.contour.area() < minimal_area; });
    expolygons.erase(expoly_it, expolygons.end());

    // remove small holes in expolygons
    for (ExPolygon &expoly : expolygons) {
        Polygons& holes = expoly.holes;
        auto it = std::remove_if(holes.begin(), holes.end(), 
            [&minimal_area](const Polygon &p) { return -p.area() < minimal_area; });
        holes.erase(it, holes.end());
    }
}

std::optional<Glyph> priv::get_glyph(const stbtt_fontinfo &font_info, int unicode_letter, float flatness)
{
    int glyph_index = stbtt_FindGlyphIndex(&font_info, unicode_letter);
    if (glyph_index == 0) {
        //wchar_t wchar = static_cast<wchar_t>(unicode_letter); 
        //<< "Character unicode letter ("
        //<< "decimal value = " << std::dec << unicode_letter << ", "
        //<< "hexadecimal value = U+" << std::hex << unicode_letter << std::dec << ", "
        //<< "wchar value = " << wchar
        //<< ") is NOT defined inside of the font. \n";
        return {};
    }

    Glyph glyph;
    stbtt_GetGlyphHMetrics(&font_info, glyph_index, &glyph.advance_width, &glyph.left_side_bearing);

    stbtt_vertex *vertices;
    int num_verts = stbtt_GetGlyphShape(&font_info, glyph_index, &vertices);
    if (num_verts <= 0) return glyph; // no shape
    ScopeGuard sg1([&vertices]() { free(vertices); });

    int *contour_lengths = NULL;
    int  num_countour_int = 0;
    stbtt__point *points = stbtt_FlattenCurves(vertices, num_verts,
        flatness, &contour_lengths, &num_countour_int, font_info.userdata);
    if (!points) return glyph; // no valid flattening
    ScopeGuard sg2([&contour_lengths, &points]() {
        free(contour_lengths); 
        free(points); 
    });

    size_t   num_contour = static_cast<size_t>(num_countour_int);
    Polygons glyph_polygons;
    glyph_polygons.reserve(num_contour);
    size_t pi = 0; // point index
    for (size_t ci = 0; ci < num_contour; ++ci) {
        int length = contour_lengths[ci];
        // check minimal length for triangle
        if (length < 4) {
            // weird font
            pi+=length;
            continue;
        }
        // last point is first point
        --length;
        Points pts;
        pts.reserve(length);
        for (int i = 0; i < length; ++i) 
            pts.emplace_back(to_point(points[pi++]));
        
        // last point is first point --> closed contour
        assert(pts.front() == to_point(points[pi]));
        ++pi;

        // change outer cw to ccw and inner ccw to cw order
        std::reverse(pts.begin(), pts.end());
        glyph_polygons.emplace_back(pts);
    }
    if (!glyph_polygons.empty())
        glyph.shape = Emboss::heal_shape(glyph_polygons);
    return glyph;
}

const Glyph* priv::get_glyph(
    int              unicode,
    const FontFile & font,
    const FontProp & font_prop,
    Glyphs &         cache,
    fontinfo_opt &font_info_opt)
{
    // TODO: Use resolution by printer configuration, or add it into FontProp
    const float RESOLUTION = 0.0125f; // [in mm]
    auto glyph_item = cache.find(unicode);
    if (glyph_item != cache.end()) return &glyph_item->second;

    unsigned int font_index = font_prop.collection_number.value_or(0);
    if (!is_valid(font, font_index)) return nullptr;

    if (!font_info_opt.has_value()) {
        
        font_info_opt  = priv::load_font_info(font.data->data(), font_index);
        // can load font info?
        if (!font_info_opt.has_value()) return nullptr;
    }

    float flatness = font.infos[font_index].ascent * RESOLUTION / font_prop.size_in_mm;

    // Fix for very small flatness because it create huge amount of points from curve
    if (flatness < RESOLUTION) flatness = RESOLUTION;

    std::optional<Glyph> glyph_opt = priv::get_glyph(*font_info_opt, unicode, flatness);

    // IMPROVE: multiple loadig glyph without data
    // has definition inside of font?
    if (!glyph_opt.has_value()) return nullptr;

    Glyph &glyph = *glyph_opt;
    if (font_prop.char_gap.has_value()) 
        glyph.advance_width += *font_prop.char_gap;

    // scale glyph size
    glyph.advance_width = static_cast<int>(glyph.advance_width / SHAPE_SCALE);
    glyph.left_side_bearing = static_cast<int>(glyph.left_side_bearing / SHAPE_SCALE);

    if (!glyph.shape.empty()) {
        if (font_prop.boldness.has_value()) {
            float delta = static_cast<float>(*font_prop.boldness / SHAPE_SCALE / font_prop.size_in_mm);
            glyph.shape = Slic3r::union_ex(offset_ex(glyph.shape, delta));
        }
        if (font_prop.skew.has_value()) {
            double ratio = *font_prop.skew;
            auto skew = [&ratio](Polygon &polygon) {
                for (Slic3r::Point &p : polygon.points)
                    p.x() += static_cast<Point::coord_type>(std::round(p.y() * ratio));
            };
            for (ExPolygon &expolygon : glyph.shape) {
                skew(expolygon.contour);
                for (Polygon &hole : expolygon.holes) skew(hole);
            }
        }
    }
    auto [it, success] = cache.try_emplace(unicode, std::move(glyph));
    assert(success);
    return &it->second;
}

EmbossStyle priv::create_style(const std::wstring& name, const std::wstring& path) {
    return { boost::nowide::narrow(name.c_str()),
             boost::nowide::narrow(path.c_str()),
             EmbossStyle::Type::file_path, FontProp() };
}

Point priv::to_point(const stbtt__point &point) {
    return Point(static_cast<int>(std::round(point.x / SHAPE_SCALE)),
                 static_cast<int>(std::round(point.y / SHAPE_SCALE)));
}

#ifdef _WIN32
#include <windows.h>
#include <wingdi.h>
#include <windef.h>
#include <WinUser.h>

// Get system font file path
std::optional<std::wstring> Emboss::get_font_path(const std::wstring &font_face_name)
{
//    static const LPWSTR fontRegistryPath = L"Software\\Microsoft\\Windows NT\\CurrentVersion\\Fonts";
    static const LPCWSTR fontRegistryPath = L"Software\\Microsoft\\Windows NT\\CurrentVersion\\Fonts";
    HKEY hKey;
    LONG result;

    // Open Windows font registry key
    result = RegOpenKeyEx(HKEY_LOCAL_MACHINE, fontRegistryPath, 0, KEY_READ, &hKey);
    if (result != ERROR_SUCCESS) return {};    

    DWORD maxValueNameSize, maxValueDataSize;
    result = RegQueryInfoKey(hKey, 0, 0, 0, 0, 0, 0, 0, &maxValueNameSize, &maxValueDataSize, 0, 0);
    if (result != ERROR_SUCCESS) return {};

    DWORD valueIndex = 0;
    LPWSTR valueName = new WCHAR[maxValueNameSize];
    LPBYTE valueData = new BYTE[maxValueDataSize];
    DWORD valueNameSize, valueDataSize, valueType;
    std::wstring wsFontFile;

    // Look for a matching font name
    do {
        wsFontFile.clear();
        valueDataSize = maxValueDataSize;
        valueNameSize = maxValueNameSize;

        result = RegEnumValue(hKey, valueIndex, valueName, &valueNameSize, 0, &valueType, valueData, &valueDataSize);

        valueIndex++;
        if (result != ERROR_SUCCESS || valueType != REG_SZ) {
            continue;
        }

        std::wstring wsValueName(valueName, valueNameSize);

        // Found a match
        if (_wcsnicmp(font_face_name.c_str(), wsValueName.c_str(), font_face_name.length()) == 0) {

            wsFontFile.assign((LPWSTR)valueData, valueDataSize);
            break;
        }
    }while (result != ERROR_NO_MORE_ITEMS);

    delete[] valueName;
    delete[] valueData;

    RegCloseKey(hKey);

    if (wsFontFile.empty()) return {};
    
    // Build full font file path
    WCHAR winDir[MAX_PATH];
    GetWindowsDirectory(winDir, MAX_PATH);

    std::wstringstream ss;
    ss << winDir << "\\Fonts\\" << wsFontFile;
    wsFontFile = ss.str();

    return wsFontFile;
}

EmbossStyles Emboss::get_font_list()
{
    //EmbossStyles list1 = get_font_list_by_enumeration();
    //EmbossStyles list2 = get_font_list_by_register();
    //EmbossStyles list3 = get_font_list_by_folder();
    return get_font_list_by_register();
}

EmbossStyles Emboss::get_font_list_by_register() {
//    static const LPWSTR fontRegistryPath = L"Software\\Microsoft\\Windows NT\\CurrentVersion\\Fonts";
    static const LPCWSTR fontRegistryPath = L"Software\\Microsoft\\Windows NT\\CurrentVersion\\Fonts";
    HKEY hKey;
    LONG result;

    // Open Windows font registry key
    result = RegOpenKeyEx(HKEY_LOCAL_MACHINE, fontRegistryPath, 0, KEY_READ, &hKey);
    if (result != ERROR_SUCCESS) {
        assert(false);
        //std::wcerr << L"Can not Open register key (" << fontRegistryPath << ")" 
        //    << L", function 'RegOpenKeyEx' return code: " << result <<  std::endl;
        return {}; 
    }

    DWORD maxValueNameSize, maxValueDataSize;
    result = RegQueryInfoKey(hKey, 0, 0, 0, 0, 0, 0, 0, &maxValueNameSize,
                             &maxValueDataSize, 0, 0);
    if (result != ERROR_SUCCESS) {
        assert(false);
        // Can not earn query key, function 'RegQueryInfoKey' return code: result
        return {}; 
    }

    // Build full font file path
    WCHAR winDir[MAX_PATH];
    GetWindowsDirectory(winDir, MAX_PATH);
    std::wstring font_path = std::wstring(winDir) + L"\\Fonts\\";

    EmbossStyles font_list;
    DWORD    valueIndex = 0;
    // Look for a matching font name
    LPWSTR font_name = new WCHAR[maxValueNameSize];
    LPBYTE fileTTF_name = new BYTE[maxValueDataSize];
    DWORD  font_name_size, fileTTF_name_size, valueType;
    do {
        fileTTF_name_size = maxValueDataSize;
        font_name_size = maxValueNameSize;

        result = RegEnumValue(hKey, valueIndex, font_name, &font_name_size, 0,
                              &valueType, fileTTF_name, &fileTTF_name_size);
        valueIndex++;
        if (result != ERROR_SUCCESS || valueType != REG_SZ) continue;
        std::wstring font_name_w(font_name, font_name_size);
        std::wstring file_name_w((LPWSTR) fileTTF_name, fileTTF_name_size);
        std::wstring path_w = font_path + file_name_w;

        // filtrate .fon from lists
        size_t pos = font_name_w.rfind(L" (TrueType)");
        if (pos >= font_name_w.size()) continue;
        // remove TrueType text from name
        font_name_w = std::wstring(font_name_w, 0, pos);
        font_list.emplace_back(priv::create_style(font_name_w, path_w));
    } while (result != ERROR_NO_MORE_ITEMS);
    delete[] font_name;
    delete[] fileTTF_name;

    RegCloseKey(hKey);
    return font_list;
}

// TODO: Fix global function
bool CALLBACK EnumFamCallBack(LPLOGFONT       lplf,
                              LPNEWTEXTMETRIC lpntm,
                              DWORD           FontType,
                              LPVOID          aFontList)
{
    std::vector<std::wstring> *fontList =
        (std::vector<std::wstring> *) (aFontList);
    if (FontType & TRUETYPE_FONTTYPE) {
        std::wstring name = lplf->lfFaceName;
        fontList->push_back(name);
    }
    return true;
    // UNREFERENCED_PARAMETER(lplf);
    UNREFERENCED_PARAMETER(lpntm);
}

EmbossStyles Emboss::get_font_list_by_enumeration() {   

    HDC                       hDC = GetDC(NULL);
    std::vector<std::wstring> font_names;
    EnumFontFamilies(hDC, (LPCTSTR) NULL, (FONTENUMPROC) EnumFamCallBack,
                     (LPARAM) &font_names);

    EmbossStyles font_list;
    for (const std::wstring &font_name : font_names) {
        font_list.emplace_back(priv::create_style(font_name, L""));
    }    
    return font_list;
}

EmbossStyles Emboss::get_font_list_by_folder() {
    EmbossStyles result;
    WCHAR winDir[MAX_PATH];
    UINT winDir_size = GetWindowsDirectory(winDir, MAX_PATH);
    std::wstring search_dir = std::wstring(winDir, winDir_size) + L"\\Fonts\\";
    WIN32_FIND_DATA fd;
    HANDLE          hFind;
    // By https://en.wikipedia.org/wiki/TrueType has also suffix .tte
    std::vector<std::wstring> suffixes = {L"*.ttf", L"*.ttc", L"*.tte"};
    for (const std::wstring &suffix : suffixes) {
        hFind = ::FindFirstFile((search_dir + suffix).c_str(), &fd);
        if (hFind == INVALID_HANDLE_VALUE) continue;
        do {
            // skip folder . and ..
            if (fd.dwFileAttributes & FILE_ATTRIBUTE_DIRECTORY) continue;
            std::wstring file_name(fd.cFileName);
            // TODO: find font name instead of filename
            result.emplace_back(priv::create_style(file_name, search_dir + file_name));
        } while (::FindNextFile(hFind, &fd));
        ::FindClose(hFind);
    }
    return result;
}

#else
EmbossStyles Emboss::get_font_list() { 
    // not implemented
    return {}; 
}

std::optional<std::wstring> Emboss::get_font_path(const std::wstring &font_face_name){
    // not implemented
    return {};
}
#endif

std::unique_ptr<FontFile> Emboss::create_font_file(
    std::unique_ptr<std::vector<unsigned char>> data)
{
    int collection_size = stbtt_GetNumberOfFonts(data->data());
    // at least one font must be inside collection
    if (collection_size < 1) {
        assert(false);
        // There is no font collection inside font data
        return nullptr;
    }

    unsigned int c_size = static_cast<unsigned int>(collection_size);
    std::vector<FontFile::Info> infos;
    infos.reserve(c_size);
    for (unsigned int i = 0; i < c_size; ++i) {
        auto font_info = priv::load_font_info(data->data(), i);
        if (!font_info.has_value()) return nullptr;

        const stbtt_fontinfo *info = &(*font_info);
        // load information about line gap
        int ascent, descent, linegap;
        stbtt_GetFontVMetrics(info, &ascent, &descent, &linegap);

        float pixels       = 1000.; // value is irelevant
        float em_pixels    = stbtt_ScaleForMappingEmToPixels(info, pixels);
        int   units_per_em = static_cast<int>(std::round(pixels / em_pixels));

        infos.emplace_back(FontFile::Info{ascent, descent, linegap, units_per_em});
    }
    return std::make_unique<FontFile>(std::move(data), std::move(infos));
}

std::unique_ptr<FontFile> Emboss::create_font_file(const char *file_path)
{
    FILE *file = std::fopen(file_path, "rb");
    if (file == nullptr) {
        assert(false);
        BOOST_LOG_TRIVIAL(error) << "Couldn't open " << file_path << " for reading.";
        return nullptr;
    }
    ScopeGuard sg([&file]() { std::fclose(file); });

    // find size of file
    if (fseek(file, 0L, SEEK_END) != 0) {
        assert(false);
        BOOST_LOG_TRIVIAL(error) << "Couldn't fseek file " << file_path << " for size measure.";
        return nullptr;
    }
    size_t size = ftell(file);
    if (size == 0) {
        assert(false);
        BOOST_LOG_TRIVIAL(error) << "Size of font file is zero. Can't read.";
        return nullptr;    
    }
    rewind(file);
    auto buffer = std::make_unique<std::vector<unsigned char>>(size);
    size_t count_loaded_bytes = fread((void *) &buffer->front(), 1, size, file);
    if (count_loaded_bytes != size) {
        assert(false);
        BOOST_LOG_TRIVIAL(error) << "Different loaded(from file) data size.";
        return nullptr;
    }
    return create_font_file(std::move(buffer));
}


#ifdef _WIN32
static bool load_hfont(void* hfont, DWORD &dwTable, DWORD &dwOffset, size_t& size, HDC hdc = nullptr){
    bool del_hdc = false;
    if (hdc == nullptr) { 
        del_hdc = true;
        hdc = ::CreateCompatibleDC(NULL);
        if (hdc == NULL) return false;
    }
    
    // To retrieve the data from the beginning of the file for TrueType
    // Collection files specify 'ttcf' (0x66637474).
    dwTable  = 0x66637474;
    dwOffset = 0;

    ::SelectObject(hdc, hfont);
    size = ::GetFontData(hdc, dwTable, dwOffset, NULL, 0);
    if (size == GDI_ERROR) {
        // HFONT is NOT TTC(collection)
        dwTable = 0;
        size    = ::GetFontData(hdc, dwTable, dwOffset, NULL, 0);
    }

    if (size == 0 || size == GDI_ERROR) {
        if (del_hdc) ::DeleteDC(hdc);
        return false;
    }
    return true;
}

void *Emboss::can_load(void *hfont)
{
    DWORD dwTable=0, dwOffset=0;
    size_t size = 0;
    if (!load_hfont(hfont, dwTable, dwOffset, size)) return nullptr;
    return hfont;
}

std::unique_ptr<FontFile> Emboss::create_font_file(void *hfont)
{
    HDC hdc = ::CreateCompatibleDC(NULL);
    if (hdc == NULL) {
        assert(false);
        BOOST_LOG_TRIVIAL(error) << "Can't create HDC by CreateCompatibleDC(NULL).";
        return nullptr;
    }

    DWORD dwTable=0,dwOffset = 0;
    size_t size;
    if (!load_hfont(hfont, dwTable, dwOffset, size, hdc)) {
        ::DeleteDC(hdc);
        return nullptr;
    }
    auto buffer = std::make_unique<std::vector<unsigned char>>(size);
    size_t loaded_size = ::GetFontData(hdc, dwTable, dwOffset, buffer->data(), size);
    ::DeleteDC(hdc);
    if (size != loaded_size) {
        assert(false);
        BOOST_LOG_TRIVIAL(error) << "Different loaded(from HFONT) data size.";
        return nullptr;    
    }
    return create_font_file(std::move(buffer));
}
#endif // _WIN32

std::optional<Glyph> Emboss::letter2glyph(const FontFile &font,
                                                  unsigned int    font_index,
                                                  int             letter,
                                                  float           flatness)
{
    if (!priv::is_valid(font, font_index)) return {};
    auto font_info_opt = priv::load_font_info(font.data->data(), font_index);
    if (!font_info_opt.has_value()) return {};
    return priv::get_glyph(*font_info_opt, letter, flatness);
}

const FontFile::Info &Emboss::get_font_info(const FontFile &font, const FontProp &prop)
{
    unsigned int font_index = prop.collection_number.value_or(0);
    assert(priv::is_valid(font, font_index));
    return font.infos[font_index];
}

int Emboss::get_line_height(const FontFile &font, const FontProp &prop) {
    const FontFile::Info &info = get_font_info(font, prop);
    int line_height = info.ascent - info.descent + info.linegap;
    line_height += prop.line_gap.value_or(0);
    return static_cast<int>(line_height / SHAPE_SCALE);
}

namespace {
ExPolygons letter2shapes(
    wchar_t letter, Point &cursor, FontFileWithCache &font_with_cache, const FontProp &font_prop, fontinfo_opt& font_info_cache)
{
    assert(font_with_cache.has_value());
    if (!font_with_cache.has_value())
        return {};

    Glyphs &cache = *font_with_cache.cache;
    const FontFile &font  = *font_with_cache.font_file;

    if (letter == '\n') {
        cursor.x() = 0;
        // 2d shape has opposit direction of y
        cursor.y() -= get_line_height(font, font_prop);
        return {};
    }
    if (letter == '\t') {
        // '\t' = 4*space => same as imgui
        const int count_spaces = 4;
        const Glyph *space = priv::get_glyph(int(' '), font, font_prop, cache, font_info_cache);
        if (space == nullptr)
            return {};
        cursor.x() += count_spaces * space->advance_width;
        return {};
    }
    if (letter == '\r')
        return {};

    int unicode = static_cast<int>(letter);
    auto it = cache.find(unicode);

    // Create glyph from font file and cache it
    const Glyph *glyph_ptr = (it != cache.end()) ? &it->second : priv::get_glyph(unicode, font, font_prop, cache, font_info_cache);
    if (glyph_ptr == nullptr)
        return {};

    // move glyph to cursor position
    ExPolygons expolygons = glyph_ptr->shape; // copy
    for (ExPolygon &expolygon : expolygons)
        expolygon.translate(cursor);

    cursor.x() += glyph_ptr->advance_width;
    return expolygons;
}

// Check cancel every X letters in text
// Lower number - too much checks(slows down)
// Higher number - slows down response on cancelation
const int CANCEL_CHECK = 10;
} // namespace


/// Union shape defined by glyphs
ExPolygons Slic3r::union_ex(const ExPolygonsWithIds &shapes)
{
    // unify to one expolygon
    ExPolygons result;
    for (const ExPolygonsWithId &shape : shapes) {
        if (shape.expoly.empty())
            continue;
        expolygons_append(result, shape.expoly);
    }
    result = union_ex(result);
    heal_shape(result);
    return result;
}

ExPolygons Emboss::text2shapes(FontFileWithCache &font_with_cache, const char *text, const FontProp &font_prop, const std::function<bool()>& was_canceled)
{
    std::wstring text_w = boost::nowide::widen(text);
    ExPolygonsWithIds vshapes = text2vshapes(font_with_cache, text_w, font_prop, was_canceled);
    return union_ex(vshapes);
}

namespace {
/// <summary>
/// Align shape against pivot
/// </summary>
/// <param name="shapes">Shapes to align
/// Prerequisities: shapes are aligned left top</param>
/// <param name="text">To detect end of lines - to be able horizontal center the line</param>
/// <param name="prop">Containe Horizontal and vertical alignment</param>
/// <param name="font">Needed for scale and font size</param>
void align_shape(ExPolygonsWithIds &shapes, const std::wstring &text, const FontProp &prop, const FontFile &font);
}

ExPolygonsWithIds Emboss::text2vshapes(FontFileWithCache &font_with_cache, const std::wstring& text, const FontProp &font_prop, const std::function<bool()>& was_canceled){
    assert(font_with_cache.has_value());
    const FontFile &font = *font_with_cache.font_file;
    unsigned int font_index = font_prop.collection_number.value_or(0);
    if (!priv::is_valid(font, font_index))
        return {};

    unsigned counter = 0;
    Point cursor(0, 0);

    fontinfo_opt font_info_cache;  
    ExPolygonsWithIds result;
    result.reserve(text.size());
    for (wchar_t letter : text) {
        if (++counter == CANCEL_CHECK) {
            counter = 0;
            if (was_canceled())
                return {};
        }
        unsigned id = static_cast<unsigned>(letter);
        result.push_back({id, letter2shapes(letter, cursor, font_with_cache, font_prop, font_info_cache)});
    }

    align_shape(result, text, font_prop, font);
    return result;
}

#include <boost/range/adaptor/reversed.hpp>
unsigned Emboss::get_count_lines(const std::wstring& ws)
{
    if (ws.empty())
        return 0;

    unsigned count = 1;
    for (wchar_t wc : ws)
        if (wc == '\n')
            ++count;
    return count;

    // unsigned prev_count = 0;
    // for (wchar_t wc : ws)
    //     if (wc == '\n')
    //         ++prev_count;
    //     else
    //         break;
    //
    // unsigned post_count = 0;
    // for (wchar_t wc : boost::adaptors::reverse(ws))
    //     if (wc == '\n')
    //         ++post_count;
    //     else
    //         break;
    //return count - prev_count - post_count;
}

unsigned Emboss::get_count_lines(const std::string &text)
{
    std::wstring ws = boost::nowide::widen(text.c_str());
    return get_count_lines(ws);
}

unsigned Emboss::get_count_lines(const ExPolygonsWithIds &shapes) {
    if (shapes.empty())
        return 0; // no glyphs
    unsigned result = 1; // one line is minimum
    for (const ExPolygonsWithId &shape_id : shapes)
        if (shape_id.id == ENTER_UNICODE)
            ++result;
    return result;
}

void Emboss::apply_transformation(const FontProp &font_prop, Transform3d &transformation){
    apply_transformation(font_prop.angle, font_prop.distance, transformation);
}

void Emboss::apply_transformation(const std::optional<float>& angle, const std::optional<float>& distance, Transform3d &transformation) {
    if (angle.has_value()) {
        double angle_z = *angle;
        transformation *= Eigen::AngleAxisd(angle_z, Vec3d::UnitZ());
    }
    if (distance.has_value()) {
        Vec3d translate = Vec3d::UnitZ() * (*distance);
        transformation.translate(translate);
    }
}

bool Emboss::is_italic(const FontFile &font, unsigned int font_index)
{
    if (font_index >= font.infos.size()) return false;
    fontinfo_opt font_info_opt = priv::load_font_info(font.data->data(), font_index);

    if (!font_info_opt.has_value()) return false;
    stbtt_fontinfo *info = &(*font_info_opt);

    // https://docs.microsoft.com/cs-cz/typography/opentype/spec/name
    // https://developer.apple.com/fonts/TrueType-Reference-Manual/RM06/Chap6name.html
    // 2 ==> Style / Subfamily name
    int name_id = 2;
    int length;
    const char* value = stbtt_GetFontNameString(info, &length,
                                               STBTT_PLATFORM_ID_MICROSOFT,
                                               STBTT_MS_EID_UNICODE_BMP,
                                               STBTT_MS_LANG_ENGLISH,                            
                                               name_id);

    // value is big endian utf-16 i need extract only normal chars
    std::string value_str;
    value_str.reserve(length / 2);
    for (int i = 1; i < length; i += 2)
        value_str.push_back(value[i]);

    // lower case
    std::transform(value_str.begin(), value_str.end(), value_str.begin(),
                   [](unsigned char c) { return std::tolower(c); });

    const std::vector<std::string> italics({"italic", "oblique"});
    for (const std::string &it : italics) { 
        if (value_str.find(it) != std::string::npos) { 
            return true; 
        }
    }
    return false; 
}

std::string Emboss::create_range_text(const std::string &text,
                                      const FontFile    &font,
                                      unsigned int       font_index,
                                      bool              *exist_unknown)
{
    if (!priv::is_valid(font, font_index)) return {};
            
    std::wstring ws = boost::nowide::widen(text);

    // need remove symbols not contained in font
    std::sort(ws.begin(), ws.end());

    auto font_info_opt = priv::load_font_info(font.data->data(), 0);
    if (!font_info_opt.has_value()) return {};
    const stbtt_fontinfo *font_info = &(*font_info_opt);

    if (exist_unknown != nullptr) *exist_unknown = false;
    int prev_unicode = -1;
    ws.erase(std::remove_if(ws.begin(), ws.end(),
        [&prev_unicode, font_info, exist_unknown](wchar_t wc) -> bool {
            int unicode = static_cast<int>(wc);

            // skip white spaces
            if (unicode == '\n' || 
                unicode == '\r' || 
                unicode == '\t') return true;

            // is duplicit?
            if (prev_unicode == unicode) return true;
            prev_unicode = unicode;

            // can find in font?
            bool is_unknown = !stbtt_FindGlyphIndex(font_info, unicode);
            if (is_unknown && exist_unknown != nullptr)
                *exist_unknown = true;
            return is_unknown;
        }), ws.end());

    return boost::nowide::narrow(ws);
}

double Emboss::get_text_shape_scale(const FontProp &fp, const FontFile &ff)
{
    const FontFile::Info &info = get_font_info(ff, fp);
    double scale  = fp.size_in_mm / (double) info.unit_per_em;
    // Shape is scaled for store point coordinate as integer
    return scale * SHAPE_SCALE;
}

namespace priv {

void add_quad(uint32_t              i1,
              uint32_t              i2,
              indexed_triangle_set &result,
              uint32_t              count_point)
{
    // bottom indices
    uint32_t i1_ = i1 + count_point;
    uint32_t i2_ = i2 + count_point;
    result.indices.emplace_back(i2, i2_, i1);
    result.indices.emplace_back(i1_, i1, i2_);
};

indexed_triangle_set polygons2model_unique(
    const ExPolygons          &shape2d,
    const IProjection &projection,
    const Points              &points)
{
    // CW order of triangle indices
    std::vector<Vec3i> shape_triangles=Triangulation::triangulate(shape2d, points);
    uint32_t           count_point     = points.size();

    indexed_triangle_set result;
    result.vertices.reserve(2 * count_point);
    std::vector<Vec3f> &front_points = result.vertices; // alias
    std::vector<Vec3f>  back_points;
    back_points.reserve(count_point);

    for (const Point &p : points) {
        auto p2 = projection.create_front_back(p);
        front_points.push_back(p2.first.cast<float>());
        back_points.push_back(p2.second.cast<float>());
    }    
    
    // insert back points, front are already in
    result.vertices.insert(result.vertices.end(),
                           std::make_move_iterator(back_points.begin()),
                           std::make_move_iterator(back_points.end()));
    result.indices.reserve(shape_triangles.size() * 2 + points.size() * 2);
    // top triangles - change to CCW
    for (const Vec3i &t : shape_triangles)
        result.indices.emplace_back(t.x(), t.z(), t.y());
    // bottom triangles - use CW
    for (const Vec3i &t : shape_triangles)
        result.indices.emplace_back(t.x() + count_point, 
                                    t.y() + count_point,
                                    t.z() + count_point);

    // quads around - zig zag by triangles
    size_t polygon_offset = 0;
    auto add_quads = [&polygon_offset,&result, &count_point]
    (const Polygon& polygon) {
        uint32_t polygon_points = polygon.points.size();
        // previous index
        uint32_t prev = polygon_offset + polygon_points - 1;
        for (uint32_t p = 0; p < polygon_points; ++p) { 
            uint32_t index = polygon_offset + p;
            add_quad(prev, index, result, count_point);
            prev = index;
        }
        polygon_offset += polygon_points;
    };

    for (const ExPolygon &expolygon : shape2d) {
        add_quads(expolygon.contour);
        for (const Polygon &hole : expolygon.holes) add_quads(hole);
    }   

    return result;
}

indexed_triangle_set polygons2model_duplicit(
    const ExPolygons          &shape2d,
    const IProjection &projection,
    const Points              &points,
    const Points              &duplicits)
{
    // CW order of triangle indices
    std::vector<uint32_t> changes = Triangulation::create_changes(points, duplicits);
    std::vector<Vec3i> shape_triangles = Triangulation::triangulate(shape2d, points, changes);
    uint32_t count_point = *std::max_element(changes.begin(), changes.end()) + 1;

    indexed_triangle_set result;
    result.vertices.reserve(2 * count_point);
    std::vector<Vec3f> &front_points = result.vertices;
    std::vector<Vec3f>  back_points;
    back_points.reserve(count_point);

    uint32_t max_index = std::numeric_limits<uint32_t>::max();
    for (uint32_t i = 0; i < changes.size(); ++i) { 
        uint32_t index = changes[i];
        if (max_index != std::numeric_limits<uint32_t>::max() &&
            index <= max_index) continue; // duplicit point
        assert(index == max_index + 1);
        assert(front_points.size() == index);
        assert(back_points.size() == index);
        max_index = index;
        const Point &p = points[i];
        auto p2 = projection.create_front_back(p);
        front_points.push_back(p2.first.cast<float>());
        back_points.push_back(p2.second.cast<float>());
    }
    assert(max_index+1 == count_point);    
    
    // insert back points, front are already in
    result.vertices.insert(result.vertices.end(),
                           std::make_move_iterator(back_points.begin()),
                           std::make_move_iterator(back_points.end()));

    result.indices.reserve(shape_triangles.size() * 2 + points.size() * 2);
    // top triangles - change to CCW
    for (const Vec3i &t : shape_triangles)
        result.indices.emplace_back(t.x(), t.z(), t.y());
    // bottom triangles - use CW
    for (const Vec3i &t : shape_triangles)
        result.indices.emplace_back(t.x() + count_point, t.y() + count_point,
                                    t.z() + count_point);

    // quads around - zig zag by triangles
    size_t polygon_offset = 0;
    auto add_quads = [&polygon_offset, &result, count_point, &changes]
    (const Polygon &polygon) {
        uint32_t polygon_points = polygon.points.size();
        // previous index
        uint32_t prev = changes[polygon_offset + polygon_points - 1];
        for (uint32_t p = 0; p < polygon_points; ++p) {
            uint32_t index = changes[polygon_offset + p];
            if (prev == index) continue;
            add_quad(prev, index, result, count_point);
            prev = index;
        }
        polygon_offset += polygon_points;
    };

    for (const ExPolygon &expolygon : shape2d) {
        add_quads(expolygon.contour);
        for (const Polygon &hole : expolygon.holes) add_quads(hole);
    }
    return result;
}
} // namespace priv

indexed_triangle_set Emboss::polygons2model(const ExPolygons &shape2d,
                                            const IProjection &projection)
{
    Points points = to_points(shape2d);    
    Points duplicits = collect_duplicates(points);
    return (duplicits.empty()) ?
        priv::polygons2model_unique(shape2d, projection, points) :
        priv::polygons2model_duplicit(shape2d, projection, points, duplicits);
}

std::pair<Vec3d, Vec3d> Emboss::ProjectZ::create_front_back(const Point &p) const
{
    Vec3d front(p.x(), p.y(), 0.);
    return std::make_pair(front, project(front));
}

Vec3d Emboss::ProjectZ::project(const Vec3d &point) const 
{
    Vec3d res = point; // copy
    res.z() = m_depth;
    return res;
}

std::optional<Vec2d> Emboss::ProjectZ::unproject(const Vec3d &p, double *depth) const {
    return Vec2d(p.x(), p.y());
}


Vec3d Emboss::suggest_up(const Vec3d normal, double up_limit) 
{
    // Normal must be 1
    assert(is_approx(normal.squaredNorm(), 1.));

    // wanted up direction of result
    Vec3d wanted_up_side = 
        (std::fabs(normal.z()) > up_limit)?
        Vec3d::UnitY() : Vec3d::UnitZ();

    // create perpendicular unit vector to surface triangle normal vector
    // lay on surface of triangle and define up vector for text
    Vec3d wanted_up_dir = normal.cross(wanted_up_side).cross(normal);
    // normal3d is NOT perpendicular to normal_up_dir
    wanted_up_dir.normalize();

    return wanted_up_dir;
}

std::optional<float> Emboss::calc_up(const Transform3d &tr, double up_limit)
{
    auto tr_linear = tr.linear();
    // z base of transformation ( tr * UnitZ )
    Vec3d normal = tr_linear.col(2);
    // scaled matrix has base with different size
    normal.normalize();
    Vec3d suggested = suggest_up(normal);
    assert(is_approx(suggested.squaredNorm(), 1.));

    Vec3d up = tr_linear.col(1); // tr * UnitY()
    up.normalize();
    
    double dot = suggested.dot(up);
    if (dot >= 1. || dot <= -1.)
        return {}; // zero angle

    Matrix3d m;
    m.row(0) = up;
    m.row(1) = suggested;
    m.row(2) = normal;
    double det = m.determinant();

    return -atan2(det, dot);
}

Transform3d Emboss::create_transformation_onto_surface(const Vec3d &position,
                                                       const Vec3d &normal,
                                                       double       up_limit)
{
    // is normalized ?
    assert(is_approx(normal.squaredNorm(), 1.));

    // up and emboss direction for generated model
    Vec3d up_dir     = Vec3d::UnitY();
    Vec3d emboss_dir = Vec3d::UnitZ();

    // after cast from float it needs to be normalized again
    Vec3d wanted_up_dir = suggest_up(normal, up_limit);

    // perpendicular to emboss vector of text and normal
    Vec3d axis_view;
    double angle_view;
    if (normal == -Vec3d::UnitZ()) {
        // text_emboss_dir has opposit direction to wanted_emboss_dir
        axis_view = Vec3d::UnitY();
        angle_view = M_PI;
    } else {
        axis_view = emboss_dir.cross(normal);
        angle_view = std::acos(emboss_dir.dot(normal)); // in rad
        axis_view.normalize();
    }

    Eigen::AngleAxis view_rot(angle_view, axis_view);
    Vec3d wanterd_up_rotated = view_rot.matrix().inverse() * wanted_up_dir;
    wanterd_up_rotated.normalize();
    double angle_up = std::acos(up_dir.dot(wanterd_up_rotated));

    Vec3d text_view = up_dir.cross(wanterd_up_rotated);
    Vec3d diff_view  = emboss_dir - text_view;
    if (std::fabs(diff_view.x()) > 1. ||
        std::fabs(diff_view.y()) > 1. ||
        std::fabs(diff_view.z()) > 1.) // oposit direction
        angle_up *= -1.;

    Eigen::AngleAxis up_rot(angle_up, emboss_dir);

    Transform3d transform = Transform3d::Identity();
    transform.translate(position);
    transform.rotate(view_rot);
    transform.rotate(up_rot);
    return transform;
}


// OrthoProject

std::pair<Vec3d, Vec3d> Emboss::OrthoProject::create_front_back(const Point &p) const {
    Vec3d front(p.x(), p.y(), 0.);
    Vec3d front_tr = m_matrix * front;
    return std::make_pair(front_tr, project(front_tr));
}

Vec3d Emboss::OrthoProject::project(const Vec3d &point) const
{
    return point + m_direction;
}

std::optional<Vec2d> Emboss::OrthoProject::unproject(const Vec3d &p, double *depth) const
{
    Vec3d pp = m_matrix_inv * p;
    if (depth != nullptr) *depth = pp.z();
    return Vec2d(pp.x(), pp.y());
}

// sample slice
namespace {

// using coor2 = int64_t;
using Coord2 = double;
using P2     = Eigen::Matrix<Coord2, 2, 1, Eigen::DontAlign>;

bool point_in_distance(const Coord2 &distance_sq, PolygonPoint &polygon_point, const size_t &i, const Slic3r::Polygon &polygon, bool is_first, bool is_reverse = false)
{
    size_t s  = polygon.size();
    size_t ii = (i + polygon_point.index) % s;

    // second point of line
    const Point &p = polygon[ii];
    Point p_d = p - polygon_point.point;

    P2 p_d2 = p_d.cast<Coord2>();
    Coord2 p_distance_sq = p_d2.squaredNorm();
    if (p_distance_sq < distance_sq)
        return false;

    // found line
    if (is_first) {
        // on same line
        // center also lay on line
        // new point is distance moved from point by direction
        polygon_point.point += p_d * sqrt(distance_sq / p_distance_sq);
        return true;
    }

    // line cross circle

    // start point of line
    size_t ii2          = (is_reverse) ? (ii + 1) % s : (ii + s - 1) % s;
    polygon_point.index = (is_reverse) ? ii : ii2;
    const Point &p2 = polygon[ii2];

    Point line_dir  = p2 - p;
    P2    line_dir2 = line_dir.cast<Coord2>();

    Coord2 a = line_dir2.dot(line_dir2);
    Coord2 b = 2 * p_d2.dot(line_dir2);
    Coord2 c = p_d2.dot(p_d2) - distance_sq;

    double discriminant = b * b - 4 * a * c;
    if (discriminant < 0) {
        assert(false);
        // no intersection
        polygon_point.point = p;
        return true;
    }

    // ray didn't totally miss sphere,
    // so there is a solution to
    // the equation.
    discriminant = sqrt(discriminant);

    // either solution may be on or off the ray so need to test both
    // t1 is always the smaller value, because BOTH discriminant and
    // a are nonnegative.
    double t1 = (-b - discriminant) / (2 * a);
    double t2 = (-b + discriminant) / (2 * a);

    double t = std::min(t1, t2);
    if (t < 0. || t > 1.) {
        // Bad intersection
        assert(false);
        polygon_point.point = p;
        return true;
    }

    polygon_point.point = p + (t * line_dir2).cast<Point::coord_type>();
    return true;
}

void point_in_distance(int32_t distance, PolygonPoint &p, const Slic3r::Polygon &polygon)
{
    Coord2 distance_sq = static_cast<Coord2>(distance) * distance;
    bool is_first = true;
    for (size_t i = 1; i < polygon.size(); ++i) {
        if (point_in_distance(distance_sq, p, i, polygon, is_first))
            return;
        is_first = false;
    }
    // There is not point on polygon with this distance
}

void point_in_reverse_distance(int32_t distance, PolygonPoint &p, const Slic3r::Polygon &polygon)
{
    Coord2 distance_sq = static_cast<Coord2>(distance) * distance;
    bool is_first = true;
    bool is_reverse = true;
    for (size_t i = polygon.size(); i > 0; --i) {
        if (point_in_distance(distance_sq, p, i, polygon, is_first, is_reverse))
            return;
        is_first = false;
    }
    // There is not point on polygon with this distance
}
} // namespace

// calculate rotation, need copy of polygon point
double Emboss::calculate_angle(int32_t distance, PolygonPoint polygon_point, const Polygon &polygon)
{
    PolygonPoint polygon_point2 = polygon_point; // copy
    point_in_distance(distance, polygon_point, polygon);
    point_in_reverse_distance(distance, polygon_point2, polygon);

    Point surface_dir = polygon_point2.point - polygon_point.point;
    Point norm(-surface_dir.y(), surface_dir.x());
    Vec2d norm_d = norm.cast<double>();
    //norm_d.normalize();
    return std::atan2(norm_d.y(), norm_d.x());
}

std::vector<double> Emboss::calculate_angles(int32_t distance, const PolygonPoints& polygon_points, const Polygon &polygon)
{
    std::vector<double> result;
    result.reserve(polygon_points.size());
    for(const PolygonPoint& pp: polygon_points)
        result.emplace_back(calculate_angle(distance, pp, polygon));
    return result;
}

PolygonPoints Emboss::sample_slice(const TextLine &slice, const BoundingBoxes &bbs, double scale)
{
    // find BB in center of line
    size_t first_right_index = 0;
    for (const BoundingBox &bb : bbs)
        if (!bb.defined) // white char do not have bb
            continue;
        else if (bb.min.x() < 0)
            ++first_right_index;
        else 
            break;

    PolygonPoints samples(bbs.size());
    int32_t shapes_x_cursor = 0;

    PolygonPoint cursor = slice.start; //copy

    auto create_sample = [&] //polygon_cursor, &polygon_line_index, &line_bbs, &shapes_x_cursor, &shape_scale, &em_2_polygon, &line, &offsets]
    (const BoundingBox &bb, bool is_reverse) {
        if (!bb.defined)
            return cursor;
        Point   letter_center  = bb.center();
        int32_t shape_distance = shapes_x_cursor - letter_center.x();
        shapes_x_cursor        = letter_center.x();
        double  distance_mm    = shape_distance * scale;
        int32_t distance_polygon = static_cast<int32_t>(std::round(scale_(distance_mm)));
        if (is_reverse)
            point_in_distance(distance_polygon, cursor, slice.polygon);
        else
            point_in_reverse_distance(distance_polygon, cursor, slice.polygon);
        return cursor;
    };

    // calc transformation for letters on the Right side from center
    bool is_reverse = true;
    for (size_t index = first_right_index; index < bbs.size(); ++index)
        samples[index] = create_sample(bbs[index], is_reverse);

    // calc transformation for letters on the Left side from center
    if (first_right_index < bbs.size()) {
        shapes_x_cursor = bbs[first_right_index].center().x();
        cursor          = samples[first_right_index];
    }else{
        // only left side exists
        shapes_x_cursor = 0;
        cursor = slice.start; // copy    
    }
    is_reverse = false;
    for (size_t index_plus_one = first_right_index; index_plus_one > 0; --index_plus_one) {
        size_t index = index_plus_one - 1;
        samples[index] = create_sample(bbs[index], is_reverse);
    }
    return samples;
}

namespace {
float get_align_y_offset(FontProp::VerticalAlign align, unsigned count_lines, const FontFile &ff, const FontProp &fp)
{
    assert(count_lines != 0);
    int line_height = get_line_height(ff, fp);
    int ascent = get_font_info(ff, fp).ascent / SHAPE_SCALE;
    float line_center = static_cast<float>(std::round(ascent * ASCENT_CENTER));

    // direction of Y in 2d is from top to bottom
    // zero is on base line of first line
    switch (align) {
    case FontProp::VerticalAlign::bottom: return line_height * (count_lines - 1);
    case FontProp::VerticalAlign::top: return -ascent;
    case FontProp::VerticalAlign::center: 
    default: 
        return -line_center + line_height * (count_lines - 1) / 2.;
    }
}

int32_t get_align_x_offset(FontProp::HorizontalAlign align, const BoundingBox &shape_bb, const BoundingBox &line_bb)
{
    switch (align) {
    case FontProp::HorizontalAlign::right: return -shape_bb.max.x() + (shape_bb.size().x() - line_bb.size().x());
    case FontProp::HorizontalAlign::center: return -shape_bb.center().x() + (shape_bb.size().x() - line_bb.size().x()) / 2;
    case FontProp::HorizontalAlign::left: // no change
    default: break;
    }
    return 0;
}

void align_shape(ExPolygonsWithIds &shapes, const std::wstring &text, const FontProp &prop, const FontFile &font)
{
    // Shapes have to match letters in text
    assert(shapes.size() == text.length());

    unsigned count_lines = get_count_lines(text);
    int y_offset = get_align_y_offset(prop.align.second, count_lines, font, prop);

    // Speed up for left aligned text
    //if (prop.align.first == FontProp::HorizontalAlign::left){
    //    // already horizontaly aligned
    //    for (ExPolygons shape : shapes)
    //        for (ExPolygon &s : shape)
    //            s.translate(Point(0, y_offset));
    //    return;
    //}

    BoundingBox shape_bb;
    for (const ExPolygonsWithId& shape: shapes)
        shape_bb.merge(get_extents(shape.expoly));

    auto get_line_bb = [&](size_t j) {
        BoundingBox line_bb;
        for (; j < text.length() && text[j] != '\n'; ++j)
            line_bb.merge(get_extents(shapes[j].expoly));
        return line_bb;
    };
<<<<<<< HEAD
        
    int line_height = get_line_height(font, prop);
    unsigned count_lines = get_count_lines(text);
    int center_line = get_font_info(font, prop).ascent * ASCENT_CENTER;

    int y_offset = get_align_y_offset(prop.align.second, count_lines, font, prop);

    // Speed up for left aligned text
    if (prop.align.first == FontProp::HorizontalAlign::left){
        // already horizontaly aligned
        for (ExPolygonsWithId& shape : shapes)
            for (ExPolygon &s : shape.expoly)
                s.translate(Point(0, y_offset));
        return;
    }
=======
>>>>>>> acb3e6dd

    // Align x line by line
    Point offset(
        get_align_x_offset(prop.align.first, shape_bb, get_line_bb(0)), 
        y_offset);
    for (size_t i = 0; i < shapes.size(); ++i) {
        wchar_t letter = text[i];
        if (letter == '\n'){
            offset.x() = get_align_x_offset(prop.align.first, shape_bb, get_line_bb(i + 1));
            continue;
        }
        ExPolygons &shape = shapes[i].expoly;
        for (ExPolygon &s : shape)
            s.translate(offset);
    }
}
} // namespace

double Emboss::get_align_y_offset_in_mm(FontProp::VerticalAlign align, unsigned count_lines, const FontFile &ff, const FontProp &fp){
    float offset_in_font_point = get_align_y_offset(align, count_lines, ff, fp);
    double scale = get_text_shape_scale(fp, ff);
    return scale * offset_in_font_point;
}

#ifdef REMOVE_SPIKES
#include <Geometry.hpp>
void priv::remove_spikes(Polygon &polygon, const SpikeDesc &spike_desc)
{
    enum class Type {
        add, // Move with point B on A-side and add new point on C-side
        move, // Only move with point B
        erase // left only points A and C without move 
    };
    struct SpikeHeal
    {
        Type   type;
        size_t index;
        Point  b;
        Point  add;
    };
    using SpikeHeals = std::vector<SpikeHeal>;
    SpikeHeals heals;

    size_t count = polygon.size();
    if (count < 3)
        return;

    const Point *ptr_a = &polygon[count - 2];
    const Point *ptr_b = &polygon[count - 1];
    for (const Point &c : polygon) {
        const Point &a = *ptr_a;
        const Point &b = *ptr_b;
        ScopeGuard sg([&ptr_a, &ptr_b, &c]() {
            // prepare for next loop
            ptr_a = ptr_b;
            ptr_b = &c;
        });

        // calc sides
        Point ba = a - b;
        Point bc = c - b;

        Vec2d ba_f = ba.cast<double>();
        Vec2d bc_f = bc.cast<double>();
        double dot_product = ba_f.dot(bc_f);

        // sqrt together after multiplication save one sqrt
        double ba_size_sq = ba_f.squaredNorm();
        double bc_size_sq = bc_f.squaredNorm();
        double norm = sqrt(ba_size_sq * bc_size_sq);
        double cos_angle = dot_product / norm;

        // small angle are around 1 --> cos(0) = 1
        if (cos_angle < spike_desc.cos_angle)
            continue;

        SpikeHeal heal;
        heal.index = &b - &polygon.points.front();

        // has to be in range <-1, 1>
        // Due to preccission of floating point number could be sligtly out of range
        if (cos_angle > 1.)
            cos_angle = 1.;
        if (cos_angle < -1.)
            cos_angle = -1.;

        // Current Spike angle
        double angle = acos(cos_angle);
        double wanted_size = spike_desc.half_bevel / cos(angle / 2.);
        double wanted_size_sq = wanted_size * wanted_size;

        bool is_ba_short = ba_size_sq < wanted_size_sq;
        bool is_bc_short = bc_size_sq < wanted_size_sq;
        auto a_side = [&b, &ba_f, &ba_size_sq, &wanted_size]() {
            Vec2d ba_norm = ba_f / sqrt(ba_size_sq);
            return b + (wanted_size * ba_norm).cast<coord_t>();
        };
        auto c_side = [&b, &bc_f, &bc_size_sq, &wanted_size]() {
            Vec2d bc_norm = bc_f / sqrt(bc_size_sq);
            return b + (wanted_size * bc_norm).cast<coord_t>();
        };
        if (is_ba_short && is_bc_short) {
            // remove short spike
            heal.type = Type::erase;
        } else if (is_ba_short){
            // move point B on C-side
            heal.type = Type::move;
            heal.b    = c_side();
        } else if (is_bc_short) {
            // move point B on A-side
            heal.type = Type::move;
            heal.b    = a_side();
        } else {
            // move point B on A-side and add point on C-side
            heal.type = Type::add;
            heal.b    = a_side();
            heal.add  = c_side();           
        }
        heals.push_back(heal);
    }

    if (heals.empty())
        return;

    // sort index from high to low
    if (heals.front().index == (count - 1))
        std::rotate(heals.begin(), heals.begin()+1, heals.end());
    std::reverse(heals.begin(), heals.end());

    int extend = 0;
    int curr_extend = 0;
    for (const SpikeHeal &h : heals)
        switch (h.type) {
        case Type::add:
            ++curr_extend;
            if (extend < curr_extend)
                extend = curr_extend;
            break;
        case Type::erase:
            --curr_extend;
        }

    Points &pts = polygon.points;
    if (extend > 0)
        pts.reserve(pts.size() + extend);

    for (const SpikeHeal &h : heals) {
        switch (h.type) {
        case Type::add:
            pts[h.index] = h.b;
            pts.insert(pts.begin() + h.index+1, h.add);
            break;
        case Type::erase:
            pts.erase(pts.begin() + h.index);
            break;
        case Type::move:
            pts[h.index] = h.b; 
            break;
        default: break;
        }
    }
}

void priv::remove_spikes(Polygons &polygons, const SpikeDesc &spike_desc)
{
    for (Polygon &polygon : polygons)
        remove_spikes(polygon, spike_desc);
    remove_bad(polygons);
}

void priv::remove_spikes(ExPolygons &expolygons, const SpikeDesc &spike_desc)
{
    for (ExPolygon &expolygon : expolygons) {
        remove_spikes(expolygon.contour, spike_desc);
        remove_spikes(expolygon.holes, spike_desc);    
    }
    remove_bad(expolygons);
}

#endif // REMOVE_SPIKES<|MERGE_RESOLUTION|>--- conflicted
+++ resolved
@@ -1934,13 +1934,13 @@
     int y_offset = get_align_y_offset(prop.align.second, count_lines, font, prop);
 
     // Speed up for left aligned text
-    //if (prop.align.first == FontProp::HorizontalAlign::left){
-    //    // already horizontaly aligned
-    //    for (ExPolygons shape : shapes)
-    //        for (ExPolygon &s : shape)
-    //            s.translate(Point(0, y_offset));
-    //    return;
-    //}
+    if (prop.align.first == FontProp::HorizontalAlign::left){
+        // already horizontaly aligned
+        for (ExPolygons shape : shapes)
+            for (ExPolygon &s : shape)
+                s.translate(Point(0, y_offset));
+        return;
+    }
 
     BoundingBox shape_bb;
     for (const ExPolygonsWithId& shape: shapes)
@@ -1952,24 +1952,6 @@
             line_bb.merge(get_extents(shapes[j].expoly));
         return line_bb;
     };
-<<<<<<< HEAD
-        
-    int line_height = get_line_height(font, prop);
-    unsigned count_lines = get_count_lines(text);
-    int center_line = get_font_info(font, prop).ascent * ASCENT_CENTER;
-
-    int y_offset = get_align_y_offset(prop.align.second, count_lines, font, prop);
-
-    // Speed up for left aligned text
-    if (prop.align.first == FontProp::HorizontalAlign::left){
-        // already horizontaly aligned
-        for (ExPolygonsWithId& shape : shapes)
-            for (ExPolygon &s : shape.expoly)
-                s.translate(Point(0, y_offset));
-        return;
-    }
-=======
->>>>>>> acb3e6dd
 
     // Align x line by line
     Point offset(
