#include "RaycastManager.hpp"
#include <utility>

// include for earn camera
#include "slic3r/GUI/GUI_App.hpp" 
#include "slic3r/GUI/Plater.hpp"
#include "slic3r/GUI/CameraUtils.hpp"

using namespace Slic3r::GUI;
<<<<<<< HEAD
=======

namespace priv {
using namespace Slic3r;
static void actualize(RaycastManager::Meshes &meshes, const ModelVolumePtrs &volumes, const RaycastManager::ISkip *skip);
static const AABBMesh * get_mesh(const RaycastManager::Meshes &meshes, size_t volume_id);
static RaycastManager::TrKey create_key(const ModelVolume* volume, const ModelInstance* instance){ 
    return std::make_pair(instance->id().id, volume->id().id); }
static RaycastManager::TrItems::iterator find(RaycastManager::TrItems &items, const RaycastManager::TrKey &key);
static bool is_lower_key(const RaycastManager::TrKey &k1, const RaycastManager::TrKey &k2) {
    return k1.first < k2.first || k1.first == k2.first && k1.second < k2.second; }
static bool is_lower(const RaycastManager::TrItem &i1, const RaycastManager::TrItem &i2) {
    return is_lower_key(i1.first, i2.first); };
}
>>>>>>> 6a04d037

namespace priv {

using namespace Slic3r;
// copied from private part of RaycastManager.hpp
using Raycaster = std::pair<size_t, std::unique_ptr<MeshRaycaster> >;
//                      ModelVolume.id

using Raycasters = std::vector<Raycaster>;

static void actualize(Raycasters &casters, const ModelVolumePtrs &volumes, const RaycastManager::ISkip *skip)
{
<<<<<<< HEAD
    // check if volume was removed
    std::vector<bool> removed_casters(casters.size(), {true});
    // actualize MeshRaycaster
    for (const ModelVolume *volume : volumes) {
        size_t oid = volume->id().id;
        if (skip != nullptr && skip->skip(oid))
            continue;
        auto item = std::find_if(casters.begin(), casters.end(),
                                 [oid](const Raycaster &it) -> bool { return oid == it.first; });
        if (item == casters.end()) {
            // add new raycaster
            auto raycaster = std::make_unique<MeshRaycaster>(volume->get_mesh_shared_ptr());
            casters.emplace_back(std::make_pair(oid, std::move(raycaster)));
        } else {
            size_t index           = item - casters.begin();
            removed_casters[index] = false;
        }
    }
    
    // clean other raycasters
    for (int i = removed_casters.size() - 1; i >= 0; --i)
        if (removed_casters[i])
            casters.erase(casters.begin() + i);
}
}

void RaycastManager::actualize(const ModelObject *object, const ISkip *skip)
{
    // actualize MeshRaycaster
    priv::actualize(m_raycasters, object->volumes, skip);

    // check if inscance was removed
    std::vector<bool> removed_transf(m_transformations.size(), {true});
    
=======
    // actualize MeshRaycaster
    priv::actualize(m_meshes, object->volumes, skip);

    // check if inscance was removed
    std::vector<bool> removed_transf(m_transformations.size(), {true});

    bool need_sort = false;
>>>>>>> 6a04d037
    // actualize transformation matrices
    for (const ModelVolume *volume : object->volumes) {
        if (skip != nullptr && skip->skip(volume->id().id)) continue;
        const Transform3d &volume_tr = volume->get_matrix();
        for (const ModelInstance *instance : object->instances) {
<<<<<<< HEAD
            const Transform3d &instrance_tr   = instance->get_matrix();
            Transform3d        transformation = instrance_tr * volume_tr;
            TrKey tr_key = std::make_pair(instance->id().id, volume->id().id);
            auto  item   = std::find_if(m_transformations.begin(),
                                        m_transformations.end(),
                                        [&tr_key](const TrItem &it) -> bool {
                                         return it.first == tr_key;
                                        });
=======
            const Transform3d &instrance_tr = instance->get_matrix();
            Transform3d transformation = instrance_tr * volume_tr;
            TrKey key = priv::create_key(volume, instance);
            auto item = priv::find(m_transformations, key);
>>>>>>> 6a04d037
            if (item != m_transformations.end()) {
                // actualize transformation all the time
                item->second = transformation;
                size_t index = item - m_transformations.begin();
                removed_transf[index] = false;
            } else {
                // add new transformation
                m_transformations.emplace_back(std::make_pair(key, transformation));
                need_sort = true;
            }
        }
    }

    // clean other transformation
    for (int i = removed_transf.size() - 1; i >= 0; --i)
        if (removed_transf[i])
            m_transformations.erase(m_transformations.begin() + i);

    if (need_sort)
        std::sort(m_transformations.begin(), m_transformations.end(), priv::is_lower);
}

void RaycastManager::actualize(const ModelInstance *instance, const ISkip *skip) {
    const ModelVolumePtrs &volumes = instance->get_object()->volumes;

    // actualize MeshRaycaster
<<<<<<< HEAD
    priv::actualize(m_raycasters, volumes, skip);
=======
    priv::actualize(m_meshes, volumes, skip);
>>>>>>> 6a04d037

    // check if inscance was removed
    std::vector<bool> removed_transf(m_transformations.size(), {true});

<<<<<<< HEAD
=======
    bool need_sort = false;
>>>>>>> 6a04d037
    // actualize transformation matrices
    for (const ModelVolume *volume : volumes) {
        if (skip != nullptr && skip->skip(volume->id().id))
            continue;
        const Transform3d &volume_tr = volume->get_matrix();
        const Transform3d &instrance_tr   = instance->get_matrix();
        Transform3d        transformation = instrance_tr * volume_tr;
<<<<<<< HEAD
        TrKey tr_key = std::make_pair(instance->id().id, volume->id().id);
        auto  item   = std::find_if(m_transformations.begin(), m_transformations.end(),
                                    [&tr_key](const TrItem &it) -> bool { return it.first == tr_key; });
=======
        TrKey key = priv::create_key(volume, instance);
        auto item = priv::find(m_transformations, key);
>>>>>>> 6a04d037
        if (item != m_transformations.end()) {
            // actualize transformation all the time
            item->second          = transformation;
            size_t index          = item - m_transformations.begin();
            removed_transf[index] = false;
        } else {
            // add new transformation
<<<<<<< HEAD
            m_transformations.emplace_back(std::make_pair(tr_key, transformation));
=======
            m_transformations.emplace_back(std::make_pair(key, transformation));
            need_sort = true;
>>>>>>> 6a04d037
        }        
    }

    // clean other transformation
    for (int i = removed_transf.size() - 1; i >= 0; --i)
        if (removed_transf[i])
            m_transformations.erase(m_transformations.begin() + i);
<<<<<<< HEAD
}


std::optional<RaycastManager::Hit> RaycastManager::unproject(
=======

    if (need_sort)
        std::sort(m_transformations.begin(), m_transformations.end(), priv::is_lower);
}
 
std::optional<RaycastManager::Hit> RaycastManager::ray_from_camera(
>>>>>>> 6a04d037
    const Vec2d &mouse_pos, const Camera &camera, const ISkip *skip) const
{
    // Improve it is not neccessaru to use AABBMesh and calc normal in 

    struct Result
    {
        const AABBMesh *mesh = nullptr;
        double squared_distance;
        int face;
        Vec3d hit_world;
        const Transform3d *tramsformation;
        const TrKey *key;
    }result;
    for (const auto &item : m_transformations) { 
        const TrKey &key = item.first;
        size_t volume_id = key.second;
        if (skip != nullptr && skip->skip(volume_id)) continue;
        const AABBMesh *mesh = priv::get_mesh(m_meshes, volume_id);
        if (mesh == nullptr) continue;
        const Transform3d &transformation = item.second;

        Vec3d point;
        Vec3d direction;
        CameraUtils::ray_from_screen_pos(camera, mouse_pos, point, direction);
        Transform3d inv = transformation.inverse();
        point           = inv * point;
        direction       = inv.linear() * direction;
        std::vector<AABBMesh::hit_result> hits = mesh->query_ray_hits(point, direction);
        if (hits.empty()) continue; // no intersection found

        const AABBMesh::hit_result &hit = hits.front();

        // convert to world
        Vec3d hit_world = transformation * hit.position();
        double squared_distance = (camera.get_position() - hit_world).squaredNorm();
        if (result.mesh != nullptr &&
            result.squared_distance < squared_distance)
            continue;

        result.mesh = mesh;
        result.squared_distance = squared_distance;
        result.face = hit.face();
        result.hit_world = hit_world;
        result.tramsformation = &transformation;
        result.key = &key;
    }

    if (result.mesh == nullptr)
        return {};

    const Vec3i tri = result.mesh->indices(result.face);
    Vec3d pts[3];
    auto tr = result.tramsformation->linear();
    for (int i = 0; i < 3; ++i)
        pts[i] = tr * result.mesh->vertices(tri[i]).cast<double>();
    Vec3d normal_world = (pts[1] - pts[0]).cross(pts[2] - pts[1]);
    normal_world.normalize();

    SurfacePoint<double> point_world{result.hit_world, normal_world};
    return RaycastManager::Hit{point_world, *result.key, result.squared_distance};
}

std::optional<RaycastManager::Hit> RaycastManager::unproject(const Vec3d &point, const Vec3d &direction, const ISkip *skip) const
{
    std::optional<Hit> closest;
    for (const auto &item : m_transformations) { 
        const TrKey &key = item.first;
        size_t volume_id = key.second;
        if (skip != nullptr && skip->skip(volume_id)) continue;
        const Transform3d &transformation = item.second;
        const AABBMesh *mesh = priv::get_mesh(m_meshes, volume_id);
        if (mesh == nullptr) continue;
        Transform3d tr_inv = transformation.inverse();
        Vec3d mesh_point = tr_inv * point;
        Vec3d mesh_direction = tr_inv.linear() * direction;

        // Need for detect that actual point position is on correct place
        Vec3d point_positive = mesh_point - mesh_direction;
        Vec3d point_negative = mesh_point + mesh_direction;

        // Throw ray to both directions of ray
        std::vector<AABBMesh::hit_result> hits = mesh->query_ray_hits(point_positive, mesh_direction);
        std::vector<AABBMesh::hit_result> hits_neg = mesh->query_ray_hits(point_negative, -mesh_direction);
        hits.insert(hits.end(), std::make_move_iterator(hits_neg.begin()), std::make_move_iterator(hits_neg.end()));
        for (const AABBMesh::hit_result &hit : hits) { 
            double squared_distance = (mesh_point - hit.position()).squaredNorm();
            if (closest.has_value() &&
                closest->squared_distance < squared_distance)
                continue;
            closest = Hit{{hit.position(), hit.normal()}, key, squared_distance};
        }
    }
    return closest;
}

std::optional<RaycastManager::ClosePoint> RaycastManager::closest(const Vec3d &point, const ISkip *skip) const
{
    std::optional<ClosePoint> closest;
    for (const auto &item : m_transformations) {
        const TrKey &key       = item.first;
        size_t       volume_id = key.second;
        if (skip != nullptr && skip->skip(volume_id))
            continue;
        const AABBMesh *mesh = priv::get_mesh(m_meshes, volume_id);
        if (mesh == nullptr) continue;
        const Transform3d &transformation = item.second;
        Transform3d tr_inv = transformation.inverse();
        Vec3d mesh_point = tr_inv * point;
                
        int   face_idx = 0;
        Vec3d closest_point;
        Vec3d pointd = point.cast<double>();
        mesh->squared_distance(pointd, face_idx, closest_point);

        double squared_distance = (mesh_point - closest_point).squaredNorm();
        if (closest.has_value() && closest->squared_distance < squared_distance)
            continue;

        closest = ClosePoint{key, closest_point, squared_distance};
    }
    return closest;
}

Slic3r::Transform3d RaycastManager::get_transformation(const TrKey &tr_key) const {
    // TODO: transformations are sorted use lower bound
    auto item = std::find_if(m_transformations.begin(),
                             m_transformations.end(),
                             [&tr_key](const TrItem &it) -> bool {
                                 return it.first == tr_key;
                             });
    if (item == m_transformations.end()) return Transform3d::Identity();
    return item->second;
}

void priv::actualize(RaycastManager::Meshes &meshes, const ModelVolumePtrs &volumes, const RaycastManager::ISkip *skip)
{
    // check if volume was removed
    std::vector<bool> removed_meshes(meshes.size(), {true});
    bool need_sort = false;
    // actualize MeshRaycaster
    for (const ModelVolume *volume : volumes) {
        size_t oid = volume->id().id;
        if (skip != nullptr && skip->skip(oid))
            continue;
        auto item = std::find_if(meshes.begin(), meshes.end(), [oid](const RaycastManager::Mesh &it) -> bool { return oid == it.first; });
        if (item == meshes.end()) {
            // add new raycaster
            bool calculate_epsilon = true;
            auto mesh = std::make_unique<AABBMesh>(volume->mesh(), calculate_epsilon);
            meshes.emplace_back(std::make_pair(oid, std::move(mesh)));
            need_sort = true;
        } else {
            size_t index = item - meshes.begin();
            removed_meshes[index] = false;
        }
    }

    // clean other raycasters
    for (int i = removed_meshes.size() - 1; i >= 0; --i)
        if (removed_meshes[i])
            meshes.erase(meshes.begin() + i);

    // All the time meshes must be sorted by volume id - for faster search
    if (need_sort) {
        auto is_lower = [](const RaycastManager::Mesh &m1, const RaycastManager::Mesh &m2) { return m1.first < m2.first; };
        std::sort(meshes.begin(), meshes.end(), is_lower);
    }
}

const Slic3r::AABBMesh *priv::get_mesh(const RaycastManager::Meshes &meshes, size_t volume_id)
{
    auto is_lower_index = [](const RaycastManager::Mesh &m, size_t i) -> bool { return m.first < i; };
    auto it = std::lower_bound(meshes.begin(), meshes.end(), volume_id, is_lower_index);
    if (it == meshes.end() || it->first != volume_id)
        return nullptr;
    return &(*(it->second));
}

RaycastManager::TrItems::iterator priv::find(RaycastManager::TrItems &items, const RaycastManager::TrKey &key) {
    auto fnc = [](const RaycastManager::TrItem &it, const RaycastManager::TrKey &key)->bool { 
        return priv::is_lower_key(it.first, key);
    };
    auto it = std::lower_bound(items.begin(), items.end(), key, fnc);
    if (it == items.end() || it->first != key)
        return items.end();
    return it;
}<|MERGE_RESOLUTION|>--- conflicted
+++ resolved
@@ -7,8 +7,6 @@
 #include "slic3r/GUI/CameraUtils.hpp"
 
 using namespace Slic3r::GUI;
-<<<<<<< HEAD
-=======
 
 namespace priv {
 using namespace Slic3r;
@@ -22,83 +20,25 @@
 static bool is_lower(const RaycastManager::TrItem &i1, const RaycastManager::TrItem &i2) {
     return is_lower_key(i1.first, i2.first); };
 }
->>>>>>> 6a04d037
-
-namespace priv {
-
-using namespace Slic3r;
-// copied from private part of RaycastManager.hpp
-using Raycaster = std::pair<size_t, std::unique_ptr<MeshRaycaster> >;
-//                      ModelVolume.id
-
-using Raycasters = std::vector<Raycaster>;
-
-static void actualize(Raycasters &casters, const ModelVolumePtrs &volumes, const RaycastManager::ISkip *skip)
-{
-<<<<<<< HEAD
-    // check if volume was removed
-    std::vector<bool> removed_casters(casters.size(), {true});
+
+void RaycastManager::actualize(const ModelObject *object, const ISkip *skip)
+{
     // actualize MeshRaycaster
-    for (const ModelVolume *volume : volumes) {
-        size_t oid = volume->id().id;
-        if (skip != nullptr && skip->skip(oid))
-            continue;
-        auto item = std::find_if(casters.begin(), casters.end(),
-                                 [oid](const Raycaster &it) -> bool { return oid == it.first; });
-        if (item == casters.end()) {
-            // add new raycaster
-            auto raycaster = std::make_unique<MeshRaycaster>(volume->get_mesh_shared_ptr());
-            casters.emplace_back(std::make_pair(oid, std::move(raycaster)));
-        } else {
-            size_t index           = item - casters.begin();
-            removed_casters[index] = false;
-        }
-    }
-    
-    // clean other raycasters
-    for (int i = removed_casters.size() - 1; i >= 0; --i)
-        if (removed_casters[i])
-            casters.erase(casters.begin() + i);
-}
-}
-
-void RaycastManager::actualize(const ModelObject *object, const ISkip *skip)
-{
-    // actualize MeshRaycaster
-    priv::actualize(m_raycasters, object->volumes, skip);
+    priv::actualize(m_meshes, object->volumes, skip);
 
     // check if inscance was removed
     std::vector<bool> removed_transf(m_transformations.size(), {true});
-    
-=======
-    // actualize MeshRaycaster
-    priv::actualize(m_meshes, object->volumes, skip);
-
-    // check if inscance was removed
-    std::vector<bool> removed_transf(m_transformations.size(), {true});
 
     bool need_sort = false;
->>>>>>> 6a04d037
     // actualize transformation matrices
     for (const ModelVolume *volume : object->volumes) {
         if (skip != nullptr && skip->skip(volume->id().id)) continue;
         const Transform3d &volume_tr = volume->get_matrix();
         for (const ModelInstance *instance : object->instances) {
-<<<<<<< HEAD
-            const Transform3d &instrance_tr   = instance->get_matrix();
-            Transform3d        transformation = instrance_tr * volume_tr;
-            TrKey tr_key = std::make_pair(instance->id().id, volume->id().id);
-            auto  item   = std::find_if(m_transformations.begin(),
-                                        m_transformations.end(),
-                                        [&tr_key](const TrItem &it) -> bool {
-                                         return it.first == tr_key;
-                                        });
-=======
             const Transform3d &instrance_tr = instance->get_matrix();
             Transform3d transformation = instrance_tr * volume_tr;
             TrKey key = priv::create_key(volume, instance);
             auto item = priv::find(m_transformations, key);
->>>>>>> 6a04d037
             if (item != m_transformations.end()) {
                 // actualize transformation all the time
                 item->second = transformation;
@@ -125,19 +65,12 @@
     const ModelVolumePtrs &volumes = instance->get_object()->volumes;
 
     // actualize MeshRaycaster
-<<<<<<< HEAD
-    priv::actualize(m_raycasters, volumes, skip);
-=======
     priv::actualize(m_meshes, volumes, skip);
->>>>>>> 6a04d037
 
     // check if inscance was removed
     std::vector<bool> removed_transf(m_transformations.size(), {true});
 
-<<<<<<< HEAD
-=======
     bool need_sort = false;
->>>>>>> 6a04d037
     // actualize transformation matrices
     for (const ModelVolume *volume : volumes) {
         if (skip != nullptr && skip->skip(volume->id().id))
@@ -145,14 +78,8 @@
         const Transform3d &volume_tr = volume->get_matrix();
         const Transform3d &instrance_tr   = instance->get_matrix();
         Transform3d        transformation = instrance_tr * volume_tr;
-<<<<<<< HEAD
-        TrKey tr_key = std::make_pair(instance->id().id, volume->id().id);
-        auto  item   = std::find_if(m_transformations.begin(), m_transformations.end(),
-                                    [&tr_key](const TrItem &it) -> bool { return it.first == tr_key; });
-=======
         TrKey key = priv::create_key(volume, instance);
         auto item = priv::find(m_transformations, key);
->>>>>>> 6a04d037
         if (item != m_transformations.end()) {
             // actualize transformation all the time
             item->second          = transformation;
@@ -160,12 +87,8 @@
             removed_transf[index] = false;
         } else {
             // add new transformation
-<<<<<<< HEAD
-            m_transformations.emplace_back(std::make_pair(tr_key, transformation));
-=======
             m_transformations.emplace_back(std::make_pair(key, transformation));
             need_sort = true;
->>>>>>> 6a04d037
         }        
     }
 
@@ -173,19 +96,12 @@
     for (int i = removed_transf.size() - 1; i >= 0; --i)
         if (removed_transf[i])
             m_transformations.erase(m_transformations.begin() + i);
-<<<<<<< HEAD
-}
-
-
-std::optional<RaycastManager::Hit> RaycastManager::unproject(
-=======
 
     if (need_sort)
         std::sort(m_transformations.begin(), m_transformations.end(), priv::is_lower);
 }
  
 std::optional<RaycastManager::Hit> RaycastManager::ray_from_camera(
->>>>>>> 6a04d037
     const Vec2d &mouse_pos, const Camera &camera, const ISkip *skip) const
 {
     // Improve it is not neccessaru to use AABBMesh and calc normal in 
