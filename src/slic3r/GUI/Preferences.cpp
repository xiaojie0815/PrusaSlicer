--- conflicted
+++ resolved
@@ -1,1241 +1,1236 @@
-///|/ Copyright (c) Prusa Research 2018 - 2023 Oleksandra Iushchenko @YuSanka, David Kocík @kocikdav, Vojtěch Bubník @bubnikv, Pavel Mikuš @Godrak, Enrico Turri @enricoturri1966, Lukáš Matěna @lukasmatena, Vojtěch Král @vojtechkral
-///|/
-///|/ ported from lib/Slic3r/GUI/Preferences.pm:
-///|/ Copyright (c) Prusa Research 2016 - 2018 Vojtěch Bubník @bubnikv
-///|/ Copyright (c) Slic3r 2013 - 2014 Alessandro Ranellucci @alranel
-///|/
-///|/ PrusaSlicer is released under the terms of the AGPLv3 or higher
-///|/
-#include "Preferences.hpp"
-#include "OptionsGroup.hpp"
-#include "GUI_App.hpp"
-#include "Plater.hpp"
-#include "MsgDialog.hpp"
-#include "I18N.hpp"
-#include "format.hpp"
-#include "libslic3r/AppConfig.hpp"
-#include <wx/notebook.h>
-#include "Notebook.hpp"
-#include "ButtonsDescription.hpp"
-#include "OG_CustomCtrl.hpp"
-#include "GLCanvas3D.hpp"
-#include "ConfigWizard.hpp"
-#include "Search.hpp"
-
-#include "Widgets/SpinInput.hpp"
-
-#include <boost/dll/runtime_symbol_info.hpp>
-
-#ifdef WIN32
-#include <wx/msw/registry.h>
-#endif // WIN32
-#if defined(__linux__) && defined(SLIC3R_DESKTOP_INTEGRATION)
-#include "DesktopIntegrationDialog.hpp"
-#endif //(__linux__) && defined(SLIC3R_DESKTOP_INTEGRATION)
-
-namespace Slic3r {
-
-	static t_config_enum_names enum_names_from_keys_map(const t_config_enum_values& enum_keys_map)
-	{
-		t_config_enum_names names;
-		int cnt = 0;
-		for (const auto& kvp : enum_keys_map)
-			cnt = std::max(cnt, kvp.second);
-		cnt += 1;
-		names.assign(cnt, "");
-		for (const auto& kvp : enum_keys_map)
-			names[kvp.second] = kvp.first;
-		return names;
-	}
-
-#define CONFIG_OPTION_ENUM_DEFINE_STATIC_MAPS(NAME) \
-    static t_config_enum_names s_keys_names_##NAME = enum_names_from_keys_map(s_keys_map_##NAME); \
-    template<> const t_config_enum_values& ConfigOptionEnum<NAME>::get_enum_values() { return s_keys_map_##NAME; } \
-    template<> const t_config_enum_names& ConfigOptionEnum<NAME>::get_enum_names() { return s_keys_names_##NAME; }
-
-
-
-	static const t_config_enum_values s_keys_map_NotifyReleaseMode = {
-		{"all",         NotifyReleaseAll},
-		{"release",     NotifyReleaseOnly},
-		{"none",        NotifyReleaseNone},
-	};
-
-	CONFIG_OPTION_ENUM_DEFINE_STATIC_MAPS(NotifyReleaseMode)
-
-namespace GUI {
-
-PreferencesDialog::PreferencesDialog(wxWindow* parent) :
-    DPIDialog(parent, wxID_ANY, _L("Preferences"), wxDefaultPosition, 
-              wxDefaultSize, wxDEFAULT_DIALOG_STYLE | wxRESIZE_BORDER)
-{
-#ifdef __WXOSX__
-    isOSX = true;
-#endif
-	build();
-
-    wxSize sz = GetSize();
-    bool is_scrollbar_shown = false;
-
-    const size_t pages_cnt = tabs->GetPageCount();
-    for (size_t tab_id = 0; tab_id < pages_cnt; tab_id++) {
-        wxSizer* tab_sizer = tabs->GetPage(tab_id)->GetSizer();
-        wxScrolledWindow* scrolled = static_cast<wxScrolledWindow*>(tab_sizer->GetItem(size_t(0))->GetWindow());
-        scrolled->SetScrollRate(0, 5);
-
-        is_scrollbar_shown |= scrolled->GetScrollLines(wxVERTICAL) > 0;
-    }
-
-    if (is_scrollbar_shown)
-        sz.x += 2*em_unit();
-#ifdef __WXGTK__
-    // To correct Layout of wxScrolledWindow we need at least small change of size
-    else
-        sz.x += 1;
-#endif
-    SetSize(sz);
-
-	m_highlighter.set_timer_owner(this, 0);
-}
-
-static void update_color(wxColourPickerCtrl* color_pckr, const wxColour& color) 
-{
-	if (color_pckr->GetColour() != color) {
-		color_pckr->SetColour(color);
-		wxPostEvent(color_pckr, wxCommandEvent(wxEVT_COLOURPICKER_CHANGED));
-	}
-}
-
-void PreferencesDialog::show(const std::string& highlight_opt_key /*= std::string()*/, const std::string& tab_name/*= std::string()*/)
-{
-	int selected_tab = 0;
-	for ( ; selected_tab < int(tabs->GetPageCount()); selected_tab++)
-		if (tabs->GetPageText(selected_tab) == _(tab_name))
-			break;
-	if (selected_tab < int(tabs->GetPageCount()))
-		tabs->SetSelection(selected_tab);
-
-	if (!highlight_opt_key.empty())
-		init_highlighter(highlight_opt_key);
-
-	// cache input values for custom toolbar size
-	m_custom_toolbar_size		= atoi(get_app_config()->get("custom_toolbar_size").c_str());
-	m_use_custom_toolbar_size	= get_app_config()->get_bool("use_custom_toolbar_size");
-
-	// set Field for notify_release to its value
-	if (m_optgroup_gui && m_optgroup_gui->get_field("notify_release") != nullptr) {
-		boost::any val = s_keys_map_NotifyReleaseMode.at(wxGetApp().app_config->get("notify_release"));
-		m_optgroup_gui->get_field("notify_release")->set_value(val, false);
-	}
-	
-
-	if (wxGetApp().is_editor()) {
-		auto app_config = get_app_config();
-
-		downloader->set_path_name(app_config->get("url_downloader_dest"));
-		downloader->allow(!app_config->has("downloader_url_registered") || app_config->get_bool("downloader_url_registered"));
-
-		for (const std::string& opt_key : {"suppress_hyperlinks", "downloader_url_registered"})
-			m_optgroup_other->set_value(opt_key, app_config->get_bool(opt_key));
-
-		for (const std::string& opt_key : { "default_action_on_close_application"
-										   ,"default_action_on_new_project"
-										   ,"default_action_on_select_preset" })
-			m_optgroup_general->set_value(opt_key, app_config->get(opt_key) == "none");
-		m_optgroup_general->set_value("default_action_on_dirty_project", app_config->get("default_action_on_dirty_project").empty());
-
-		// update colors for color pickers of the labels
-		update_color(m_sys_colour, wxGetApp().get_label_clr_sys());
-		update_color(m_mod_colour, wxGetApp().get_label_clr_modified());
-
-		// update color pickers for mode palette
-		const auto palette = wxGetApp().get_mode_palette(); 
-		std::vector<wxColourPickerCtrl*> color_pickres = {m_mode_simple, m_mode_advanced, m_mode_expert};
-		for (size_t mode = 0; mode < color_pickres.size(); ++mode)
-			update_color(color_pickres[mode], palette[mode]);
-	}
-
-	this->ShowModal();
-}
-
-static std::shared_ptr<ConfigOptionsGroup>create_options_tab(const wxString& title, wxBookCtrlBase* tabs)
-{
-	wxPanel* tab = new wxPanel(tabs, wxID_ANY, wxDefaultPosition, wxDefaultSize, wxBK_LEFT | wxTAB_TRAVERSAL);
-
-	tabs->AddPage(tab, _(title));
-	tab->SetFont(wxGetApp().normal_font());
-
-	auto scrolled = new wxScrolledWindow(tab);
-
-	// Sizer in the scrolled area
-	auto* scrolled_sizer = new wxBoxSizer(wxVERTICAL);
-	scrolled->SetSizer(scrolled_sizer);
-
-	wxBoxSizer* sizer = new wxBoxSizer(wxVERTICAL);
-	sizer->Add(scrolled, 1, wxEXPAND);
-	sizer->SetSizeHints(tab);
-	tab->SetSizer(sizer);
-
-	std::shared_ptr<ConfigOptionsGroup> optgroup = std::make_shared<ConfigOptionsGroup>(scrolled);
-	optgroup->label_width = 40;
-	optgroup->set_config_category_and_type(title, int(Preset::TYPE_PREFERENCES));
-	return optgroup;
-}
-
-static void activate_options_tab(std::shared_ptr<ConfigOptionsGroup> optgroup)
-{
-	optgroup->activate([](){}, wxALIGN_RIGHT);
-	optgroup->update_visibility(comSimple);
-	wxBoxSizer* sizer = static_cast<wxBoxSizer*>(static_cast<wxPanel*>(optgroup->parent())->GetSizer());
-	sizer->Add(optgroup->sizer, 0, wxEXPAND | wxALL, 10);
-
-	optgroup->parent()->Layout();
-
-	// apply sercher
-	wxGetApp().searcher().append_preferences_options(optgroup->get_lines());
-}
-
-static void append_bool_option( std::shared_ptr<ConfigOptionsGroup> optgroup,
-								const std::string& opt_key,
-								const std::string& label,
-								const std::string& tooltip,
-								bool def_val,
-								ConfigOptionMode mode = comSimple)
-{
-	ConfigOptionDef def = {opt_key, coBool};
-	def.label = label;
-	def.tooltip = tooltip;
-	def.mode = mode;
-	def.set_default_value(new ConfigOptionBool{ def_val });
-	Option option(def, opt_key);
-	optgroup->append_single_option_line(option);
-
-	// fill data to the Search Dialog
-	wxGetApp().searcher().add_key(opt_key, Preset::TYPE_PREFERENCES, optgroup->config_category(), L("Preferences"));
-}
-
-template<typename EnumType>
-static void append_enum_option( std::shared_ptr<ConfigOptionsGroup> optgroup,
-								const std::string& opt_key,
-								const std::string& label,
-								const std::string& tooltip,
-								const ConfigOption* def_val,
-								std::initializer_list<std::pair<std::string_view, std::string_view>> enum_values,
-								ConfigOptionMode mode = comSimple)
-{
-	ConfigOptionDef def = {opt_key, coEnum };
-	def.label = label;
-	def.tooltip = tooltip;
-	def.mode = mode;
-	def.set_enum<EnumType>(enum_values);
-
-	def.set_default_value(def_val);
-	Option option(def, opt_key);
-	optgroup->append_single_option_line(option);
-
-	// fill data to the Search Dialog
-	wxGetApp().searcher().add_key(opt_key, Preset::TYPE_PREFERENCES, optgroup->config_category(), L("Preferences"));
-}
-
-static void append_preferences_option_to_searcher(std::shared_ptr<ConfigOptionsGroup> optgroup,
-												const std::string& opt_key,
-												const wxString& label)
-{
-	Search::OptionsSearcher& searcher = wxGetApp().searcher();
-	// fill data to the Search Dialog
-	searcher.add_key(opt_key, Preset::TYPE_PREFERENCES, optgroup->config_category(), L("Preferences"));
-	// apply sercher
-	searcher.append_preferences_option(Line(opt_key, label, ""));
-}
-
-void PreferencesDialog::build()
-{
-#ifdef _WIN32
-	wxGetApp().UpdateDarkUI(this);
-#else
-	//SetBackgroundColour(wxSystemSettings::GetColour(wxSYS_COLOUR_WINDOW));
-#endif
-	const wxFont& font = wxGetApp().normal_font();
-	SetFont(font);
-
-	auto app_config = get_app_config();
-
-#ifdef _MSW_DARK_MODE
-	tabs = new Notebook(this, wxID_ANY, wxDefaultPosition, wxDefaultSize, wxNB_TOP | wxTAB_TRAVERSAL | wxNB_NOPAGETHEME | wxNB_DEFAULT);
-#else
-    tabs = new wxNotebook(this, wxID_ANY, wxDefaultPosition, wxDefaultSize, wxNB_TOP | wxTAB_TRAVERSAL  |wxNB_NOPAGETHEME | wxNB_DEFAULT );
-#ifdef __linux__
-	tabs->Bind(wxEVT_NOTEBOOK_PAGE_CHANGED, [this](wxBookCtrlEvent& e) {
-		e.Skip();
-		CallAfter([this]() { tabs->GetCurrentPage()->Layout(); });
-    });
-#endif
-#endif
-
-	// Add "General" tab
-	m_optgroup_general = create_options_tab(L("General"), tabs);
-	m_optgroup_general->on_change = [this](t_config_option_key opt_key, boost::any value) {
-		if (auto it = m_values.find(opt_key); it != m_values.end()) {
-			m_values.erase(it); // we shouldn't change value, if some of those parameters were selected, and then deselected
-			return;
-		}
-		if (opt_key == "default_action_on_close_application" || opt_key == "default_action_on_select_preset" || opt_key == "default_action_on_new_project")
-			m_values[opt_key] = boost::any_cast<bool>(value) ? "none" : "discard";
-		else if (opt_key == "default_action_on_dirty_project")
-			m_values[opt_key] = boost::any_cast<bool>(value) ? "" : "0";
-		else
-		    m_values[opt_key] = boost::any_cast<bool>(value) ? "1" : "0";
-	};
-
-	bool is_editor = wxGetApp().is_editor();
-
-	if (is_editor) {
-		append_bool_option(m_optgroup_general, "remember_output_path", 
-			L("Remember output directory"),
-			L("If this is enabled, Slic3r will prompt the last output directory instead of the one containing the input files."),
-			app_config->has("remember_output_path") ? app_config->get_bool("remember_output_path") : true);
-
-		append_bool_option(m_optgroup_general, "autocenter", 
-			L("Auto-center parts"),
-			L("If this is enabled, Slic3r will auto-center objects around the print bed center."),
-			app_config->get_bool("autocenter"));
-
-		append_bool_option(m_optgroup_general, "background_processing", 
-			L("Background processing"),
-			L("If this is enabled, Slic3r will pre-process objects as soon "
-				"as they\'re loaded in order to save time when exporting G-code."),
-			app_config->get_bool("background_processing"));
-
-		append_bool_option(m_optgroup_general, "alert_when_supports_needed", 
-			L("Alert when supports needed"),
-			L("If this is enabled, Slic3r will raise alerts when it detects "
-				"issues in the sliced object, that can be resolved with supports (and brim). "
-				"Examples of such issues are floating object parts, unsupported extrusions and low bed adhesion."),
-			app_config->get_bool("alert_when_supports_needed"));
-
-
-		m_optgroup_general->append_separator();
-
-		// Please keep in sync with ConfigWizard
-		append_bool_option(m_optgroup_general, "export_sources_full_pathnames",
-			L("Export sources full pathnames to 3mf and amf"),
-			L("If enabled, allows the Reload from disk command to automatically find and load the files when invoked."),
-			app_config->get_bool("export_sources_full_pathnames"));
-
-#ifdef _WIN32
-		// Please keep in sync with ConfigWizard
-		append_bool_option(m_optgroup_general, "associate_3mf",
-			L("Associate .3mf files to PrusaSlicer"),
-			L("If enabled, sets PrusaSlicer as default application to open .3mf files."),
-			app_config->get_bool("associate_3mf"));
-
-		append_bool_option(m_optgroup_general, "associate_stl",
-			L("Associate .stl files to PrusaSlicer"),
-			L("If enabled, sets PrusaSlicer as default application to open .stl files."),
-			app_config->get_bool("associate_stl"));
-#endif // _WIN32
-
-		m_optgroup_general->append_separator();
-
-		// Please keep in sync with ConfigWizard
-		append_bool_option(m_optgroup_general, "preset_update",
-			L("Update built-in Presets automatically"),
-			L("If enabled, Slic3r downloads updates of built-in system presets in the background. These updates are downloaded "
-			  "into a separate temporary location. When a new preset version becomes available it is offered at application startup."),
-			app_config->get_bool("preset_update"));
-
-		append_bool_option(m_optgroup_general, "no_defaults",
-			L("Suppress \" - default - \" presets"),
-			L("Suppress \" - default - \" presets in the Print / Filament / Printer selections once there are any other valid presets available."),
-			app_config->get_bool("no_defaults"));
-
-		append_bool_option(m_optgroup_general, "no_templates",
-			L("Suppress \" Template \" filament presets"),
-			L("Suppress \" Template \" filament presets in configuration wizard and sidebar visibility."),
-			app_config->get_bool("no_templates"));
-
-		append_bool_option(m_optgroup_general, "show_incompatible_presets",
-			L("Show incompatible print and filament presets"),
-			L("When checked, the print and filament presets are shown in the preset editor "
-			"even if they are marked as incompatible with the active printer"),
-			app_config->get_bool("show_incompatible_presets"));
-
-		m_optgroup_general->append_separator();
-
-		append_bool_option(m_optgroup_general, "show_drop_project_dialog",
-			L("Show load project dialog"),
-			L("When checked, whenever dragging and dropping a project file on the application or open it from a browser, "
-			  "shows a dialog asking to select the action to take on the file to load."),
-			app_config->get_bool("show_drop_project_dialog"));
-
-		append_bool_option(m_optgroup_general, "single_instance",
-#if __APPLE__
-			L("Allow just a single PrusaSlicer instance"),
-			L("On OSX there is always only one instance of app running by default. However it is allowed to run multiple instances "
-			  "of same app from the command line. In such case this settings will allow only one instance."),
-#else
-			L("Allow just a single PrusaSlicer instance"),
-			L("If this is enabled, when starting PrusaSlicer and another instance of the same PrusaSlicer is already running, that instance will be reactivated instead."),
-#endif
-		app_config->has("single_instance") ? app_config->get_bool("single_instance") : false );
-
-		m_optgroup_general->append_separator();
-
-		append_bool_option(m_optgroup_general, "default_action_on_dirty_project",
-			L("Ask for unsaved changes in project"),
-			L("Always ask for unsaved changes in project, when: \n"
-						"- Closing PrusaSlicer,\n"
-						"- Loading or creating a new project"),
-			app_config->get("default_action_on_dirty_project").empty());
-
-		m_optgroup_general->append_separator();
-
-		append_bool_option(m_optgroup_general, "default_action_on_close_application",
-			L("Ask to save unsaved changes in presets when closing the application or when loading a new project"),
-			L("Always ask for unsaved changes in presets, when: \n"
-						"- Closing PrusaSlicer while some presets are modified,\n"
-						"- Loading a new project while some presets are modified"),
-			app_config->get("default_action_on_close_application") == "none");
-
-		append_bool_option(m_optgroup_general, "default_action_on_select_preset",
-			L("Ask for unsaved changes in presets when selecting new preset"),
-			L("Always ask for unsaved changes in presets when selecting new preset or resetting a preset"),
-			app_config->get("default_action_on_select_preset") == "none");
-
-		append_bool_option(m_optgroup_general, "default_action_on_new_project",
-			L("Ask for unsaved changes in presets when creating new project"),
-			L("Always ask for unsaved changes in presets when creating new project"),
-			app_config->get("default_action_on_new_project") == "none");
-	}
-#ifdef _WIN32
-	else {
-		append_bool_option(m_optgroup_general, "associate_gcode",
-			L("Associate .gcode files to PrusaSlicer G-code Viewer"),
-			L("If enabled, sets PrusaSlicer G-code Viewer as default application to open .gcode files."),
-			app_config->get_bool("associate_gcode"));
-		append_bool_option(m_optgroup_general, "associate_bgcode",
-			L("Associate .bgcode files to PrusaSlicer G-code Viewer"),
-			L("If enabled, sets PrusaSlicer G-code Viewer as default application to open .bgcode files."),
-			app_config->get_bool("associate_bgcode"));
-	}
-#endif // _WIN32
-
-#if __APPLE__
-	append_bool_option(m_optgroup_general, "use_retina_opengl",
-		L("Use Retina resolution for the 3D scene"),
-		L("If enabled, the 3D scene will be rendered in Retina resolution. "
-	      "If you are experiencing 3D performance problems, disabling this option may help."),
-		app_config->get_bool("use_retina_opengl"));
-#endif
-
-	m_optgroup_general->append_separator();
-
-    // Show/Hide splash screen
-	append_bool_option(m_optgroup_general, "show_splash_screen",
-		L("Show splash screen"),
-		L("Show splash screen"),
-		app_config->get_bool("show_splash_screen"));
-
-	append_bool_option(m_optgroup_general, "restore_win_position",
-		L("Restore window position on start"),
-		L("If enabled, PrusaSlicer will be open at the position it was closed"),
-		app_config->get_bool("restore_win_position"));
-
-    // Clear Undo / Redo stack on new project
-	append_bool_option(m_optgroup_general, "clear_undo_redo_stack_on_new_project",
-		L("Clear Undo / Redo stack on new project"),
-		L("Clear Undo / Redo stack on new project or when an existing project is loaded."),
-		app_config->get_bool("clear_undo_redo_stack_on_new_project"));
-
-#if defined(_WIN32) || defined(__APPLE__)
-	append_bool_option(m_optgroup_general, "use_legacy_3DConnexion",
-		L("Enable support for legacy 3DConnexion devices"),
-		L("If enabled, the legacy 3DConnexion devices settings dialog is available by pressing CTRL+M"),
-		app_config->get_bool("use_legacy_3DConnexion"));
-#endif // _WIN32 || __APPLE__
-
-	activate_options_tab(m_optgroup_general);
-
-	// Add "Camera" tab
-	m_optgroup_camera = create_options_tab(L("Camera"), tabs);
-	m_optgroup_camera->on_change = [this](t_config_option_key opt_key, boost::any value) {
-		if (auto it = m_values.find(opt_key);it != m_values.end()) {
-			m_values.erase(it); // we shouldn't change value, if some of those parameters were selected, and then deselected
-			return;
-		}
-		m_values[opt_key] = boost::any_cast<bool>(value) ? "1" : "0";
-	};
-
-	append_bool_option(m_optgroup_camera, "use_perspective_camera",
-		L("Use perspective camera"),
-		L("If enabled, use perspective camera. If not enabled, use orthographic camera."),
-		app_config->get_bool("use_perspective_camera"));
-
-	append_bool_option(m_optgroup_camera, "use_free_camera",
-		L("Use free camera"),
-		L("If enabled, use free camera. If not enabled, use constrained camera."),
-		app_config->get_bool("use_free_camera"));
-
-	append_bool_option(m_optgroup_camera, "reverse_mouse_wheel_zoom",
-		L("Reverse direction of zoom with mouse wheel"),
-		L("If enabled, reverses the direction of zoom with mouse wheel"),
-		app_config->get_bool("reverse_mouse_wheel_zoom"));
-
-	activate_options_tab(m_optgroup_camera);
-
-	// Add "GUI" tab
-	m_optgroup_gui = create_options_tab(L("GUI"), tabs);
-	m_optgroup_gui->on_change = [this](t_config_option_key opt_key, boost::any value) {
-		if (opt_key == "notify_release") {
-			int val_int = boost::any_cast<int>(value);
-			for (const auto& item : s_keys_map_NotifyReleaseMode) {
-				if (item.second == val_int) {
-					m_values[opt_key] = item.first;
-					return;
-				}
-			}
-		}
-		if (opt_key == "use_custom_toolbar_size") {
-			m_icon_size_sizer->ShowItems(boost::any_cast<bool>(value));
-			refresh_og(m_optgroup_gui);
-			get_app_config()->set("use_custom_toolbar_size", boost::any_cast<bool>(value) ? "1" : "0");
-			wxGetApp().plater()->get_current_canvas3D()->render();
-			return;
-		}
-		if (opt_key == "tabs_as_menu") {
-			bool disable_new_layout = boost::any_cast<bool>(value);
-			m_rb_new_settings_layout_mode->Show(!disable_new_layout);
-			if (disable_new_layout && m_rb_new_settings_layout_mode->GetValue()) {
-				m_rb_new_settings_layout_mode->SetValue(false);
-				m_rb_old_settings_layout_mode->SetValue(true);
-			}
-			refresh_og(m_optgroup_gui);
-		}
-
-		if (auto it = m_values.find(opt_key); it != m_values.end()) {
-			m_values.erase(it); // we shouldn't change value, if some of those parameters were selected, and then deselected
-			return;
-		}
-
-/*		if (opt_key == "suppress_hyperlinks")
-			m_values[opt_key] = boost::any_cast<bool>(value) ? "1" : "";
-		else*/
-			m_values[opt_key] = boost::any_cast<bool>(value) ? "1" : "0";
-	};
-
-	append_bool_option(m_optgroup_gui, "seq_top_layer_only",
-		L("Sequential slider applied only to top layer"),
-		L("If enabled, changes made using the sequential slider, in preview, apply only to gcode top layer. "
-		  "If disabled, changes made using the sequential slider, in preview, apply to the whole gcode."),
-		app_config->get_bool("seq_top_layer_only"));
-
-	if (is_editor) {
-		append_bool_option(m_optgroup_gui, "show_collapse_button",
-			L("Show sidebar collapse/expand button"),
-			L("If enabled, the button for the collapse sidebar will be appeared in top right corner of the 3D Scene"),
-			app_config->get_bool("show_collapse_button"));
-/*
-		append_bool_option(m_optgroup_gui, "suppress_hyperlinks",
-			L("Suppress to open hyperlink in browser"),
-			L("If enabled, PrusaSlicer will not open a hyperlinks in your browser."),
-			//L("If enabled, the descriptions of configuration parameters in settings tabs wouldn't work as hyperlinks. "
-			//  "If disabled, the descriptions of configuration parameters in settings tabs will work as hyperlinks."),
-			app_config->get_bool("suppress_hyperlinks"));
-*/
-		append_bool_option(m_optgroup_gui, "color_mapinulation_panel",
-			L("Use colors for axes values in Manipulation panel"),
-			L("If enabled, the axes names and axes values will be colorized according to the axes colors. "
-			  "If disabled, old UI will be used."),
-			app_config->get_bool("color_mapinulation_panel"));
-
-		append_bool_option(m_optgroup_gui, "order_volumes",
-			L("Order object volumes by types"),
-			L("If enabled, volumes will be always ordered inside the object. Correct order is Model Part, Negative Volume, Modifier, Support Blocker and Support Enforcer. "
-			  "If disabled, you can reorder Model Parts, Negative Volumes and Modifiers. But one of the model parts have to be on the first place."),
-			app_config->get_bool("order_volumes"));
-
-		append_bool_option(m_optgroup_gui, "non_manifold_edges",
-			L("Show non-manifold edges"),
-			L("If enabled, shows non-manifold edges."),
-			app_config->get_bool("non_manifold_edges"));
-
-		append_bool_option(m_optgroup_gui, "allow_auto_color_change",
-			L("Allow automatically color change"),
-			L("If enabled, related notification will be shown, when sliced object looks like a logo or a sign."),
-			app_config->get_bool("allow_auto_color_change"));
-
-#ifdef _MSW_DARK_MODE
-		append_bool_option(m_optgroup_gui, "tabs_as_menu",
-			L("Set settings tabs as menu items"),
-			L("If enabled, Settings Tabs will be placed as menu items. If disabled, old UI will be used."),
-			app_config->get_bool("tabs_as_menu"));
-#endif
-
-		m_optgroup_gui->append_separator();
-/*
-		append_bool_option(m_optgroup_gui, "suppress_round_corners",
-			L("Suppress round corners for controls (experimental)"),
-			L("If enabled, Settings Tabs will be placed as menu items. If disabled, old UI will be used."),
-			app_config->get("suppress_round_corners") == "1");
-
-		m_optgroup_gui->append_separator();
-*/
-		append_bool_option(m_optgroup_gui, "show_hints",
-			L("Show \"Tip of the day\" notification after start"),
-			L("If enabled, useful hints are displayed at startup."),
-			app_config->get_bool("show_hints"));
-
-		append_enum_option<NotifyReleaseMode>(m_optgroup_gui, "notify_release",
-			L("Notify about new releases"),
-			L("You will be notified about new release after startup acordingly: All = Regular release and alpha / beta releases. Release only = regular release."),
-			new ConfigOptionEnum<NotifyReleaseMode>(static_cast<NotifyReleaseMode>(s_keys_map_NotifyReleaseMode.at(app_config->get("notify_release")))),
-			{ { "all", L("All") },
-			  { "release", L("Release only") },
-			  { "none", L("None") }
-			});
-
-		m_optgroup_gui->append_separator();
-
-		append_bool_option(m_optgroup_gui, "use_custom_toolbar_size",
-			L("Use custom size for toolbar icons"),
-			L("If enabled, you can change size of toolbar icons manually."),
-			app_config->get_bool("use_custom_toolbar_size"));
-	}
-
-	activate_options_tab(m_optgroup_gui);
-
-	if (is_editor) {
-		// set Field for notify_release to its value to activate the object
-		boost::any val = s_keys_map_NotifyReleaseMode.at(app_config->get("notify_release"));
-		m_optgroup_gui->get_field("notify_release")->set_value(val, false);
-
-		create_icon_size_slider();
-		m_icon_size_sizer->ShowItems(app_config->get_bool("use_custom_toolbar_size"));
-
-		create_settings_mode_widget();
-		create_settings_text_color_widget();
-		create_settings_mode_color_widget();
-
-		m_optgroup_other = create_options_tab(_L("Other"), tabs);
-		m_optgroup_other->on_change = [this](t_config_option_key opt_key, boost::any value) {
-
-			if (auto it = m_values.find(opt_key); it != m_values.end() && opt_key != "url_downloader_dest") {
-				m_values.erase(it); // we shouldn't change value, if some of those parameters were selected, and then deselected
-				return;
-			}
-
-			if (opt_key == "suppress_hyperlinks")
-				m_values[opt_key] = boost::any_cast<bool>(value) ? "1" : "";
-			else
-				m_values[opt_key] = boost::any_cast<bool>(value) ? "1" : "0";
-		};
-
-
-		append_bool_option(m_optgroup_other, "use_binary_gcode_when_supported", L("Use binary G-code when the printer supports it"),
-                    L("If the 'Supports binary G-code' option is enabled in Printer Settings, "
-                      "checking this option will result in the export of G-code in binary format."),
-                    app_config->get_bool("use_binary_gcode_when_supported"));
-
-		append_bool_option(m_optgroup_other, "suppress_hyperlinks",
-			L("Suppress to open hyperlink in browser"),
-			L("If enabled, PrusaSlicer will not open a hyperlinks in your browser."),
-			//L("If enabled, the descriptions of configuration parameters in settings tabs wouldn't work as hyperlinks. "
-			//  "If disabled, the descriptions of configuration parameters in settings tabs will work as hyperlinks."),
-			app_config->get_bool("suppress_hyperlinks"));
-		
-		append_bool_option(m_optgroup_other, "downloader_url_registered",
-			L("Allow downloads from Printables.com"),
-			L("If enabled, PrusaSlicer will be allowed to download from Printables.com"),
-			app_config->get_bool("downloader_url_registered"));
-
-		activate_options_tab(m_optgroup_other);
-
-		create_downloader_path_sizer();
-		create_settings_font_widget();
-
-#if ENABLE_ENVIRONMENT_MAP
-		// Add "Render" tab
-		m_optgroup_render = create_options_tab(L("Render"), tabs);
-		m_optgroup_render->on_change = [this](t_config_option_key opt_key, boost::any value) {
-			if (auto it = m_values.find(opt_key); it != m_values.end()) {
-				m_values.erase(it); // we shouldn't change value, if some of those parameters were selected, and then deselected
-				return;
-			}
-			m_values[opt_key] = boost::any_cast<bool>(value) ? "1" : "0";
-		};
-
-		append_bool_option(m_optgroup_render, "use_environment_map",
-			L("Use environment map"),
-			L("If enabled, renders object using the environment map."),
-			app_config->get_bool("use_environment_map"));
-
-		activate_options_tab(m_optgroup_render);
-#endif // ENABLE_ENVIRONMENT_MAP
-	}
-
-#ifdef _WIN32
-		// Add "Dark Mode" tab
-		m_optgroup_dark_mode = create_options_tab(_L("Dark mode"), tabs);
-		m_optgroup_dark_mode->on_change = [this](t_config_option_key opt_key, boost::any value) {
-			if (auto it = m_values.find(opt_key); it != m_values.end()) {
-				m_values.erase(it); // we shouldn't change value, if some of those parameters were selected, and then deselected
-				return;
-			}
-			m_values[opt_key] = boost::any_cast<bool>(value) ? "1" : "0";
-		};
-
-		append_bool_option(m_optgroup_dark_mode, "dark_color_mode",
-			L("Enable dark mode"),
-			L("If enabled, UI will use Dark mode colors. If disabled, old UI will be used."),
-			app_config->get_bool("dark_color_mode"));
-
-		if (wxPlatformInfo::Get().GetOSMajorVersion() >= 10) // Use system menu just for Window newer then Windows 10
-															 // Use menu with ownerdrawn items by default on systems older then Windows 10
-		{
-		append_bool_option(m_optgroup_dark_mode, "sys_menu_enabled",
-			L("Use system menu for application"),
-			L("If enabled, application will use the standard Windows system menu,\n"
-			"but on some combination of display scales it can look ugly. If disabled, old UI will be used."),
-			app_config->get_bool("sys_menu_enabled"));
-		}
-
-		activate_options_tab(m_optgroup_dark_mode);
-#endif //_WIN32
-
-	// update alignment of the controls for all tabs
-	update_ctrls_alignment();
-
-	auto sizer = new wxBoxSizer(wxVERTICAL);
-	sizer->Add(tabs, 1, wxEXPAND | wxTOP | wxLEFT | wxRIGHT, 5);
-
-	auto buttons = CreateStdDialogButtonSizer(wxOK | wxCANCEL);
-	wxGetApp().SetWindowVariantForButton(buttons->GetAffirmativeButton());
-	wxGetApp().SetWindowVariantForButton(buttons->GetCancelButton());
-	this->Bind(wxEVT_BUTTON, &PreferencesDialog::accept, this, wxID_OK);
-	this->Bind(wxEVT_BUTTON, &PreferencesDialog::revert, this, wxID_CANCEL);
-
-	for (int id : {wxID_OK, wxID_CANCEL})
-		wxGetApp().UpdateDarkUI(static_cast<wxButton*>(FindWindowById(id, this)));
-
-	sizer->Add(buttons, 0, wxALIGN_CENTER_HORIZONTAL | wxBOTTOM | wxTOP, 10);
-
-	SetSizer(sizer);
-	sizer->SetSizeHints(this);
-	this->CenterOnParent();
-}
-
-std::vector<ConfigOptionsGroup*> PreferencesDialog::optgroups()
-{
-	std::vector<ConfigOptionsGroup*> out;
-	out.reserve(4);
-	for (ConfigOptionsGroup* opt : { m_optgroup_general.get(), m_optgroup_camera.get(), m_optgroup_gui.get(), m_optgroup_other.get()
-#ifdef _WIN32
-		, m_optgroup_dark_mode.get()
-#endif // _WIN32
-#if ENABLE_ENVIRONMENT_MAP
-		, m_optgroup_render.get()
-#endif // ENABLE_ENVIRONMENT_MAP
-	})
-		if (opt)
-			out.emplace_back(opt);
-	return out;
-}
-
-void PreferencesDialog::update_ctrls_alignment()
-{
-	int max_ctrl_width{ 0 };
-	for (ConfigOptionsGroup* og : this->optgroups())
-		if (int max = og->custom_ctrl->get_max_win_width();
-			max_ctrl_width < max)
-			max_ctrl_width = max;
-	if (max_ctrl_width)
-		for (ConfigOptionsGroup* og : this->optgroups())
-			og->custom_ctrl->set_max_win_width(max_ctrl_width);
-}
-
-void PreferencesDialog::accept(wxEvent&)
-{
-	if(wxGetApp().is_editor()) {
-		if (const auto it = m_values.find("downloader_url_registered"); it != m_values.end())
-			downloader->allow(it->second == "1");
-		if (!downloader->on_finish())
-			return;
-<<<<<<< HEAD
-#if defined(__linux__)
-		if(DownloaderUtils::Worker::perform_registration_linux)
-=======
-#if defined(__linux__) && defined(SLIC3R_DESKTOP_INTEGRATION) 
-		if( downloader->get_perform_registration_linux()) 
->>>>>>> dba0377c
-			DesktopIntegrationDialog::perform_downloader_desktop_integration();
-#endif //(__linux__) && defined(SLIC3R_DESKTOP_INTEGRATION)
-	}
-
-	std::vector<std::string> options_to_recreate_GUI = { "no_defaults", "tabs_as_menu", "sys_menu_enabled", "font_pt_size", "suppress_round_corners" };
-
-	for (const std::string& option : options_to_recreate_GUI) {
-		if (m_values.find(option) != m_values.end()) {
-			wxString title = wxGetApp().is_editor() ? wxString(SLIC3R_APP_NAME) : wxString(GCODEVIEWER_APP_NAME);
-			title += " - " + _L("Changes for the critical options");
-			MessageDialog dialog(nullptr,
-				_L("Changing some options will trigger application restart.\n"
-				   "You will lose the content of the plater.") + "\n\n" +
-				_L("Do you want to proceed?"),
-				title,
-				wxICON_QUESTION | wxYES | wxNO);
-			if (dialog.ShowModal() == wxID_YES) {
-				m_recreate_GUI = true;
-			}
-			else {
-				for (const std::string& option : options_to_recreate_GUI)
-					m_values.erase(option);
-			}
-			break;
-		}
-	}
-
-	auto app_config = get_app_config();
-
-	m_seq_top_layer_only_changed = false;
-	if (auto it = m_values.find("seq_top_layer_only"); it != m_values.end())
-		m_seq_top_layer_only_changed = app_config->get("seq_top_layer_only") != it->second;
-
-	m_settings_layout_changed = false;
-	for (const std::string& key : { "old_settings_layout_mode",
-								    "new_settings_layout_mode",
-								    "dlg_settings_layout_mode" })
-	{
-	    auto it = m_values.find(key);
-	    if (it != m_values.end() && app_config->get(key) != it->second) {
-			m_settings_layout_changed = true;
-			break;
-	    }
-	}
-
-#if 0 //#ifdef _WIN32 // #ysDarkMSW - Allow it when we deside to support the sustem colors for application
-	if (m_values.find("always_dark_color_mode") != m_values.end())
-		wxGetApp().force_sys_colors_update();
-#endif
-
-	for (std::map<std::string, std::string>::iterator it = m_values.begin(); it != m_values.end(); ++it)
-		app_config->set(it->first, it->second);
-
-	if (wxGetApp().is_editor()) {
-		wxGetApp().set_label_clr_sys(m_sys_colour->GetColour());
-		wxGetApp().set_label_clr_modified(m_mod_colour->GetColour());
-		wxGetApp().set_mode_palette(m_mode_palette);
-	}
-
-	EndModal(wxID_OK);
-
-#ifdef _WIN32
-	if (m_values.find("dark_color_mode") != m_values.end())
-		wxGetApp().force_colors_update();
-#ifdef _MSW_DARK_MODE
-	if (m_values.find("sys_menu_enabled") != m_values.end())
-		wxGetApp().force_menu_update();
-#endif //_MSW_DARK_MODE
-#endif // _WIN32
-
-	if (m_values.find("no_templates") != m_values.end())
-		wxGetApp().plater()->force_filament_cb_update();
-
-	wxGetApp().update_ui_from_settings();
-	clear_cache();
-}
-
-void PreferencesDialog::revert(wxEvent&)
-{
-	auto app_config = get_app_config();
-
-	if (m_custom_toolbar_size != atoi(app_config->get("custom_toolbar_size").c_str())) {
-		app_config->set("custom_toolbar_size", (boost::format("%d") % m_custom_toolbar_size).str());
-		m_icon_size_slider->SetValue(m_custom_toolbar_size);
-	}
-	if (m_use_custom_toolbar_size != (get_app_config()->get_bool("use_custom_toolbar_size"))) {
-		app_config->set("use_custom_toolbar_size", m_use_custom_toolbar_size ? "1" : "0");
-
-		m_optgroup_gui->set_value("use_custom_toolbar_size", m_use_custom_toolbar_size);
-		m_icon_size_sizer->ShowItems(m_use_custom_toolbar_size);
-		refresh_og(m_optgroup_gui);
-	}
-
-	for (auto value : m_values) {
-		const std::string& key = value.first;
-
-		if (key == "default_action_on_dirty_project") {
-			m_optgroup_general->set_value(key, app_config->get(key).empty());
-			continue;
-		}
-		if (key == "default_action_on_close_application" || key == "default_action_on_select_preset" || key == "default_action_on_new_project") {
-			m_optgroup_general->set_value(key, app_config->get(key) == "none");
-			continue;
-		}
-		if (key == "notify_release") {
-			m_optgroup_gui->set_value(key, s_keys_map_NotifyReleaseMode.at(app_config->get(key)));
-			continue;
-		}
-		if (key == "old_settings_layout_mode") {
-			m_rb_old_settings_layout_mode->SetValue(app_config->get_bool(key));
-			m_settings_layout_changed = false;
-			continue;
-		}
-		if (key == "new_settings_layout_mode") {
-			m_rb_new_settings_layout_mode->SetValue(app_config->get_bool(key));
-			m_settings_layout_changed = false;
-			continue;
-		}
-		if (key == "dlg_settings_layout_mode") {
-			m_rb_dlg_settings_layout_mode->SetValue(app_config->get_bool(key));
-			m_settings_layout_changed = false;
-			continue;
-		}
-
-		for (auto opt_group : { m_optgroup_general, m_optgroup_camera, m_optgroup_gui, m_optgroup_other
-#ifdef _WIN32
-			, m_optgroup_dark_mode
-#endif // _WIN32
-#if ENABLE_ENVIRONMENT_MAP
-			, m_optgroup_render
-#endif // ENABLE_ENVIRONMENT_MAP
-			}) {
-			if (opt_group->set_value(key, app_config->get_bool(key)))
-				break;
-		}
-		if (key == "tabs_as_menu") {
-			m_rb_new_settings_layout_mode->Show(!app_config->get_bool(key));
-			refresh_og(m_optgroup_gui);
-			continue;
-		}
-	}
-
-	clear_cache();
-	EndModal(wxID_CANCEL);
-}
-
-void PreferencesDialog::msw_rescale()
-{
-	for (ConfigOptionsGroup* og : this->optgroups())
-		og->msw_rescale();
-
-	update_ctrls_alignment();
-
-    msw_buttons_rescale(this, em_unit(), { wxID_OK, wxID_CANCEL });
-
-    layout();
-}
-
-void PreferencesDialog::on_sys_color_changed()
-{
-#ifdef _WIN32
-	wxGetApp().UpdateDlgDarkUI(this);
-#endif
-}
-
-void PreferencesDialog::layout()
-{
-    const int em = em_unit();
-
-    SetMinSize(wxSize(47 * em, 28 * em));
-    Fit();
-
-    Refresh();
-}
-
-void PreferencesDialog::clear_cache()
-{
-	m_values.clear();
-	m_custom_toolbar_size = -1;
-}
-
-void PreferencesDialog::refresh_og(std::shared_ptr<ConfigOptionsGroup> og)
-{
-	og->parent()->Layout();
-	tabs->Layout();
-//	this->layout();
-}
-
-void PreferencesDialog::create_icon_size_slider()
-{
-    const auto app_config = get_app_config();
-
-    const int em = em_unit();
-
-    m_icon_size_sizer = new wxBoxSizer(wxHORIZONTAL);
-
-	wxWindow* parent = m_optgroup_gui->parent();
-	wxGetApp().UpdateDarkUI(parent);
-
-    if (isOSX)
-        // For correct rendering of the slider and value label under OSX
-        // we should use system default background
-        parent->SetBackgroundStyle(wxBG_STYLE_ERASE);
-
-    auto label = new wxStaticText(parent, wxID_ANY, _L("Icon size in a respect to the default size") + " (%) :");
-
-    m_icon_size_sizer->Add(label, 0, wxALIGN_CENTER_VERTICAL| wxRIGHT | (isOSX ? 0 : wxLEFT), em);
-
-    const int def_val = atoi(app_config->get("custom_toolbar_size").c_str());
-
-    long style = wxSL_HORIZONTAL;
-    if (!isOSX)
-        style |= wxSL_LABELS | wxSL_AUTOTICKS;
-
-    m_icon_size_slider = new wxSlider(parent, wxID_ANY, def_val, 30, 100, 
-                               wxDefaultPosition, wxDefaultSize, style);
-
-    m_icon_size_slider->SetTickFreq(10);
-    m_icon_size_slider->SetPageSize(10);
-    m_icon_size_slider->SetToolTip(_L("Select toolbar icon size in respect to the default one."));
-
-    m_icon_size_sizer->Add(m_icon_size_slider, 1, wxEXPAND);
-
-    wxStaticText* val_label{ nullptr };
-    if (isOSX) {
-        val_label = new wxStaticText(parent, wxID_ANY, wxString::Format("%d", def_val));
-        m_icon_size_sizer->Add(val_label, 0, wxALIGN_CENTER_VERTICAL | wxLEFT, em);
-    }
-
-    m_icon_size_slider->Bind(wxEVT_SLIDER, ([this, val_label, app_config](wxCommandEvent e) {
-        auto val = m_icon_size_slider->GetValue();
-
-		app_config->set("custom_toolbar_size", (boost::format("%d") % val).str());
-		wxGetApp().plater()->get_current_canvas3D()->render();
-
-        if (val_label)
-            val_label->SetLabelText(wxString::Format("%d", val));
-    }), m_icon_size_slider->GetId());
-
-    for (wxWindow* win : std::vector<wxWindow*>{ m_icon_size_slider, label, val_label }) {
-        if (!win) continue;         
-        win->SetFont(wxGetApp().normal_font());
-
-        if (isOSX) continue; // under OSX we use wxBG_STYLE_ERASE
-        win->SetBackgroundStyle(wxBG_STYLE_PAINT);
-    }
-
-	m_optgroup_gui->sizer->Add(m_icon_size_sizer, 0, wxEXPAND | wxALL, em);
-}
-
-void PreferencesDialog::create_settings_mode_widget()
-{
-	wxWindow* parent = m_optgroup_gui->parent();
-
-	wxString title = L("Layout Options");
-    wxStaticBox* stb = new wxStaticBox(parent, wxID_ANY, _(title));
-	wxGetApp().UpdateDarkUI(stb);
-	if (!wxOSX) stb->SetBackgroundStyle(wxBG_STYLE_PAINT);
-	stb->SetFont(wxGetApp().normal_font());
-
-	wxSizer* stb_sizer = new wxStaticBoxSizer(stb, wxVERTICAL);
-
-	auto app_config = get_app_config();
-	std::vector<wxString> choices = {	_L("Old regular layout with the tab bar"),
-										_L("New layout, access via settings button in the top menu"),
-										_L("Settings in non-modal window") };
-	int id = -1;
-	auto add_radio = [this, parent, stb_sizer, choices](wxRadioButton** rb, int id, bool select) {
-		*rb = new wxRadioButton(parent, wxID_ANY, choices[id], wxDefaultPosition, wxDefaultSize, id == 0 ? wxRB_GROUP : 0);
-		stb_sizer->Add(*rb);
-		(*rb)->SetValue(select);
-		(*rb)->Bind(wxEVT_RADIOBUTTON, [this, id](wxCommandEvent&) {
-			m_values["old_settings_layout_mode"] = (id == 0) ? "1" : "0";
-			m_values["new_settings_layout_mode"] = (id == 1) ? "1" : "0";
-			m_values["dlg_settings_layout_mode"] = (id == 2) ? "1" : "0";
-		});
-	};
-
-	add_radio(&m_rb_old_settings_layout_mode, ++id, app_config->get_bool("old_settings_layout_mode"));
-	add_radio(&m_rb_new_settings_layout_mode, ++id, app_config->get_bool("new_settings_layout_mode"));
-	add_radio(&m_rb_dlg_settings_layout_mode, ++id, app_config->get_bool("dlg_settings_layout_mode"));
-
-#ifdef _MSW_DARK_MODE
-	if (app_config->get_bool("tabs_as_menu")) {
-		m_rb_new_settings_layout_mode->Hide();
-		if (m_rb_new_settings_layout_mode->GetValue()) {
-			m_rb_new_settings_layout_mode->SetValue(false);
-			m_rb_old_settings_layout_mode->SetValue(true);
-		}
-	}
-#endif
-
-	std::string opt_key = "settings_layout_mode";
-	m_blinkers[opt_key] = new BlinkingBitmap(parent);
-
-	auto sizer = new wxBoxSizer(wxHORIZONTAL);
-	sizer->Add(m_blinkers[opt_key], 0, wxRIGHT, 2);
-	sizer->Add(stb_sizer, 1, wxALIGN_CENTER_VERTICAL);
-	m_optgroup_gui->sizer->Add(sizer, 0, wxEXPAND | wxTOP, em_unit());
-
-	append_preferences_option_to_searcher(m_optgroup_gui, opt_key, title);
-}
-
-void PreferencesDialog::create_settings_text_color_widget()
-{
-	wxWindow* parent = m_optgroup_gui->parent();
-
-	wxString title = L("Text colors");
-	wxStaticBox* stb = new wxStaticBox(parent, wxID_ANY, _(title));
-	wxGetApp().UpdateDarkUI(stb);
-	if (!wxOSX) stb->SetBackgroundStyle(wxBG_STYLE_PAINT);
-
-	std::string opt_key = "text_colors";
-	m_blinkers[opt_key] = new BlinkingBitmap(parent);
-
-	wxSizer* stb_sizer = new wxStaticBoxSizer(stb, wxVERTICAL);
-	GUI_Descriptions::FillSizerWithTextColorDescriptions(stb_sizer, parent, &m_sys_colour, &m_mod_colour);
-
-	auto sizer = new wxBoxSizer(wxHORIZONTAL);
-	sizer->Add(m_blinkers[opt_key], 0, wxRIGHT, 2);
-	sizer->Add(stb_sizer, 1, wxALIGN_CENTER_VERTICAL);
-
-	m_optgroup_gui->sizer->Add(sizer, 0, wxEXPAND | wxTOP, em_unit());
-
-	append_preferences_option_to_searcher(m_optgroup_gui, opt_key, title);
-}
-
-void PreferencesDialog::create_settings_mode_color_widget()
-{
-	wxWindow* parent = m_optgroup_gui->parent();
-
-	wxString title = L("Mode markers");
-	wxStaticBox* stb = new wxStaticBox(parent, wxID_ANY, _(title));
-	wxGetApp().UpdateDarkUI(stb);
-	if (!wxOSX) stb->SetBackgroundStyle(wxBG_STYLE_PAINT);
-
-	std::string opt_key = "mode_markers";
-	m_blinkers[opt_key] = new BlinkingBitmap(parent);
-
-	wxSizer* stb_sizer = new wxStaticBoxSizer(stb, wxVERTICAL);
-
-    // Mode color markers description
-	m_mode_palette = wxGetApp().get_mode_palette();
-	GUI_Descriptions::FillSizerWithModeColorDescriptions(stb_sizer, parent, { &m_mode_simple, &m_mode_advanced, &m_mode_expert }, m_mode_palette);
-
-	auto sizer = new wxBoxSizer(wxHORIZONTAL);
-	sizer->Add(m_blinkers[opt_key], 0, wxRIGHT, 2);
-	sizer->Add(stb_sizer, 1, wxALIGN_CENTER_VERTICAL);
-
-	m_optgroup_gui->sizer->Add(sizer, 0, wxEXPAND | wxTOP, em_unit());
-
-	append_preferences_option_to_searcher(m_optgroup_gui, opt_key, title);
-}
-
-void PreferencesDialog::create_settings_font_widget()
-{
-	wxWindow* parent = m_optgroup_other->parent();
-	wxGetApp().UpdateDarkUI(parent);
-
-	const wxString title = L("Application font size");
-	wxStaticBox* stb = new wxStaticBox(parent, wxID_ANY, _(title));
-	if (!wxOSX) stb->SetBackgroundStyle(wxBG_STYLE_PAINT);
-
-	const std::string opt_key = "font_pt_size";
-	m_blinkers[opt_key] = new BlinkingBitmap(parent);
-
-	wxSizer* stb_sizer = new wxStaticBoxSizer(stb, wxHORIZONTAL);
-
-	wxStaticText* font_example = new wxStaticText(parent, wxID_ANY, "Application text");
-    int val = wxGetApp().normal_font().GetPointSize();
-	SpinInput* size_sc = new SpinInput(parent, format_wxstr("%1%", val), "", wxDefaultPosition, wxSize(15 * em_unit(), -1), wxTE_PROCESS_ENTER | wxSP_ARROW_KEYS
-#ifdef _WIN32
-		| wxBORDER_SIMPLE
-#endif 
-	, 8, wxGetApp().get_max_font_pt_size());
-	wxGetApp().UpdateDarkUI(size_sc);
-
-	auto apply_font = [this, font_example, opt_key, stb_sizer](const int val, const wxFont& font) {
-		font_example->SetFont(font);
-		m_values[opt_key] = format("%1%", val);
-		stb_sizer->Layout();
-#ifdef __linux__
-		CallAfter([this]() { refresh_og(m_optgroup_other); });
-#else
-		refresh_og(m_optgroup_other);
-#endif
-	};
-
-	auto change_value = [size_sc, apply_font](wxCommandEvent& evt) {
-		const int val = size_sc->GetValue();
-		wxFont font = wxGetApp().normal_font();
-		font.SetPointSize(val);
-
-		apply_font(val, font);
-	};
-    size_sc->Bind(wxEVT_SPINCTRL, change_value);
-	size_sc->Bind(wxEVT_TEXT_ENTER, change_value);
-
-	auto revert_btn = new ScalableButton(parent, wxID_ANY, "undo");
-	revert_btn->SetToolTip(_L("Revert font to default"));
-	revert_btn->Bind(wxEVT_BUTTON, [size_sc, apply_font](wxEvent& event) {
-		wxFont font = wxSystemSettings::GetFont(wxSYS_DEFAULT_GUI_FONT);
-		const int val = font.GetPointSize();
-	    size_sc->SetValue(val);
-		apply_font(val, font);
-	});
-	parent->Bind(wxEVT_UPDATE_UI, [size_sc](wxUpdateUIEvent& evt) {
-		const int def_size = wxSystemSettings::GetFont(wxSYS_DEFAULT_GUI_FONT).GetPointSize();
-		evt.Enable(def_size != size_sc->GetValue());
-	}, revert_btn->GetId());
-
-    stb_sizer->Add(new wxStaticText(parent, wxID_ANY, _L("Font size") + ":"), 0, wxALIGN_CENTER_VERTICAL | wxLEFT, em_unit());
-    stb_sizer->Add(size_sc, 0, wxALIGN_CENTER_VERTICAL | wxRIGHT | wxLEFT, em_unit());
-    stb_sizer->Add(revert_btn, 0, wxALIGN_CENTER_VERTICAL | wxRIGHT, em_unit());
-	wxBoxSizer* font_sizer = new wxBoxSizer(wxVERTICAL);
-	font_sizer->Add(font_example, 1, wxALIGN_CENTER_HORIZONTAL);
-    stb_sizer->Add(font_sizer, 1, wxALIGN_CENTER_VERTICAL);
-
-	auto sizer = new wxBoxSizer(wxHORIZONTAL);
-	sizer->Add(m_blinkers[opt_key], 0, wxRIGHT, 2);
-	sizer->Add(stb_sizer, 1, wxALIGN_CENTER_VERTICAL);
-
-	m_optgroup_other->sizer->Add(sizer, 1, wxEXPAND | wxTOP, em_unit());
-
-	append_preferences_option_to_searcher(m_optgroup_other, opt_key, title);
-}
-
-void PreferencesDialog::create_downloader_path_sizer()
-{
-	wxWindow* parent = m_optgroup_other->parent();
-
-	wxString title = L("Download path");
-	std::string opt_key = "url_downloader_dest";
-	m_blinkers[opt_key] = new BlinkingBitmap(parent);
-
-	downloader = new DownloaderUtils::Worker(parent);
-
-	auto sizer = new wxBoxSizer(wxHORIZONTAL);
-	sizer->Add(m_blinkers[opt_key], 0, wxRIGHT, 2);
-	sizer->Add(downloader, 1, wxALIGN_CENTER_VERTICAL);
-
-	m_optgroup_other->sizer->Add(sizer, 0, wxEXPAND | wxTOP, em_unit());
-
-	append_preferences_option_to_searcher(m_optgroup_other, opt_key, title);
-}
-
-void PreferencesDialog::init_highlighter(const t_config_option_key& opt_key)
-{
-	if (m_blinkers.find(opt_key) != m_blinkers.end())
-		if (BlinkingBitmap* blinker = m_blinkers.at(opt_key); blinker) {
-			m_highlighter.init(blinker);
-			return;
-		}
-
-	for (auto opt_group : { m_optgroup_general, m_optgroup_camera, m_optgroup_gui, m_optgroup_other
-#ifdef _WIN32
-		, m_optgroup_dark_mode
-#endif // _WIN32
-#if ENABLE_ENVIRONMENT_MAP
-		, m_optgroup_render
-#endif // ENABLE_ENVIRONMENT_MAP
-		}) {
-		std::pair<OG_CustomCtrl*, bool*> ctrl = opt_group->get_custom_ctrl_with_blinking_ptr(opt_key, -1);
-		if (ctrl.first && ctrl.second) {
-			m_highlighter.init(ctrl);
-			break;
-		}
-	}
-}
-
-} // GUI
-} // Slic3r
+///|/ Copyright (c) Prusa Research 2018 - 2023 Oleksandra Iushchenko @YuSanka, David Kocík @kocikdav, Vojtěch Bubník @bubnikv, Pavel Mikuš @Godrak, Enrico Turri @enricoturri1966, Lukáš Matěna @lukasmatena, Vojtěch Král @vojtechkral
+///|/
+///|/ ported from lib/Slic3r/GUI/Preferences.pm:
+///|/ Copyright (c) Prusa Research 2016 - 2018 Vojtěch Bubník @bubnikv
+///|/ Copyright (c) Slic3r 2013 - 2014 Alessandro Ranellucci @alranel
+///|/
+///|/ PrusaSlicer is released under the terms of the AGPLv3 or higher
+///|/
+#include "Preferences.hpp"
+#include "OptionsGroup.hpp"
+#include "GUI_App.hpp"
+#include "Plater.hpp"
+#include "MsgDialog.hpp"
+#include "I18N.hpp"
+#include "format.hpp"
+#include "libslic3r/AppConfig.hpp"
+#include <wx/notebook.h>
+#include "Notebook.hpp"
+#include "ButtonsDescription.hpp"
+#include "OG_CustomCtrl.hpp"
+#include "GLCanvas3D.hpp"
+#include "ConfigWizard.hpp"
+#include "Search.hpp"
+
+#include "Widgets/SpinInput.hpp"
+
+#include <boost/dll/runtime_symbol_info.hpp>
+
+#ifdef WIN32
+#include <wx/msw/registry.h>
+#endif // WIN32
+#if defined(__linux__) && defined(SLIC3R_DESKTOP_INTEGRATION)
+#include "DesktopIntegrationDialog.hpp"
+#endif //(__linux__) && defined(SLIC3R_DESKTOP_INTEGRATION)
+
+namespace Slic3r {
+
+	static t_config_enum_names enum_names_from_keys_map(const t_config_enum_values& enum_keys_map)
+	{
+		t_config_enum_names names;
+		int cnt = 0;
+		for (const auto& kvp : enum_keys_map)
+			cnt = std::max(cnt, kvp.second);
+		cnt += 1;
+		names.assign(cnt, "");
+		for (const auto& kvp : enum_keys_map)
+			names[kvp.second] = kvp.first;
+		return names;
+	}
+
+#define CONFIG_OPTION_ENUM_DEFINE_STATIC_MAPS(NAME) \
+    static t_config_enum_names s_keys_names_##NAME = enum_names_from_keys_map(s_keys_map_##NAME); \
+    template<> const t_config_enum_values& ConfigOptionEnum<NAME>::get_enum_values() { return s_keys_map_##NAME; } \
+    template<> const t_config_enum_names& ConfigOptionEnum<NAME>::get_enum_names() { return s_keys_names_##NAME; }
+
+
+
+	static const t_config_enum_values s_keys_map_NotifyReleaseMode = {
+		{"all",         NotifyReleaseAll},
+		{"release",     NotifyReleaseOnly},
+		{"none",        NotifyReleaseNone},
+	};
+
+	CONFIG_OPTION_ENUM_DEFINE_STATIC_MAPS(NotifyReleaseMode)
+
+namespace GUI {
+
+PreferencesDialog::PreferencesDialog(wxWindow* parent) :
+    DPIDialog(parent, wxID_ANY, _L("Preferences"), wxDefaultPosition, 
+              wxDefaultSize, wxDEFAULT_DIALOG_STYLE | wxRESIZE_BORDER)
+{
+#ifdef __WXOSX__
+    isOSX = true;
+#endif
+	build();
+
+    wxSize sz = GetSize();
+    bool is_scrollbar_shown = false;
+
+    const size_t pages_cnt = tabs->GetPageCount();
+    for (size_t tab_id = 0; tab_id < pages_cnt; tab_id++) {
+        wxSizer* tab_sizer = tabs->GetPage(tab_id)->GetSizer();
+        wxScrolledWindow* scrolled = static_cast<wxScrolledWindow*>(tab_sizer->GetItem(size_t(0))->GetWindow());
+        scrolled->SetScrollRate(0, 5);
+
+        is_scrollbar_shown |= scrolled->GetScrollLines(wxVERTICAL) > 0;
+    }
+
+    if (is_scrollbar_shown)
+        sz.x += 2*em_unit();
+#ifdef __WXGTK__
+    // To correct Layout of wxScrolledWindow we need at least small change of size
+    else
+        sz.x += 1;
+#endif
+    SetSize(sz);
+
+	m_highlighter.set_timer_owner(this, 0);
+}
+
+static void update_color(wxColourPickerCtrl* color_pckr, const wxColour& color) 
+{
+	if (color_pckr->GetColour() != color) {
+		color_pckr->SetColour(color);
+		wxPostEvent(color_pckr, wxCommandEvent(wxEVT_COLOURPICKER_CHANGED));
+	}
+}
+
+void PreferencesDialog::show(const std::string& highlight_opt_key /*= std::string()*/, const std::string& tab_name/*= std::string()*/)
+{
+	int selected_tab = 0;
+	for ( ; selected_tab < int(tabs->GetPageCount()); selected_tab++)
+		if (tabs->GetPageText(selected_tab) == _(tab_name))
+			break;
+	if (selected_tab < int(tabs->GetPageCount()))
+		tabs->SetSelection(selected_tab);
+
+	if (!highlight_opt_key.empty())
+		init_highlighter(highlight_opt_key);
+
+	// cache input values for custom toolbar size
+	m_custom_toolbar_size		= atoi(get_app_config()->get("custom_toolbar_size").c_str());
+	m_use_custom_toolbar_size	= get_app_config()->get_bool("use_custom_toolbar_size");
+
+	// set Field for notify_release to its value
+	if (m_optgroup_gui && m_optgroup_gui->get_field("notify_release") != nullptr) {
+		boost::any val = s_keys_map_NotifyReleaseMode.at(wxGetApp().app_config->get("notify_release"));
+		m_optgroup_gui->get_field("notify_release")->set_value(val, false);
+	}
+	
+
+	if (wxGetApp().is_editor()) {
+		auto app_config = get_app_config();
+
+		downloader->set_path_name(app_config->get("url_downloader_dest"));
+		downloader->allow(!app_config->has("downloader_url_registered") || app_config->get_bool("downloader_url_registered"));
+
+		for (const std::string& opt_key : {"suppress_hyperlinks", "downloader_url_registered"})
+			m_optgroup_other->set_value(opt_key, app_config->get_bool(opt_key));
+
+		for (const std::string& opt_key : { "default_action_on_close_application"
+										   ,"default_action_on_new_project"
+										   ,"default_action_on_select_preset" })
+			m_optgroup_general->set_value(opt_key, app_config->get(opt_key) == "none");
+		m_optgroup_general->set_value("default_action_on_dirty_project", app_config->get("default_action_on_dirty_project").empty());
+
+		// update colors for color pickers of the labels
+		update_color(m_sys_colour, wxGetApp().get_label_clr_sys());
+		update_color(m_mod_colour, wxGetApp().get_label_clr_modified());
+
+		// update color pickers for mode palette
+		const auto palette = wxGetApp().get_mode_palette(); 
+		std::vector<wxColourPickerCtrl*> color_pickres = {m_mode_simple, m_mode_advanced, m_mode_expert};
+		for (size_t mode = 0; mode < color_pickres.size(); ++mode)
+			update_color(color_pickres[mode], palette[mode]);
+	}
+
+	this->ShowModal();
+}
+
+static std::shared_ptr<ConfigOptionsGroup>create_options_tab(const wxString& title, wxBookCtrlBase* tabs)
+{
+	wxPanel* tab = new wxPanel(tabs, wxID_ANY, wxDefaultPosition, wxDefaultSize, wxBK_LEFT | wxTAB_TRAVERSAL);
+
+	tabs->AddPage(tab, _(title));
+	tab->SetFont(wxGetApp().normal_font());
+
+	auto scrolled = new wxScrolledWindow(tab);
+
+	// Sizer in the scrolled area
+	auto* scrolled_sizer = new wxBoxSizer(wxVERTICAL);
+	scrolled->SetSizer(scrolled_sizer);
+
+	wxBoxSizer* sizer = new wxBoxSizer(wxVERTICAL);
+	sizer->Add(scrolled, 1, wxEXPAND);
+	sizer->SetSizeHints(tab);
+	tab->SetSizer(sizer);
+
+	std::shared_ptr<ConfigOptionsGroup> optgroup = std::make_shared<ConfigOptionsGroup>(scrolled);
+	optgroup->label_width = 40;
+	optgroup->set_config_category_and_type(title, int(Preset::TYPE_PREFERENCES));
+	return optgroup;
+}
+
+static void activate_options_tab(std::shared_ptr<ConfigOptionsGroup> optgroup)
+{
+	optgroup->activate([](){}, wxALIGN_RIGHT);
+	optgroup->update_visibility(comSimple);
+	wxBoxSizer* sizer = static_cast<wxBoxSizer*>(static_cast<wxPanel*>(optgroup->parent())->GetSizer());
+	sizer->Add(optgroup->sizer, 0, wxEXPAND | wxALL, 10);
+
+	optgroup->parent()->Layout();
+
+	// apply sercher
+	wxGetApp().searcher().append_preferences_options(optgroup->get_lines());
+}
+
+static void append_bool_option( std::shared_ptr<ConfigOptionsGroup> optgroup,
+								const std::string& opt_key,
+								const std::string& label,
+								const std::string& tooltip,
+								bool def_val,
+								ConfigOptionMode mode = comSimple)
+{
+	ConfigOptionDef def = {opt_key, coBool};
+	def.label = label;
+	def.tooltip = tooltip;
+	def.mode = mode;
+	def.set_default_value(new ConfigOptionBool{ def_val });
+	Option option(def, opt_key);
+	optgroup->append_single_option_line(option);
+
+	// fill data to the Search Dialog
+	wxGetApp().searcher().add_key(opt_key, Preset::TYPE_PREFERENCES, optgroup->config_category(), L("Preferences"));
+}
+
+template<typename EnumType>
+static void append_enum_option( std::shared_ptr<ConfigOptionsGroup> optgroup,
+								const std::string& opt_key,
+								const std::string& label,
+								const std::string& tooltip,
+								const ConfigOption* def_val,
+								std::initializer_list<std::pair<std::string_view, std::string_view>> enum_values,
+								ConfigOptionMode mode = comSimple)
+{
+	ConfigOptionDef def = {opt_key, coEnum };
+	def.label = label;
+	def.tooltip = tooltip;
+	def.mode = mode;
+	def.set_enum<EnumType>(enum_values);
+
+	def.set_default_value(def_val);
+	Option option(def, opt_key);
+	optgroup->append_single_option_line(option);
+
+	// fill data to the Search Dialog
+	wxGetApp().searcher().add_key(opt_key, Preset::TYPE_PREFERENCES, optgroup->config_category(), L("Preferences"));
+}
+
+static void append_preferences_option_to_searcher(std::shared_ptr<ConfigOptionsGroup> optgroup,
+												const std::string& opt_key,
+												const wxString& label)
+{
+	Search::OptionsSearcher& searcher = wxGetApp().searcher();
+	// fill data to the Search Dialog
+	searcher.add_key(opt_key, Preset::TYPE_PREFERENCES, optgroup->config_category(), L("Preferences"));
+	// apply sercher
+	searcher.append_preferences_option(Line(opt_key, label, ""));
+}
+
+void PreferencesDialog::build()
+{
+#ifdef _WIN32
+	wxGetApp().UpdateDarkUI(this);
+#else
+	//SetBackgroundColour(wxSystemSettings::GetColour(wxSYS_COLOUR_WINDOW));
+#endif
+	const wxFont& font = wxGetApp().normal_font();
+	SetFont(font);
+
+	auto app_config = get_app_config();
+
+#ifdef _MSW_DARK_MODE
+	tabs = new Notebook(this, wxID_ANY, wxDefaultPosition, wxDefaultSize, wxNB_TOP | wxTAB_TRAVERSAL | wxNB_NOPAGETHEME | wxNB_DEFAULT);
+#else
+    tabs = new wxNotebook(this, wxID_ANY, wxDefaultPosition, wxDefaultSize, wxNB_TOP | wxTAB_TRAVERSAL  |wxNB_NOPAGETHEME | wxNB_DEFAULT );
+#ifdef __linux__
+	tabs->Bind(wxEVT_NOTEBOOK_PAGE_CHANGED, [this](wxBookCtrlEvent& e) {
+		e.Skip();
+		CallAfter([this]() { tabs->GetCurrentPage()->Layout(); });
+    });
+#endif
+#endif
+
+	// Add "General" tab
+	m_optgroup_general = create_options_tab(L("General"), tabs);
+	m_optgroup_general->on_change = [this](t_config_option_key opt_key, boost::any value) {
+		if (auto it = m_values.find(opt_key); it != m_values.end()) {
+			m_values.erase(it); // we shouldn't change value, if some of those parameters were selected, and then deselected
+			return;
+		}
+		if (opt_key == "default_action_on_close_application" || opt_key == "default_action_on_select_preset" || opt_key == "default_action_on_new_project")
+			m_values[opt_key] = boost::any_cast<bool>(value) ? "none" : "discard";
+		else if (opt_key == "default_action_on_dirty_project")
+			m_values[opt_key] = boost::any_cast<bool>(value) ? "" : "0";
+		else
+		    m_values[opt_key] = boost::any_cast<bool>(value) ? "1" : "0";
+	};
+
+	bool is_editor = wxGetApp().is_editor();
+
+	if (is_editor) {
+		append_bool_option(m_optgroup_general, "remember_output_path", 
+			L("Remember output directory"),
+			L("If this is enabled, Slic3r will prompt the last output directory instead of the one containing the input files."),
+			app_config->has("remember_output_path") ? app_config->get_bool("remember_output_path") : true);
+
+		append_bool_option(m_optgroup_general, "autocenter", 
+			L("Auto-center parts"),
+			L("If this is enabled, Slic3r will auto-center objects around the print bed center."),
+			app_config->get_bool("autocenter"));
+
+		append_bool_option(m_optgroup_general, "background_processing", 
+			L("Background processing"),
+			L("If this is enabled, Slic3r will pre-process objects as soon "
+				"as they\'re loaded in order to save time when exporting G-code."),
+			app_config->get_bool("background_processing"));
+
+		append_bool_option(m_optgroup_general, "alert_when_supports_needed", 
+			L("Alert when supports needed"),
+			L("If this is enabled, Slic3r will raise alerts when it detects "
+				"issues in the sliced object, that can be resolved with supports (and brim). "
+				"Examples of such issues are floating object parts, unsupported extrusions and low bed adhesion."),
+			app_config->get_bool("alert_when_supports_needed"));
+
+
+		m_optgroup_general->append_separator();
+
+		// Please keep in sync with ConfigWizard
+		append_bool_option(m_optgroup_general, "export_sources_full_pathnames",
+			L("Export sources full pathnames to 3mf and amf"),
+			L("If enabled, allows the Reload from disk command to automatically find and load the files when invoked."),
+			app_config->get_bool("export_sources_full_pathnames"));
+
+#ifdef _WIN32
+		// Please keep in sync with ConfigWizard
+		append_bool_option(m_optgroup_general, "associate_3mf",
+			L("Associate .3mf files to PrusaSlicer"),
+			L("If enabled, sets PrusaSlicer as default application to open .3mf files."),
+			app_config->get_bool("associate_3mf"));
+
+		append_bool_option(m_optgroup_general, "associate_stl",
+			L("Associate .stl files to PrusaSlicer"),
+			L("If enabled, sets PrusaSlicer as default application to open .stl files."),
+			app_config->get_bool("associate_stl"));
+#endif // _WIN32
+
+		m_optgroup_general->append_separator();
+
+		// Please keep in sync with ConfigWizard
+		append_bool_option(m_optgroup_general, "preset_update",
+			L("Update built-in Presets automatically"),
+			L("If enabled, Slic3r downloads updates of built-in system presets in the background. These updates are downloaded "
+			  "into a separate temporary location. When a new preset version becomes available it is offered at application startup."),
+			app_config->get_bool("preset_update"));
+
+		append_bool_option(m_optgroup_general, "no_defaults",
+			L("Suppress \" - default - \" presets"),
+			L("Suppress \" - default - \" presets in the Print / Filament / Printer selections once there are any other valid presets available."),
+			app_config->get_bool("no_defaults"));
+
+		append_bool_option(m_optgroup_general, "no_templates",
+			L("Suppress \" Template \" filament presets"),
+			L("Suppress \" Template \" filament presets in configuration wizard and sidebar visibility."),
+			app_config->get_bool("no_templates"));
+
+		append_bool_option(m_optgroup_general, "show_incompatible_presets",
+			L("Show incompatible print and filament presets"),
+			L("When checked, the print and filament presets are shown in the preset editor "
+			"even if they are marked as incompatible with the active printer"),
+			app_config->get_bool("show_incompatible_presets"));
+
+		m_optgroup_general->append_separator();
+
+		append_bool_option(m_optgroup_general, "show_drop_project_dialog",
+			L("Show load project dialog"),
+			L("When checked, whenever dragging and dropping a project file on the application or open it from a browser, "
+			  "shows a dialog asking to select the action to take on the file to load."),
+			app_config->get_bool("show_drop_project_dialog"));
+
+		append_bool_option(m_optgroup_general, "single_instance",
+#if __APPLE__
+			L("Allow just a single PrusaSlicer instance"),
+			L("On OSX there is always only one instance of app running by default. However it is allowed to run multiple instances "
+			  "of same app from the command line. In such case this settings will allow only one instance."),
+#else
+			L("Allow just a single PrusaSlicer instance"),
+			L("If this is enabled, when starting PrusaSlicer and another instance of the same PrusaSlicer is already running, that instance will be reactivated instead."),
+#endif
+		app_config->has("single_instance") ? app_config->get_bool("single_instance") : false );
+
+		m_optgroup_general->append_separator();
+
+		append_bool_option(m_optgroup_general, "default_action_on_dirty_project",
+			L("Ask for unsaved changes in project"),
+			L("Always ask for unsaved changes in project, when: \n"
+						"- Closing PrusaSlicer,\n"
+						"- Loading or creating a new project"),
+			app_config->get("default_action_on_dirty_project").empty());
+
+		m_optgroup_general->append_separator();
+
+		append_bool_option(m_optgroup_general, "default_action_on_close_application",
+			L("Ask to save unsaved changes in presets when closing the application or when loading a new project"),
+			L("Always ask for unsaved changes in presets, when: \n"
+						"- Closing PrusaSlicer while some presets are modified,\n"
+						"- Loading a new project while some presets are modified"),
+			app_config->get("default_action_on_close_application") == "none");
+
+		append_bool_option(m_optgroup_general, "default_action_on_select_preset",
+			L("Ask for unsaved changes in presets when selecting new preset"),
+			L("Always ask for unsaved changes in presets when selecting new preset or resetting a preset"),
+			app_config->get("default_action_on_select_preset") == "none");
+
+		append_bool_option(m_optgroup_general, "default_action_on_new_project",
+			L("Ask for unsaved changes in presets when creating new project"),
+			L("Always ask for unsaved changes in presets when creating new project"),
+			app_config->get("default_action_on_new_project") == "none");
+	}
+#ifdef _WIN32
+	else {
+		append_bool_option(m_optgroup_general, "associate_gcode",
+			L("Associate .gcode files to PrusaSlicer G-code Viewer"),
+			L("If enabled, sets PrusaSlicer G-code Viewer as default application to open .gcode files."),
+			app_config->get_bool("associate_gcode"));
+		append_bool_option(m_optgroup_general, "associate_bgcode",
+			L("Associate .bgcode files to PrusaSlicer G-code Viewer"),
+			L("If enabled, sets PrusaSlicer G-code Viewer as default application to open .bgcode files."),
+			app_config->get_bool("associate_bgcode"));
+	}
+#endif // _WIN32
+
+#if __APPLE__
+	append_bool_option(m_optgroup_general, "use_retina_opengl",
+		L("Use Retina resolution for the 3D scene"),
+		L("If enabled, the 3D scene will be rendered in Retina resolution. "
+	      "If you are experiencing 3D performance problems, disabling this option may help."),
+		app_config->get_bool("use_retina_opengl"));
+#endif
+
+	m_optgroup_general->append_separator();
+
+    // Show/Hide splash screen
+	append_bool_option(m_optgroup_general, "show_splash_screen",
+		L("Show splash screen"),
+		L("Show splash screen"),
+		app_config->get_bool("show_splash_screen"));
+
+	append_bool_option(m_optgroup_general, "restore_win_position",
+		L("Restore window position on start"),
+		L("If enabled, PrusaSlicer will be open at the position it was closed"),
+		app_config->get_bool("restore_win_position"));
+
+    // Clear Undo / Redo stack on new project
+	append_bool_option(m_optgroup_general, "clear_undo_redo_stack_on_new_project",
+		L("Clear Undo / Redo stack on new project"),
+		L("Clear Undo / Redo stack on new project or when an existing project is loaded."),
+		app_config->get_bool("clear_undo_redo_stack_on_new_project"));
+
+#if defined(_WIN32) || defined(__APPLE__)
+	append_bool_option(m_optgroup_general, "use_legacy_3DConnexion",
+		L("Enable support for legacy 3DConnexion devices"),
+		L("If enabled, the legacy 3DConnexion devices settings dialog is available by pressing CTRL+M"),
+		app_config->get_bool("use_legacy_3DConnexion"));
+#endif // _WIN32 || __APPLE__
+
+	activate_options_tab(m_optgroup_general);
+
+	// Add "Camera" tab
+	m_optgroup_camera = create_options_tab(L("Camera"), tabs);
+	m_optgroup_camera->on_change = [this](t_config_option_key opt_key, boost::any value) {
+		if (auto it = m_values.find(opt_key);it != m_values.end()) {
+			m_values.erase(it); // we shouldn't change value, if some of those parameters were selected, and then deselected
+			return;
+		}
+		m_values[opt_key] = boost::any_cast<bool>(value) ? "1" : "0";
+	};
+
+	append_bool_option(m_optgroup_camera, "use_perspective_camera",
+		L("Use perspective camera"),
+		L("If enabled, use perspective camera. If not enabled, use orthographic camera."),
+		app_config->get_bool("use_perspective_camera"));
+
+	append_bool_option(m_optgroup_camera, "use_free_camera",
+		L("Use free camera"),
+		L("If enabled, use free camera. If not enabled, use constrained camera."),
+		app_config->get_bool("use_free_camera"));
+
+	append_bool_option(m_optgroup_camera, "reverse_mouse_wheel_zoom",
+		L("Reverse direction of zoom with mouse wheel"),
+		L("If enabled, reverses the direction of zoom with mouse wheel"),
+		app_config->get_bool("reverse_mouse_wheel_zoom"));
+
+	activate_options_tab(m_optgroup_camera);
+
+	// Add "GUI" tab
+	m_optgroup_gui = create_options_tab(L("GUI"), tabs);
+	m_optgroup_gui->on_change = [this](t_config_option_key opt_key, boost::any value) {
+		if (opt_key == "notify_release") {
+			int val_int = boost::any_cast<int>(value);
+			for (const auto& item : s_keys_map_NotifyReleaseMode) {
+				if (item.second == val_int) {
+					m_values[opt_key] = item.first;
+					return;
+				}
+			}
+		}
+		if (opt_key == "use_custom_toolbar_size") {
+			m_icon_size_sizer->ShowItems(boost::any_cast<bool>(value));
+			refresh_og(m_optgroup_gui);
+			get_app_config()->set("use_custom_toolbar_size", boost::any_cast<bool>(value) ? "1" : "0");
+			wxGetApp().plater()->get_current_canvas3D()->render();
+			return;
+		}
+		if (opt_key == "tabs_as_menu") {
+			bool disable_new_layout = boost::any_cast<bool>(value);
+			m_rb_new_settings_layout_mode->Show(!disable_new_layout);
+			if (disable_new_layout && m_rb_new_settings_layout_mode->GetValue()) {
+				m_rb_new_settings_layout_mode->SetValue(false);
+				m_rb_old_settings_layout_mode->SetValue(true);
+			}
+			refresh_og(m_optgroup_gui);
+		}
+
+		if (auto it = m_values.find(opt_key); it != m_values.end()) {
+			m_values.erase(it); // we shouldn't change value, if some of those parameters were selected, and then deselected
+			return;
+		}
+
+/*		if (opt_key == "suppress_hyperlinks")
+			m_values[opt_key] = boost::any_cast<bool>(value) ? "1" : "";
+		else*/
+			m_values[opt_key] = boost::any_cast<bool>(value) ? "1" : "0";
+	};
+
+	append_bool_option(m_optgroup_gui, "seq_top_layer_only",
+		L("Sequential slider applied only to top layer"),
+		L("If enabled, changes made using the sequential slider, in preview, apply only to gcode top layer. "
+		  "If disabled, changes made using the sequential slider, in preview, apply to the whole gcode."),
+		app_config->get_bool("seq_top_layer_only"));
+
+	if (is_editor) {
+		append_bool_option(m_optgroup_gui, "show_collapse_button",
+			L("Show sidebar collapse/expand button"),
+			L("If enabled, the button for the collapse sidebar will be appeared in top right corner of the 3D Scene"),
+			app_config->get_bool("show_collapse_button"));
+/*
+		append_bool_option(m_optgroup_gui, "suppress_hyperlinks",
+			L("Suppress to open hyperlink in browser"),
+			L("If enabled, PrusaSlicer will not open a hyperlinks in your browser."),
+			//L("If enabled, the descriptions of configuration parameters in settings tabs wouldn't work as hyperlinks. "
+			//  "If disabled, the descriptions of configuration parameters in settings tabs will work as hyperlinks."),
+			app_config->get_bool("suppress_hyperlinks"));
+*/
+		append_bool_option(m_optgroup_gui, "color_mapinulation_panel",
+			L("Use colors for axes values in Manipulation panel"),
+			L("If enabled, the axes names and axes values will be colorized according to the axes colors. "
+			  "If disabled, old UI will be used."),
+			app_config->get_bool("color_mapinulation_panel"));
+
+		append_bool_option(m_optgroup_gui, "order_volumes",
+			L("Order object volumes by types"),
+			L("If enabled, volumes will be always ordered inside the object. Correct order is Model Part, Negative Volume, Modifier, Support Blocker and Support Enforcer. "
+			  "If disabled, you can reorder Model Parts, Negative Volumes and Modifiers. But one of the model parts have to be on the first place."),
+			app_config->get_bool("order_volumes"));
+
+		append_bool_option(m_optgroup_gui, "non_manifold_edges",
+			L("Show non-manifold edges"),
+			L("If enabled, shows non-manifold edges."),
+			app_config->get_bool("non_manifold_edges"));
+
+		append_bool_option(m_optgroup_gui, "allow_auto_color_change",
+			L("Allow automatically color change"),
+			L("If enabled, related notification will be shown, when sliced object looks like a logo or a sign."),
+			app_config->get_bool("allow_auto_color_change"));
+
+#ifdef _MSW_DARK_MODE
+		append_bool_option(m_optgroup_gui, "tabs_as_menu",
+			L("Set settings tabs as menu items"),
+			L("If enabled, Settings Tabs will be placed as menu items. If disabled, old UI will be used."),
+			app_config->get_bool("tabs_as_menu"));
+#endif
+
+		m_optgroup_gui->append_separator();
+/*
+		append_bool_option(m_optgroup_gui, "suppress_round_corners",
+			L("Suppress round corners for controls (experimental)"),
+			L("If enabled, Settings Tabs will be placed as menu items. If disabled, old UI will be used."),
+			app_config->get("suppress_round_corners") == "1");
+
+		m_optgroup_gui->append_separator();
+*/
+		append_bool_option(m_optgroup_gui, "show_hints",
+			L("Show \"Tip of the day\" notification after start"),
+			L("If enabled, useful hints are displayed at startup."),
+			app_config->get_bool("show_hints"));
+
+		append_enum_option<NotifyReleaseMode>(m_optgroup_gui, "notify_release",
+			L("Notify about new releases"),
+			L("You will be notified about new release after startup acordingly: All = Regular release and alpha / beta releases. Release only = regular release."),
+			new ConfigOptionEnum<NotifyReleaseMode>(static_cast<NotifyReleaseMode>(s_keys_map_NotifyReleaseMode.at(app_config->get("notify_release")))),
+			{ { "all", L("All") },
+			  { "release", L("Release only") },
+			  { "none", L("None") }
+			});
+
+		m_optgroup_gui->append_separator();
+
+		append_bool_option(m_optgroup_gui, "use_custom_toolbar_size",
+			L("Use custom size for toolbar icons"),
+			L("If enabled, you can change size of toolbar icons manually."),
+			app_config->get_bool("use_custom_toolbar_size"));
+	}
+
+	activate_options_tab(m_optgroup_gui);
+
+	if (is_editor) {
+		// set Field for notify_release to its value to activate the object
+		boost::any val = s_keys_map_NotifyReleaseMode.at(app_config->get("notify_release"));
+		m_optgroup_gui->get_field("notify_release")->set_value(val, false);
+
+		create_icon_size_slider();
+		m_icon_size_sizer->ShowItems(app_config->get_bool("use_custom_toolbar_size"));
+
+		create_settings_mode_widget();
+		create_settings_text_color_widget();
+		create_settings_mode_color_widget();
+
+		m_optgroup_other = create_options_tab(_L("Other"), tabs);
+		m_optgroup_other->on_change = [this](t_config_option_key opt_key, boost::any value) {
+
+			if (auto it = m_values.find(opt_key); it != m_values.end() && opt_key != "url_downloader_dest") {
+				m_values.erase(it); // we shouldn't change value, if some of those parameters were selected, and then deselected
+				return;
+			}
+
+			if (opt_key == "suppress_hyperlinks")
+				m_values[opt_key] = boost::any_cast<bool>(value) ? "1" : "";
+			else
+				m_values[opt_key] = boost::any_cast<bool>(value) ? "1" : "0";
+		};
+
+
+		append_bool_option(m_optgroup_other, "use_binary_gcode_when_supported", L("Use binary G-code when the printer supports it"),
+                    L("If the 'Supports binary G-code' option is enabled in Printer Settings, "
+                      "checking this option will result in the export of G-code in binary format."),
+                    app_config->get_bool("use_binary_gcode_when_supported"));
+
+		append_bool_option(m_optgroup_other, "suppress_hyperlinks",
+			L("Suppress to open hyperlink in browser"),
+			L("If enabled, PrusaSlicer will not open a hyperlinks in your browser."),
+			//L("If enabled, the descriptions of configuration parameters in settings tabs wouldn't work as hyperlinks. "
+			//  "If disabled, the descriptions of configuration parameters in settings tabs will work as hyperlinks."),
+			app_config->get_bool("suppress_hyperlinks"));
+		
+		append_bool_option(m_optgroup_other, "downloader_url_registered",
+			L("Allow downloads from Printables.com"),
+			L("If enabled, PrusaSlicer will be allowed to download from Printables.com"),
+			app_config->get_bool("downloader_url_registered"));
+
+		activate_options_tab(m_optgroup_other);
+
+		create_downloader_path_sizer();
+		create_settings_font_widget();
+
+#if ENABLE_ENVIRONMENT_MAP
+		// Add "Render" tab
+		m_optgroup_render = create_options_tab(L("Render"), tabs);
+		m_optgroup_render->on_change = [this](t_config_option_key opt_key, boost::any value) {
+			if (auto it = m_values.find(opt_key); it != m_values.end()) {
+				m_values.erase(it); // we shouldn't change value, if some of those parameters were selected, and then deselected
+				return;
+			}
+			m_values[opt_key] = boost::any_cast<bool>(value) ? "1" : "0";
+		};
+
+		append_bool_option(m_optgroup_render, "use_environment_map",
+			L("Use environment map"),
+			L("If enabled, renders object using the environment map."),
+			app_config->get_bool("use_environment_map"));
+
+		activate_options_tab(m_optgroup_render);
+#endif // ENABLE_ENVIRONMENT_MAP
+	}
+
+#ifdef _WIN32
+		// Add "Dark Mode" tab
+		m_optgroup_dark_mode = create_options_tab(_L("Dark mode"), tabs);
+		m_optgroup_dark_mode->on_change = [this](t_config_option_key opt_key, boost::any value) {
+			if (auto it = m_values.find(opt_key); it != m_values.end()) {
+				m_values.erase(it); // we shouldn't change value, if some of those parameters were selected, and then deselected
+				return;
+			}
+			m_values[opt_key] = boost::any_cast<bool>(value) ? "1" : "0";
+		};
+
+		append_bool_option(m_optgroup_dark_mode, "dark_color_mode",
+			L("Enable dark mode"),
+			L("If enabled, UI will use Dark mode colors. If disabled, old UI will be used."),
+			app_config->get_bool("dark_color_mode"));
+
+		if (wxPlatformInfo::Get().GetOSMajorVersion() >= 10) // Use system menu just for Window newer then Windows 10
+															 // Use menu with ownerdrawn items by default on systems older then Windows 10
+		{
+		append_bool_option(m_optgroup_dark_mode, "sys_menu_enabled",
+			L("Use system menu for application"),
+			L("If enabled, application will use the standard Windows system menu,\n"
+			"but on some combination of display scales it can look ugly. If disabled, old UI will be used."),
+			app_config->get_bool("sys_menu_enabled"));
+		}
+
+		activate_options_tab(m_optgroup_dark_mode);
+#endif //_WIN32
+
+	// update alignment of the controls for all tabs
+	update_ctrls_alignment();
+
+	auto sizer = new wxBoxSizer(wxVERTICAL);
+	sizer->Add(tabs, 1, wxEXPAND | wxTOP | wxLEFT | wxRIGHT, 5);
+
+	auto buttons = CreateStdDialogButtonSizer(wxOK | wxCANCEL);
+	wxGetApp().SetWindowVariantForButton(buttons->GetAffirmativeButton());
+	wxGetApp().SetWindowVariantForButton(buttons->GetCancelButton());
+	this->Bind(wxEVT_BUTTON, &PreferencesDialog::accept, this, wxID_OK);
+	this->Bind(wxEVT_BUTTON, &PreferencesDialog::revert, this, wxID_CANCEL);
+
+	for (int id : {wxID_OK, wxID_CANCEL})
+		wxGetApp().UpdateDarkUI(static_cast<wxButton*>(FindWindowById(id, this)));
+
+	sizer->Add(buttons, 0, wxALIGN_CENTER_HORIZONTAL | wxBOTTOM | wxTOP, 10);
+
+	SetSizer(sizer);
+	sizer->SetSizeHints(this);
+	this->CenterOnParent();
+}
+
+std::vector<ConfigOptionsGroup*> PreferencesDialog::optgroups()
+{
+	std::vector<ConfigOptionsGroup*> out;
+	out.reserve(4);
+	for (ConfigOptionsGroup* opt : { m_optgroup_general.get(), m_optgroup_camera.get(), m_optgroup_gui.get(), m_optgroup_other.get()
+#ifdef _WIN32
+		, m_optgroup_dark_mode.get()
+#endif // _WIN32
+#if ENABLE_ENVIRONMENT_MAP
+		, m_optgroup_render.get()
+#endif // ENABLE_ENVIRONMENT_MAP
+	})
+		if (opt)
+			out.emplace_back(opt);
+	return out;
+}
+
+void PreferencesDialog::update_ctrls_alignment()
+{
+	int max_ctrl_width{ 0 };
+	for (ConfigOptionsGroup* og : this->optgroups())
+		if (int max = og->custom_ctrl->get_max_win_width();
+			max_ctrl_width < max)
+			max_ctrl_width = max;
+	if (max_ctrl_width)
+		for (ConfigOptionsGroup* og : this->optgroups())
+			og->custom_ctrl->set_max_win_width(max_ctrl_width);
+}
+
+void PreferencesDialog::accept(wxEvent&)
+{
+	if(wxGetApp().is_editor()) {
+		if (const auto it = m_values.find("downloader_url_registered"); it != m_values.end())
+			downloader->allow(it->second == "1");
+		if (!downloader->on_finish())
+			return;
+#if defined(__linux__) && defined(SLIC3R_DESKTOP_INTEGRATION) 
+		if(DownloaderUtils::Worker::perform_registration_linux) 
+			DesktopIntegrationDialog::perform_downloader_desktop_integration();
+#endif //(__linux__) && defined(SLIC3R_DESKTOP_INTEGRATION)
+	}
+
+	std::vector<std::string> options_to_recreate_GUI = { "no_defaults", "tabs_as_menu", "sys_menu_enabled", "font_pt_size", "suppress_round_corners" };
+
+	for (const std::string& option : options_to_recreate_GUI) {
+		if (m_values.find(option) != m_values.end()) {
+			wxString title = wxGetApp().is_editor() ? wxString(SLIC3R_APP_NAME) : wxString(GCODEVIEWER_APP_NAME);
+			title += " - " + _L("Changes for the critical options");
+			MessageDialog dialog(nullptr,
+				_L("Changing some options will trigger application restart.\n"
+				   "You will lose the content of the plater.") + "\n\n" +
+				_L("Do you want to proceed?"),
+				title,
+				wxICON_QUESTION | wxYES | wxNO);
+			if (dialog.ShowModal() == wxID_YES) {
+				m_recreate_GUI = true;
+			}
+			else {
+				for (const std::string& option : options_to_recreate_GUI)
+					m_values.erase(option);
+			}
+			break;
+		}
+	}
+
+	auto app_config = get_app_config();
+
+	m_seq_top_layer_only_changed = false;
+	if (auto it = m_values.find("seq_top_layer_only"); it != m_values.end())
+		m_seq_top_layer_only_changed = app_config->get("seq_top_layer_only") != it->second;
+
+	m_settings_layout_changed = false;
+	for (const std::string& key : { "old_settings_layout_mode",
+								    "new_settings_layout_mode",
+								    "dlg_settings_layout_mode" })
+	{
+	    auto it = m_values.find(key);
+	    if (it != m_values.end() && app_config->get(key) != it->second) {
+			m_settings_layout_changed = true;
+			break;
+	    }
+	}
+
+#if 0 //#ifdef _WIN32 // #ysDarkMSW - Allow it when we deside to support the sustem colors for application
+	if (m_values.find("always_dark_color_mode") != m_values.end())
+		wxGetApp().force_sys_colors_update();
+#endif
+
+	for (std::map<std::string, std::string>::iterator it = m_values.begin(); it != m_values.end(); ++it)
+		app_config->set(it->first, it->second);
+
+	if (wxGetApp().is_editor()) {
+		wxGetApp().set_label_clr_sys(m_sys_colour->GetColour());
+		wxGetApp().set_label_clr_modified(m_mod_colour->GetColour());
+		wxGetApp().set_mode_palette(m_mode_palette);
+	}
+
+	EndModal(wxID_OK);
+
+#ifdef _WIN32
+	if (m_values.find("dark_color_mode") != m_values.end())
+		wxGetApp().force_colors_update();
+#ifdef _MSW_DARK_MODE
+	if (m_values.find("sys_menu_enabled") != m_values.end())
+		wxGetApp().force_menu_update();
+#endif //_MSW_DARK_MODE
+#endif // _WIN32
+
+	if (m_values.find("no_templates") != m_values.end())
+		wxGetApp().plater()->force_filament_cb_update();
+
+	wxGetApp().update_ui_from_settings();
+	clear_cache();
+}
+
+void PreferencesDialog::revert(wxEvent&)
+{
+	auto app_config = get_app_config();
+
+	if (m_custom_toolbar_size != atoi(app_config->get("custom_toolbar_size").c_str())) {
+		app_config->set("custom_toolbar_size", (boost::format("%d") % m_custom_toolbar_size).str());
+		m_icon_size_slider->SetValue(m_custom_toolbar_size);
+	}
+	if (m_use_custom_toolbar_size != (get_app_config()->get_bool("use_custom_toolbar_size"))) {
+		app_config->set("use_custom_toolbar_size", m_use_custom_toolbar_size ? "1" : "0");
+
+		m_optgroup_gui->set_value("use_custom_toolbar_size", m_use_custom_toolbar_size);
+		m_icon_size_sizer->ShowItems(m_use_custom_toolbar_size);
+		refresh_og(m_optgroup_gui);
+	}
+
+	for (auto value : m_values) {
+		const std::string& key = value.first;
+
+		if (key == "default_action_on_dirty_project") {
+			m_optgroup_general->set_value(key, app_config->get(key).empty());
+			continue;
+		}
+		if (key == "default_action_on_close_application" || key == "default_action_on_select_preset" || key == "default_action_on_new_project") {
+			m_optgroup_general->set_value(key, app_config->get(key) == "none");
+			continue;
+		}
+		if (key == "notify_release") {
+			m_optgroup_gui->set_value(key, s_keys_map_NotifyReleaseMode.at(app_config->get(key)));
+			continue;
+		}
+		if (key == "old_settings_layout_mode") {
+			m_rb_old_settings_layout_mode->SetValue(app_config->get_bool(key));
+			m_settings_layout_changed = false;
+			continue;
+		}
+		if (key == "new_settings_layout_mode") {
+			m_rb_new_settings_layout_mode->SetValue(app_config->get_bool(key));
+			m_settings_layout_changed = false;
+			continue;
+		}
+		if (key == "dlg_settings_layout_mode") {
+			m_rb_dlg_settings_layout_mode->SetValue(app_config->get_bool(key));
+			m_settings_layout_changed = false;
+			continue;
+		}
+
+		for (auto opt_group : { m_optgroup_general, m_optgroup_camera, m_optgroup_gui, m_optgroup_other
+#ifdef _WIN32
+			, m_optgroup_dark_mode
+#endif // _WIN32
+#if ENABLE_ENVIRONMENT_MAP
+			, m_optgroup_render
+#endif // ENABLE_ENVIRONMENT_MAP
+			}) {
+			if (opt_group->set_value(key, app_config->get_bool(key)))
+				break;
+		}
+		if (key == "tabs_as_menu") {
+			m_rb_new_settings_layout_mode->Show(!app_config->get_bool(key));
+			refresh_og(m_optgroup_gui);
+			continue;
+		}
+	}
+
+	clear_cache();
+	EndModal(wxID_CANCEL);
+}
+
+void PreferencesDialog::msw_rescale()
+{
+	for (ConfigOptionsGroup* og : this->optgroups())
+		og->msw_rescale();
+
+	update_ctrls_alignment();
+
+    msw_buttons_rescale(this, em_unit(), { wxID_OK, wxID_CANCEL });
+
+    layout();
+}
+
+void PreferencesDialog::on_sys_color_changed()
+{
+#ifdef _WIN32
+	wxGetApp().UpdateDlgDarkUI(this);
+#endif
+}
+
+void PreferencesDialog::layout()
+{
+    const int em = em_unit();
+
+    SetMinSize(wxSize(47 * em, 28 * em));
+    Fit();
+
+    Refresh();
+}
+
+void PreferencesDialog::clear_cache()
+{
+	m_values.clear();
+	m_custom_toolbar_size = -1;
+}
+
+void PreferencesDialog::refresh_og(std::shared_ptr<ConfigOptionsGroup> og)
+{
+	og->parent()->Layout();
+	tabs->Layout();
+//	this->layout();
+}
+
+void PreferencesDialog::create_icon_size_slider()
+{
+    const auto app_config = get_app_config();
+
+    const int em = em_unit();
+
+    m_icon_size_sizer = new wxBoxSizer(wxHORIZONTAL);
+
+	wxWindow* parent = m_optgroup_gui->parent();
+	wxGetApp().UpdateDarkUI(parent);
+
+    if (isOSX)
+        // For correct rendering of the slider and value label under OSX
+        // we should use system default background
+        parent->SetBackgroundStyle(wxBG_STYLE_ERASE);
+
+    auto label = new wxStaticText(parent, wxID_ANY, _L("Icon size in a respect to the default size") + " (%) :");
+
+    m_icon_size_sizer->Add(label, 0, wxALIGN_CENTER_VERTICAL| wxRIGHT | (isOSX ? 0 : wxLEFT), em);
+
+    const int def_val = atoi(app_config->get("custom_toolbar_size").c_str());
+
+    long style = wxSL_HORIZONTAL;
+    if (!isOSX)
+        style |= wxSL_LABELS | wxSL_AUTOTICKS;
+
+    m_icon_size_slider = new wxSlider(parent, wxID_ANY, def_val, 30, 100, 
+                               wxDefaultPosition, wxDefaultSize, style);
+
+    m_icon_size_slider->SetTickFreq(10);
+    m_icon_size_slider->SetPageSize(10);
+    m_icon_size_slider->SetToolTip(_L("Select toolbar icon size in respect to the default one."));
+
+    m_icon_size_sizer->Add(m_icon_size_slider, 1, wxEXPAND);
+
+    wxStaticText* val_label{ nullptr };
+    if (isOSX) {
+        val_label = new wxStaticText(parent, wxID_ANY, wxString::Format("%d", def_val));
+        m_icon_size_sizer->Add(val_label, 0, wxALIGN_CENTER_VERTICAL | wxLEFT, em);
+    }
+
+    m_icon_size_slider->Bind(wxEVT_SLIDER, ([this, val_label, app_config](wxCommandEvent e) {
+        auto val = m_icon_size_slider->GetValue();
+
+		app_config->set("custom_toolbar_size", (boost::format("%d") % val).str());
+		wxGetApp().plater()->get_current_canvas3D()->render();
+
+        if (val_label)
+            val_label->SetLabelText(wxString::Format("%d", val));
+    }), m_icon_size_slider->GetId());
+
+    for (wxWindow* win : std::vector<wxWindow*>{ m_icon_size_slider, label, val_label }) {
+        if (!win) continue;         
+        win->SetFont(wxGetApp().normal_font());
+
+        if (isOSX) continue; // under OSX we use wxBG_STYLE_ERASE
+        win->SetBackgroundStyle(wxBG_STYLE_PAINT);
+    }
+
+	m_optgroup_gui->sizer->Add(m_icon_size_sizer, 0, wxEXPAND | wxALL, em);
+}
+
+void PreferencesDialog::create_settings_mode_widget()
+{
+	wxWindow* parent = m_optgroup_gui->parent();
+
+	wxString title = L("Layout Options");
+    wxStaticBox* stb = new wxStaticBox(parent, wxID_ANY, _(title));
+	wxGetApp().UpdateDarkUI(stb);
+	if (!wxOSX) stb->SetBackgroundStyle(wxBG_STYLE_PAINT);
+	stb->SetFont(wxGetApp().normal_font());
+
+	wxSizer* stb_sizer = new wxStaticBoxSizer(stb, wxVERTICAL);
+
+	auto app_config = get_app_config();
+	std::vector<wxString> choices = {	_L("Old regular layout with the tab bar"),
+										_L("New layout, access via settings button in the top menu"),
+										_L("Settings in non-modal window") };
+	int id = -1;
+	auto add_radio = [this, parent, stb_sizer, choices](wxRadioButton** rb, int id, bool select) {
+		*rb = new wxRadioButton(parent, wxID_ANY, choices[id], wxDefaultPosition, wxDefaultSize, id == 0 ? wxRB_GROUP : 0);
+		stb_sizer->Add(*rb);
+		(*rb)->SetValue(select);
+		(*rb)->Bind(wxEVT_RADIOBUTTON, [this, id](wxCommandEvent&) {
+			m_values["old_settings_layout_mode"] = (id == 0) ? "1" : "0";
+			m_values["new_settings_layout_mode"] = (id == 1) ? "1" : "0";
+			m_values["dlg_settings_layout_mode"] = (id == 2) ? "1" : "0";
+		});
+	};
+
+	add_radio(&m_rb_old_settings_layout_mode, ++id, app_config->get_bool("old_settings_layout_mode"));
+	add_radio(&m_rb_new_settings_layout_mode, ++id, app_config->get_bool("new_settings_layout_mode"));
+	add_radio(&m_rb_dlg_settings_layout_mode, ++id, app_config->get_bool("dlg_settings_layout_mode"));
+
+#ifdef _MSW_DARK_MODE
+	if (app_config->get_bool("tabs_as_menu")) {
+		m_rb_new_settings_layout_mode->Hide();
+		if (m_rb_new_settings_layout_mode->GetValue()) {
+			m_rb_new_settings_layout_mode->SetValue(false);
+			m_rb_old_settings_layout_mode->SetValue(true);
+		}
+	}
+#endif
+
+	std::string opt_key = "settings_layout_mode";
+	m_blinkers[opt_key] = new BlinkingBitmap(parent);
+
+	auto sizer = new wxBoxSizer(wxHORIZONTAL);
+	sizer->Add(m_blinkers[opt_key], 0, wxRIGHT, 2);
+	sizer->Add(stb_sizer, 1, wxALIGN_CENTER_VERTICAL);
+	m_optgroup_gui->sizer->Add(sizer, 0, wxEXPAND | wxTOP, em_unit());
+
+	append_preferences_option_to_searcher(m_optgroup_gui, opt_key, title);
+}
+
+void PreferencesDialog::create_settings_text_color_widget()
+{
+	wxWindow* parent = m_optgroup_gui->parent();
+
+	wxString title = L("Text colors");
+	wxStaticBox* stb = new wxStaticBox(parent, wxID_ANY, _(title));
+	wxGetApp().UpdateDarkUI(stb);
+	if (!wxOSX) stb->SetBackgroundStyle(wxBG_STYLE_PAINT);
+
+	std::string opt_key = "text_colors";
+	m_blinkers[opt_key] = new BlinkingBitmap(parent);
+
+	wxSizer* stb_sizer = new wxStaticBoxSizer(stb, wxVERTICAL);
+	GUI_Descriptions::FillSizerWithTextColorDescriptions(stb_sizer, parent, &m_sys_colour, &m_mod_colour);
+
+	auto sizer = new wxBoxSizer(wxHORIZONTAL);
+	sizer->Add(m_blinkers[opt_key], 0, wxRIGHT, 2);
+	sizer->Add(stb_sizer, 1, wxALIGN_CENTER_VERTICAL);
+
+	m_optgroup_gui->sizer->Add(sizer, 0, wxEXPAND | wxTOP, em_unit());
+
+	append_preferences_option_to_searcher(m_optgroup_gui, opt_key, title);
+}
+
+void PreferencesDialog::create_settings_mode_color_widget()
+{
+	wxWindow* parent = m_optgroup_gui->parent();
+
+	wxString title = L("Mode markers");
+	wxStaticBox* stb = new wxStaticBox(parent, wxID_ANY, _(title));
+	wxGetApp().UpdateDarkUI(stb);
+	if (!wxOSX) stb->SetBackgroundStyle(wxBG_STYLE_PAINT);
+
+	std::string opt_key = "mode_markers";
+	m_blinkers[opt_key] = new BlinkingBitmap(parent);
+
+	wxSizer* stb_sizer = new wxStaticBoxSizer(stb, wxVERTICAL);
+
+    // Mode color markers description
+	m_mode_palette = wxGetApp().get_mode_palette();
+	GUI_Descriptions::FillSizerWithModeColorDescriptions(stb_sizer, parent, { &m_mode_simple, &m_mode_advanced, &m_mode_expert }, m_mode_palette);
+
+	auto sizer = new wxBoxSizer(wxHORIZONTAL);
+	sizer->Add(m_blinkers[opt_key], 0, wxRIGHT, 2);
+	sizer->Add(stb_sizer, 1, wxALIGN_CENTER_VERTICAL);
+
+	m_optgroup_gui->sizer->Add(sizer, 0, wxEXPAND | wxTOP, em_unit());
+
+	append_preferences_option_to_searcher(m_optgroup_gui, opt_key, title);
+}
+
+void PreferencesDialog::create_settings_font_widget()
+{
+	wxWindow* parent = m_optgroup_other->parent();
+	wxGetApp().UpdateDarkUI(parent);
+
+	const wxString title = L("Application font size");
+	wxStaticBox* stb = new wxStaticBox(parent, wxID_ANY, _(title));
+	if (!wxOSX) stb->SetBackgroundStyle(wxBG_STYLE_PAINT);
+
+	const std::string opt_key = "font_pt_size";
+	m_blinkers[opt_key] = new BlinkingBitmap(parent);
+
+	wxSizer* stb_sizer = new wxStaticBoxSizer(stb, wxHORIZONTAL);
+
+	wxStaticText* font_example = new wxStaticText(parent, wxID_ANY, "Application text");
+    int val = wxGetApp().normal_font().GetPointSize();
+	SpinInput* size_sc = new SpinInput(parent, format_wxstr("%1%", val), "", wxDefaultPosition, wxSize(15 * em_unit(), -1), wxTE_PROCESS_ENTER | wxSP_ARROW_KEYS
+#ifdef _WIN32
+		| wxBORDER_SIMPLE
+#endif 
+	, 8, wxGetApp().get_max_font_pt_size());
+	wxGetApp().UpdateDarkUI(size_sc);
+
+	auto apply_font = [this, font_example, opt_key, stb_sizer](const int val, const wxFont& font) {
+		font_example->SetFont(font);
+		m_values[opt_key] = format("%1%", val);
+		stb_sizer->Layout();
+#ifdef __linux__
+		CallAfter([this]() { refresh_og(m_optgroup_other); });
+#else
+		refresh_og(m_optgroup_other);
+#endif
+	};
+
+	auto change_value = [size_sc, apply_font](wxCommandEvent& evt) {
+		const int val = size_sc->GetValue();
+		wxFont font = wxGetApp().normal_font();
+		font.SetPointSize(val);
+
+		apply_font(val, font);
+	};
+    size_sc->Bind(wxEVT_SPINCTRL, change_value);
+	size_sc->Bind(wxEVT_TEXT_ENTER, change_value);
+
+	auto revert_btn = new ScalableButton(parent, wxID_ANY, "undo");
+	revert_btn->SetToolTip(_L("Revert font to default"));
+	revert_btn->Bind(wxEVT_BUTTON, [size_sc, apply_font](wxEvent& event) {
+		wxFont font = wxSystemSettings::GetFont(wxSYS_DEFAULT_GUI_FONT);
+		const int val = font.GetPointSize();
+	    size_sc->SetValue(val);
+		apply_font(val, font);
+	});
+	parent->Bind(wxEVT_UPDATE_UI, [size_sc](wxUpdateUIEvent& evt) {
+		const int def_size = wxSystemSettings::GetFont(wxSYS_DEFAULT_GUI_FONT).GetPointSize();
+		evt.Enable(def_size != size_sc->GetValue());
+	}, revert_btn->GetId());
+
+    stb_sizer->Add(new wxStaticText(parent, wxID_ANY, _L("Font size") + ":"), 0, wxALIGN_CENTER_VERTICAL | wxLEFT, em_unit());
+    stb_sizer->Add(size_sc, 0, wxALIGN_CENTER_VERTICAL | wxRIGHT | wxLEFT, em_unit());
+    stb_sizer->Add(revert_btn, 0, wxALIGN_CENTER_VERTICAL | wxRIGHT, em_unit());
+	wxBoxSizer* font_sizer = new wxBoxSizer(wxVERTICAL);
+	font_sizer->Add(font_example, 1, wxALIGN_CENTER_HORIZONTAL);
+    stb_sizer->Add(font_sizer, 1, wxALIGN_CENTER_VERTICAL);
+
+	auto sizer = new wxBoxSizer(wxHORIZONTAL);
+	sizer->Add(m_blinkers[opt_key], 0, wxRIGHT, 2);
+	sizer->Add(stb_sizer, 1, wxALIGN_CENTER_VERTICAL);
+
+	m_optgroup_other->sizer->Add(sizer, 1, wxEXPAND | wxTOP, em_unit());
+
+	append_preferences_option_to_searcher(m_optgroup_other, opt_key, title);
+}
+
+void PreferencesDialog::create_downloader_path_sizer()
+{
+	wxWindow* parent = m_optgroup_other->parent();
+
+	wxString title = L("Download path");
+	std::string opt_key = "url_downloader_dest";
+	m_blinkers[opt_key] = new BlinkingBitmap(parent);
+
+	downloader = new DownloaderUtils::Worker(parent);
+
+	auto sizer = new wxBoxSizer(wxHORIZONTAL);
+	sizer->Add(m_blinkers[opt_key], 0, wxRIGHT, 2);
+	sizer->Add(downloader, 1, wxALIGN_CENTER_VERTICAL);
+
+	m_optgroup_other->sizer->Add(sizer, 0, wxEXPAND | wxTOP, em_unit());
+
+	append_preferences_option_to_searcher(m_optgroup_other, opt_key, title);
+}
+
+void PreferencesDialog::init_highlighter(const t_config_option_key& opt_key)
+{
+	if (m_blinkers.find(opt_key) != m_blinkers.end())
+		if (BlinkingBitmap* blinker = m_blinkers.at(opt_key); blinker) {
+			m_highlighter.init(blinker);
+			return;
+		}
+
+	for (auto opt_group : { m_optgroup_general, m_optgroup_camera, m_optgroup_gui, m_optgroup_other
+#ifdef _WIN32
+		, m_optgroup_dark_mode
+#endif // _WIN32
+#if ENABLE_ENVIRONMENT_MAP
+		, m_optgroup_render
+#endif // ENABLE_ENVIRONMENT_MAP
+		}) {
+		std::pair<OG_CustomCtrl*, bool*> ctrl = opt_group->get_custom_ctrl_with_blinking_ptr(opt_key, -1);
+		if (ctrl.first && ctrl.second) {
+			m_highlighter.init(ctrl);
+			break;
+		}
+	}
+}
+
+} // GUI
+} // Slic3r