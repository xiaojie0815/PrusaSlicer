--- conflicted
+++ resolved
@@ -609,11 +609,7 @@
             if (!Geometry::is_rotation_ninety_degrees(Geometry::Transformation(get_volume(*m_list.begin())->world_matrix()).get_rotation())) {
                 if (reason != nullptr)
                     *reason = EUniformScaleRequiredReason::VolumeNotAxisAligned_World;
-<<<<<<< HEAD
-                    return true;
-=======
                 return true;
->>>>>>> 95c20f7f
             }
         }
         else if (coord_type == ECoordinatesType::Instance) {
@@ -628,11 +624,7 @@
 #else
         return !Geometry::is_rotation_ninety_degrees(Geometry::Transformation(get_volume(*m_list.begin())->world_matrix()).get_rotation());
 #endif // ENABLE_INSTANCE_COORDINATES_FOR_VOLUMES
-<<<<<<< HEAD
-    else if (is_single_full_instance())
-=======
     else if (is_single_full_instance()) {
->>>>>>> 95c20f7f
 #if ENABLE_INSTANCE_COORDINATES_FOR_VOLUMES
         if (coord_type == ECoordinatesType::World) {
             if (!Geometry::is_rotation_ninety_degrees(get_volume(*m_list.begin())->get_instance_rotation())) {
@@ -661,20 +653,14 @@
             }
             return false;
         }
-<<<<<<< HEAD
-=======
-    }
->>>>>>> 95c20f7f
+    }
 
     if (reason != nullptr)
         *reason = EUniformScaleRequiredReason::MultipleSelection;
 #else
         return wxGetApp().obj_manipul()->get_world_coordinates() ?
             !Geometry::is_rotation_ninety_degrees(get_volume(*m_list.begin())->get_instance_rotation()) : false;
-<<<<<<< HEAD
-=======
-    }
->>>>>>> 95c20f7f
+    }
 #endif // ENABLE_INSTANCE_COORDINATES_FOR_VOLUMES
 
     return true;
@@ -955,11 +941,7 @@
 #else
                     else if (is_single_volume() || is_single_modifier()) {
                         if (transformation_type.independent())
-<<<<<<< HEAD
-                            v.set_volume_rotation(m_cache.volumes_data[i] + rotation);
-=======
                             v.set_volume_rotation(m_cache.volumes_data[i].get_volume_rotation() + rotation);
->>>>>>> 95c20f7f
                         else {
                             const Transform3d m = Geometry::assemble_transform(Vec3d::Zero(), rotation);
                             const Vec3d new_rotation = Geometry::extract_euler_angles(m * m_cache.volumes_data[i].get_volume_rotation_matrix());
