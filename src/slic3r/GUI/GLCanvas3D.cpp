--- conflicted
+++ resolved
@@ -3244,7 +3244,6 @@
     return (it != m_gizmos.end()) ? it->second : nullptr;
 }
 
-<<<<<<< HEAD
 #if ENABLE_SVG_ICONS
 bool GLCanvas3D::Gizmos::generate_icons_texture() const
 {
@@ -3273,10 +3272,7 @@
 }
 #endif // ENABLE_SVG_ICONS
 
-const unsigned char GLCanvas3D::WarningTexture::Background_Color[3] = { 9, 91, 134 };
-=======
 const unsigned char GLCanvas3D::WarningTexture::Background_Color[3] = { 120, 120, 120 };//{ 9, 91, 134 };
->>>>>>> 40abbc71
 const unsigned char GLCanvas3D::WarningTexture::Opacity = 255;
 
 GLCanvas3D::WarningTexture::WarningTexture()
