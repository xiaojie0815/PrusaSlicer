#include "libslic3r/libslic3r.h"
#include "GLGizmoSlaSupports.hpp"
#include "slic3r/GUI/MainFrame.hpp"
#include "slic3r/Utils/UndoRedo.hpp"

#include <GL/glew.h>

#include <wx/msgdlg.h>
#include <wx/settings.h>
#include <wx/stattext.h>

#include "slic3r/GUI/GUI.hpp"
#include "slic3r/GUI/GUI_ObjectSettings.hpp"
#include "slic3r/GUI/GUI_ObjectList.hpp"
#include "slic3r/GUI/NotificationManager.hpp"
#include "slic3r/GUI/MsgDialog.hpp"
#include "libslic3r/PresetBundle.hpp"
#include "libslic3r/SLAPrint.hpp"

static const double CONE_RADIUS = 0.25;
static const double CONE_HEIGHT = 0.75;

namespace Slic3r {
namespace GUI {

GLGizmoSlaSupports::GLGizmoSlaSupports(GLCanvas3D& parent, const std::string& icon_filename, unsigned int sprite_id)
: GLGizmoSlaBase(parent, icon_filename, sprite_id, slaposDrillHoles)
{
    show_sla_supports(true);
}

bool GLGizmoSlaSupports::on_init()
{
    m_shortcut_key = WXK_CONTROL_L;

    m_desc["head_diameter"]    = _L("Head diameter") + ": ";
    m_desc["lock_supports"]    = _L("Lock supports under new islands");
    m_desc["remove_selected"]  = _L("Remove selected points");
    m_desc["remove_all"]       = _L("Remove all points");
    m_desc["apply_changes"]    = _L("Apply changes");
    m_desc["discard_changes"]  = _L("Discard changes");
    m_desc["minimal_distance"] = _L("Minimal points distance") + ": ";
    m_desc["points_density"]   = _L("Support points density") + ": ";
    m_desc["auto_generate"]    = _L("Auto-generate points");
    m_desc["manual_editing"]   = _L("Manual editing");
    m_desc["clipping_of_view"] = _L("Clipping of view")+ ": ";
    m_desc["reset_direction"]  = _L("Reset direction");
        
    return true;
}

void GLGizmoSlaSupports::data_changed(bool is_serializing)
{
    if (! m_c->selection_info())
        return;

    ModelObject* mo = m_c->selection_info()->model_object();

    if (m_state == On && mo && mo->id() != m_old_mo_id) {
        disable_editing_mode();
        reload_cache();
        m_old_mo_id = mo->id();
    }

    // If we triggered autogeneration before, check backend and fetch results if they are there
    if (mo) {
<<<<<<< HEAD
        const SLAPrintObject* po = m_c->selection_info()->print_object();
=======
        m_c->instances_hider()->set_hide_full_scene(true);

        int last_comp_step = slaposCount;
>>>>>>> cde53090
        const int required_step = get_min_sla_print_object_step();
        const SLAPrintObject* po = m_c->selection_info()->print_object();
        if (po != nullptr)
            last_comp_step = static_cast<int>(po->last_completed_step());

        if (last_comp_step == slaposCount)
            last_comp_step = -1;

        if (po != nullptr && last_comp_step < required_step)
            reslice_until_step((SLAPrintObjectStep)required_step, false);

        update_volumes();

        if (mo->sla_points_status == sla::PointsStatus::Generating)
            get_data_from_backend();

        if (m_point_raycasters.empty())
            register_point_raycasters_for_picking();
        else
            update_point_raycasters_for_picking_transform();

        m_c->instances_hider()->set_hide_full_scene(true);
    }

//    m_parent.toggle_model_objects_visibility(false);
}



void GLGizmoSlaSupports::on_render()
{
    if (m_state == On) {
        // This gizmo is showing the object elevated. Tell the common
        // SelectionInfo object to lie about the actual shift.
        m_c->selection_info()->set_use_shift(true);
    }

    if (!m_sphere.model.is_initialized()) {
        indexed_triangle_set its = its_make_sphere(1.0, double(PI) / 12.0);
        m_sphere.model.init_from(its);
        m_sphere.mesh_raycaster = std::make_unique<MeshRaycaster>(std::make_shared<const TriangleMesh>(std::move(its)));
    }
    if (!m_cone.model.is_initialized()) {
        indexed_triangle_set its = its_make_cone(1.0, 1.0, double(PI) / 12.0);
        m_cone.model.init_from(its);
        m_cone.mesh_raycaster = std::make_unique<MeshRaycaster>(std::make_shared<const TriangleMesh>(std::move(its)));
    }

    ModelObject* mo = m_c->selection_info()->model_object();
    const Selection& selection = m_parent.get_selection();

    // If current m_c->m_model_object does not match selection, ask GLCanvas3D to turn us off
    if (m_state == On
     && (mo != selection.get_model()->objects[selection.get_object_idx()]
      || m_c->selection_info()->get_active_instance() != selection.get_instance_idx())) {
        m_parent.post_event(SimpleEvent(EVT_GLCANVAS_RESETGIZMOS));
        return;
    }

    glsafe(::glEnable(GL_BLEND));
    glsafe(::glEnable(GL_DEPTH_TEST));

    show_sla_supports(!m_editing_mode);

    render_volumes();
    render_points(selection);

    m_selection_rectangle.render(m_parent);
    m_c->object_clipper()->render_cut();
    m_c->supports_clipper()->render_cut();

    glsafe(::glDisable(GL_BLEND));
}

void GLGizmoSlaSupports::on_register_raycasters_for_picking()
{
    register_point_raycasters_for_picking();
    register_volume_raycasters_for_picking();
}

void GLGizmoSlaSupports::on_unregister_raycasters_for_picking()
{
    unregister_point_raycasters_for_picking();
    unregister_volume_raycasters_for_picking();
}

void GLGizmoSlaSupports::render_points(const Selection& selection)
{
    const size_t cache_size = m_editing_mode ? m_editing_cache.size() : m_normal_cache.size();

    const bool has_points = (cache_size != 0);
    if (!has_points)
        return;

    GLShaderProgram* shader = wxGetApp().get_shader("gouraud_light");
    if (shader == nullptr)
        return;

    shader->start_using();
    ScopeGuard guard([shader]() { shader->stop_using(); });

    auto *inst = m_c->selection_info()->model_instance();
    if (!inst)
        return;

    double shift_z = m_c->selection_info()->print_object()->get_current_elevation();
    Transform3d trafo = inst->get_transformation().get_matrix();
    trafo.translation()(2) += shift_z;
    const Geometry::Transformation transformation{trafo};

    const Transform3d instance_scaling_matrix_inverse = transformation.get_scaling_factor_matrix().inverse();
    const Camera& camera = wxGetApp().plater()->get_camera();
    const Transform3d& view_matrix = camera.get_view_matrix();
    shader->set_uniform("projection_matrix", camera.get_projection_matrix());

    ColorRGBA render_color;
    for (size_t i = 0; i < cache_size; ++i) {
        const sla::SupportPoint& support_point = m_editing_mode ? m_editing_cache[i].support_point : m_normal_cache[i];
        const bool point_selected = m_editing_mode ? m_editing_cache[i].selected : false;

        const bool clipped = is_mesh_point_clipped(support_point.pos.cast<double>());
        if (i < m_point_raycasters.size()) {
            m_point_raycasters[i].first->set_active(!clipped);
            m_point_raycasters[i].second->set_active(!clipped);
        }
        if (clipped)
            continue;

        // First decide about the color of the point.
        if (size_t(m_hover_id) == i && m_editing_mode) // ignore hover state unless editing mode is active
            render_color = { 0.f, 1.f, 1.f, 1.f };
        else { // neigher hover nor picking
            bool supports_new_island = m_lock_unique_islands && support_point.is_new_island;
            if (m_editing_mode) {
                if (point_selected)
                    render_color = { 1.f, 0.3f, 0.3f, 1.f};
                else
                    if (supports_new_island)
                        render_color = { 0.3f, 0.3f, 1.f, 1.f };
                    else
                        render_color = { 0.7f, 0.7f, 0.7f, 1.f };
            }
            else
                render_color = { 0.5f, 0.5f, 0.5f, 1.f };
        }

        m_cone.model.set_color(render_color);
        m_sphere.model.set_color(render_color);
        shader->set_uniform("emission_factor", 0.5f);

        // Inverse matrix of the instance scaling is applied so that the mark does not scale with the object.
        const Transform3d support_matrix = Geometry::translation_transform(support_point.pos.cast<double>()) * instance_scaling_matrix_inverse;

        if (transformation.is_left_handed())
            glsafe(::glFrontFace(GL_CW));

        // Matrices set, we can render the point mark now.
        // If in editing mode, we'll also render a cone pointing to the sphere.
        if (m_editing_mode) {
            // in case the normal is not yet cached, find and cache it
            if (m_editing_cache[i].normal == Vec3f::Zero())
                m_c->raycaster()->raycaster()->get_closest_point(m_editing_cache[i].support_point.pos, &m_editing_cache[i].normal);

            Eigen::Quaterniond q;
            q.setFromTwoVectors(Vec3d::UnitZ(), instance_scaling_matrix_inverse * m_editing_cache[i].normal.cast<double>());
            const Eigen::AngleAxisd aa(q);
            const Transform3d model_matrix = transformation.get_matrix() * support_matrix * Transform3d(aa.toRotationMatrix()) *
                Geometry::translation_transform((CONE_HEIGHT + support_point.head_front_radius * RenderPointScale) * Vec3d::UnitZ()) *
                Geometry::rotation_transform({ double(PI), 0.0, 0.0 }) * Geometry::scale_transform({ CONE_RADIUS, CONE_RADIUS, CONE_HEIGHT });

            shader->set_uniform("view_model_matrix", view_matrix * model_matrix);
            const Matrix3d view_normal_matrix = view_matrix.matrix().block(0, 0, 3, 3) * model_matrix.matrix().block(0, 0, 3, 3).inverse().transpose();
            shader->set_uniform("view_normal_matrix", view_normal_matrix);
            m_cone.model.render();
        }

        const double radius = (double)support_point.head_front_radius * RenderPointScale;
        const Transform3d model_matrix = transformation.get_matrix() * support_matrix * Geometry::scale_transform(radius);
        shader->set_uniform("view_model_matrix", view_matrix * model_matrix);
        const Matrix3d view_normal_matrix = view_matrix.matrix().block(0, 0, 3, 3) * model_matrix.matrix().block(0, 0, 3, 3).inverse().transpose();
        shader->set_uniform("view_normal_matrix", view_normal_matrix);
        m_sphere.model.render();

        if (transformation.is_left_handed())
            glsafe(::glFrontFace(GL_CCW));
    }
}

bool GLGizmoSlaSupports::is_mesh_point_clipped(const Vec3d& point) const
{
    if (m_c->object_clipper()->get_position() == 0.)
        return false;

    auto sel_info = m_c->selection_info();
    int active_inst = m_c->selection_info()->get_active_instance();
    const ModelInstance* mi = sel_info->model_object()->instances[active_inst];
    const Transform3d& trafo = mi->get_transformation().get_matrix() * sel_info->model_object()->volumes.front()->get_matrix();

    Vec3d transformed_point =  trafo * point;
    transformed_point(2) += sel_info->get_sla_shift();
    return m_c->object_clipper()->get_clipping_plane()->is_point_clipped(transformed_point);
}

// Following function is called from GLCanvas3D to inform the gizmo about a mouse/keyboard event.
// The gizmo has an opportunity to react - if it does, it should return true so that the Canvas3D is
// aware that the event was reacted to and stops trying to make different sense of it. If the gizmo
// concludes that the event was not intended for it, it should return false.
bool GLGizmoSlaSupports::gizmo_event(SLAGizmoEventType action, const Vec2d& mouse_position, bool shift_down, bool alt_down, bool control_down)
{
    ModelObject* mo = m_c->selection_info()->model_object();
    int active_inst = m_c->selection_info()->get_active_instance();

    if (m_editing_mode) {

        // left down with shift - show the selection rectangle:
        if (action == SLAGizmoEventType::LeftDown && (shift_down || alt_down || control_down)) {
            if (m_hover_id == -1) {
                if (shift_down || alt_down) {
                    m_selection_rectangle.start_dragging(mouse_position, shift_down ? GLSelectionRectangle::EState::Select : GLSelectionRectangle::EState::Deselect);
                }
            }
            else {
                if (m_editing_cache[m_hover_id].selected)
                    unselect_point(m_hover_id);
                else {
                    if (!alt_down)
                        select_point(m_hover_id);
                }
            }

            return true;
        }

        // left down without selection rectangle - place point on the mesh:
        if (action == SLAGizmoEventType::LeftDown && !m_selection_rectangle.is_dragging() && !shift_down) {
            // If any point is in hover state, this should initiate its move - return control back to GLCanvas:
            if (m_hover_id != -1)
                return false;

            // If there is some selection, don't add new point and deselect everything instead.
            if (m_selection_empty) {
                std::pair<Vec3f, Vec3f> pos_and_normal;
                if (unproject_on_mesh(mouse_position, pos_and_normal)) { // we got an intersection
                    Plater::TakeSnapshot snapshot(wxGetApp().plater(), _L("Add support point"));
                    m_editing_cache.emplace_back(sla::SupportPoint(pos_and_normal.first, m_new_point_head_diameter/2.f, false), false, pos_and_normal.second);
                    m_parent.set_as_dirty();
                    m_wait_for_up_event = true;
                    unregister_point_raycasters_for_picking();
                    register_point_raycasters_for_picking();
                }
                else
                    return false;
            }
            else
                select_point(NoPoints);

            return true;
        }

        // left up with selection rectangle - select points inside the rectangle:
        if ((action == SLAGizmoEventType::LeftUp || action == SLAGizmoEventType::ShiftUp || action == SLAGizmoEventType::AltUp) && m_selection_rectangle.is_dragging()) {
            // Is this a selection or deselection rectangle?
            GLSelectionRectangle::EState rectangle_status = m_selection_rectangle.get_state();

            // First collect positions of all the points in world coordinates.
            Geometry::Transformation trafo = mo->instances[active_inst]->get_transformation();
            trafo.set_offset(trafo.get_offset() + Vec3d(0., 0., m_c->selection_info()->get_sla_shift()));
            std::vector<Vec3d> points;
            for (unsigned int i=0; i<m_editing_cache.size(); ++i)
                points.push_back(trafo.get_matrix() * m_editing_cache[i].support_point.pos.cast<double>());

            // Now ask the rectangle which of the points are inside.
            std::vector<Vec3f> points_inside;
            std::vector<unsigned int> points_idxs = m_selection_rectangle.contains(points);
            m_selection_rectangle.stop_dragging();
            for (size_t idx : points_idxs)
                points_inside.push_back(points[idx].cast<float>());

            // Only select/deselect points that are actually visible. We want to check not only
            // the point itself, but also the center of base of its cone, so the points don't hide
            // under every miniature irregularity on the model. Remember the actual number and
            // append the cone bases.
            size_t orig_pts_num = points_inside.size();
            for (size_t idx : points_idxs)
                points_inside.emplace_back((trafo.get_matrix().cast<float>() * (m_editing_cache[idx].support_point.pos + m_editing_cache[idx].normal)).cast<float>());

            for (size_t idx : m_c->raycaster()->raycaster()->get_unobscured_idxs(
                    trafo, wxGetApp().plater()->get_camera(), points_inside,
                     m_c->object_clipper()->get_clipping_plane()))
            {
                if (idx >= orig_pts_num) // this is a cone-base, get index of point it belongs to
                    idx -= orig_pts_num;
                if (rectangle_status == GLSelectionRectangle::EState::Deselect)
                    unselect_point(points_idxs[idx]);
                else
                    select_point(points_idxs[idx]);
            }
            return true;
        }

        // left up with no selection rectangle
        if (action == SLAGizmoEventType::LeftUp) {
            if (m_wait_for_up_event) {
                m_wait_for_up_event = false;
                return true;
            }
        }

        // dragging the selection rectangle:
        if (action == SLAGizmoEventType::Dragging) {
            if (m_wait_for_up_event)
                return true; // point has been placed and the button not released yet
                             // this prevents GLCanvas from starting scene rotation

            if (m_selection_rectangle.is_dragging())  {
                m_selection_rectangle.dragging(mouse_position);
                return true;
            }

            return false;
        }

        if (action == SLAGizmoEventType::Delete) {
            // delete key pressed
            delete_selected_points();
            return true;
        }

        if (action ==  SLAGizmoEventType::ApplyChanges) {
            editing_mode_apply_changes();
            return true;
        }

        if (action ==  SLAGizmoEventType::DiscardChanges) {
            ask_about_changes_call_after([this](){ editing_mode_apply_changes(); },
                                         [this](){ editing_mode_discard_changes(); });
            return true;
        }

        if (action == SLAGizmoEventType::RightDown) {
            if (m_hover_id != -1) {
                select_point(NoPoints);
                select_point(m_hover_id);
                delete_selected_points();
                return true;
            }
            return false;
        }

        if (action == SLAGizmoEventType::SelectAll) {
            select_point(AllPoints);
            return true;
        }
    }

    if (!m_editing_mode) {
        if (action == SLAGizmoEventType::AutomaticGeneration) {
            auto_generate();
            return true;
        }

        if (action == SLAGizmoEventType::ManualEditing) {
            switch_to_editing_mode();
            return true;
        }
    }

    if (action == SLAGizmoEventType::MouseWheelUp && control_down) {
        double pos = m_c->object_clipper()->get_position();
        pos = std::min(1., pos + 0.01);
        m_c->object_clipper()->set_position_by_ratio(pos, true);
        return true;
    }

    if (action == SLAGizmoEventType::MouseWheelDown && control_down) {
        double pos = m_c->object_clipper()->get_position();
        pos = std::max(0., pos - 0.01);
        m_c->object_clipper()->set_position_by_ratio(pos, true);
        return true;
    }

    if (action == SLAGizmoEventType::ResetClippingPlane) {
        m_c->object_clipper()->set_position_by_ratio(-1., false);
        return true;
    }

    return false;
}

void GLGizmoSlaSupports::delete_selected_points(bool force)
{
    if (! m_editing_mode) {
        std::cout << "DEBUGGING: delete_selected_points called out of editing mode!" << std::endl;
        std::abort();
    }

    Plater::TakeSnapshot snapshot(wxGetApp().plater(), _L("Delete support point"));

    for (unsigned int idx=0; idx<m_editing_cache.size(); ++idx) {
        if (m_editing_cache[idx].selected && (!m_editing_cache[idx].support_point.is_new_island || !m_lock_unique_islands || force)) {
            m_editing_cache.erase(m_editing_cache.begin() + (idx--));
        }
    }

    unregister_point_raycasters_for_picking();
    register_point_raycasters_for_picking();
    select_point(NoPoints);
}

std::vector<const ConfigOption*> GLGizmoSlaSupports::get_config_options(const std::vector<std::string>& keys) const
{
    std::vector<const ConfigOption*> out;
    const ModelObject* mo = m_c->selection_info()->model_object();

    if (! mo)
        return out;

    const DynamicPrintConfig& object_cfg = mo->config.get();
    const DynamicPrintConfig& print_cfg = wxGetApp().preset_bundle->sla_prints.get_edited_preset().config;
    std::unique_ptr<DynamicPrintConfig> default_cfg = nullptr;

    for (const std::string& key : keys) {
        if (object_cfg.has(key))
            out.push_back(object_cfg.option(key));
        else
            if (print_cfg.has(key))
                out.push_back(print_cfg.option(key));
            else { // we must get it from defaults
                if (default_cfg == nullptr)
                    default_cfg.reset(DynamicPrintConfig::new_from_defaults_keys(keys));
                out.push_back(default_cfg->option(key));
            }
    }

    return out;
}



/*
void GLGizmoSlaSupports::find_intersecting_facets(const igl::AABB<Eigen::MatrixXf, 3>* aabb, const Vec3f& normal, double offset, std::vector<unsigned int>& idxs) const
{
    if (aabb->is_leaf()) { // this is a facet
        // corner.dot(normal) - offset
        idxs.push_back(aabb->m_primitive);
    }
    else { // not a leaf
    using CornerType = Eigen::AlignedBox<float, 3>::CornerType;
        bool sign = std::signbit(offset - normal.dot(aabb->m_box.corner(CornerType(0))));
        for (unsigned int i=1; i<8; ++i)
            if (std::signbit(offset - normal.dot(aabb->m_box.corner(CornerType(i)))) != sign) {
                find_intersecting_facets(aabb->m_left, normal, offset, idxs);
                find_intersecting_facets(aabb->m_right, normal, offset, idxs);
            }
    }
}



void GLGizmoSlaSupports::make_line_segments() const
{
    TriangleMeshSlicer tms(&m_c->m_model_object->volumes.front()->mesh);
    Vec3f normal(0.f, 1.f, 1.f);
    double d = 0.;

    std::vector<IntersectionLine> lines;
    find_intersections(&m_AABB, normal, d, lines);
    ExPolygons expolys;
    tms.make_expolygons_simple(lines, &expolys);

    SVG svg("slice_loops.svg", get_extents(expolys));
    svg.draw(expolys);
    //for (const IntersectionLine &l : lines[i])
    //    svg.draw(l, "red", 0);
    //svg.draw_outline(expolygons, "black", "blue", 0);
    svg.Close();
}
*/


void GLGizmoSlaSupports::on_render_input_window(float x, float y, float bottom_limit)
{
    static float last_y = 0.0f;
    static float last_h = 0.0f;

    ModelObject* mo = m_c->selection_info()->model_object();

    if (! mo)
        return;

    bool first_run = true; // This is a hack to redraw the button when all points are removed,
                           // so it is not delayed until the background process finishes.
RENDER_AGAIN:
    //m_imgui->set_next_window_pos(x, y, ImGuiCond_Always);
    //const ImVec2 window_size(m_imgui->scaled(18.f, 16.f));
    //ImGui::SetNextWindowPos(ImVec2(x, y - std::max(0.f, y+window_size.y-bottom_limit) ));
    //ImGui::SetNextWindowSize(ImVec2(window_size));

    m_imgui->begin(get_name(), ImGuiWindowFlags_NoMove | ImGuiWindowFlags_AlwaysAutoResize | ImGuiWindowFlags_NoCollapse);

    // adjust window position to avoid overlap the view toolbar
    float win_h = ImGui::GetWindowHeight();
    y = std::min(y, bottom_limit - win_h);
    ImGui::SetWindowPos(ImVec2(x, y), ImGuiCond_Always);
    if (last_h != win_h || last_y != y) {
        // ask canvas for another frame to render the window in the correct position
        m_imgui->set_requires_extra_frame();
        if (last_h != win_h)
            last_h = win_h;
        if (last_y != y)
            last_y = y;
    }

    // First calculate width of all the texts that are could possibly be shown. We will decide set the dialog width based on that:

    const float settings_sliders_left = std::max(m_imgui->calc_text_size(m_desc.at("minimal_distance")).x, m_imgui->calc_text_size(m_desc.at("points_density")).x) + m_imgui->scaled(1.f);
    const float clipping_slider_left = std::max(m_imgui->calc_text_size(m_desc.at("clipping_of_view")).x, m_imgui->calc_text_size(m_desc.at("reset_direction")).x) + m_imgui->scaled(1.5f);
    const float diameter_slider_left = m_imgui->calc_text_size(m_desc.at("head_diameter")).x + m_imgui->scaled(1.f);
    const float minimal_slider_width = m_imgui->scaled(4.f);
    const float buttons_width_approx = m_imgui->calc_text_size(m_desc.at("apply_changes")).x + m_imgui->calc_text_size(m_desc.at("discard_changes")).x + m_imgui->scaled(1.5f);
    const float lock_supports_width_approx = m_imgui->calc_text_size(m_desc.at("lock_supports")).x + m_imgui->scaled(2.f);

    float window_width = minimal_slider_width + std::max(std::max(settings_sliders_left, clipping_slider_left), diameter_slider_left);
    window_width = std::max(std::max(window_width, buttons_width_approx), lock_supports_width_approx);

    bool force_refresh = false;
    bool remove_selected = false;
    bool remove_all = false;

    if (m_editing_mode) {

        float diameter_upper_cap = static_cast<ConfigOptionFloat*>(wxGetApp().preset_bundle->sla_prints.get_edited_preset().config.option("support_pillar_diameter"))->value;
        if (m_new_point_head_diameter > diameter_upper_cap)
            m_new_point_head_diameter = diameter_upper_cap;
        ImGui::AlignTextToFramePadding();

        m_imgui->text(m_desc.at("head_diameter"));
        ImGui::SameLine(diameter_slider_left);
        ImGui::PushItemWidth(window_width - diameter_slider_left);

        // Following is a nasty way to:
        //  - save the initial value of the slider before one starts messing with it
        //  - keep updating the head radius during sliding so it is continuosly refreshed in 3D scene
        //  - take correct undo/redo snapshot after the user is done with moving the slider
        float initial_value = m_new_point_head_diameter;
        m_imgui->slider_float("##head_diameter", &m_new_point_head_diameter, 0.1f, diameter_upper_cap, "%.1f");
        if (m_imgui->get_last_slider_status().clicked) {
            if (m_old_point_head_diameter == 0.f)
                m_old_point_head_diameter = initial_value;
        }
        if (m_imgui->get_last_slider_status().edited) {
            for (auto& cache_entry : m_editing_cache)
                if (cache_entry.selected)
                    cache_entry.support_point.head_front_radius = m_new_point_head_diameter / 2.f;
        }
        if (m_imgui->get_last_slider_status().deactivated_after_edit) {
            // momentarily restore the old value to take snapshot
            for (auto& cache_entry : m_editing_cache)
                if (cache_entry.selected)
                    cache_entry.support_point.head_front_radius = m_old_point_head_diameter / 2.f;
            float backup = m_new_point_head_diameter;
            m_new_point_head_diameter = m_old_point_head_diameter;
            Plater::TakeSnapshot snapshot(wxGetApp().plater(), _L("Change point head diameter"));
            m_new_point_head_diameter = backup;
            for (auto& cache_entry : m_editing_cache)
                if (cache_entry.selected)
                    cache_entry.support_point.head_front_radius = m_new_point_head_diameter / 2.f;
            m_old_point_head_diameter = 0.f;
        }

        bool changed = m_lock_unique_islands;
        m_imgui->checkbox(m_desc.at("lock_supports"), m_lock_unique_islands);
        force_refresh |= changed != m_lock_unique_islands;

        m_imgui->disabled_begin(m_selection_empty);
        remove_selected = m_imgui->button(m_desc.at("remove_selected"));
        m_imgui->disabled_end();

        m_imgui->disabled_begin(m_editing_cache.empty());
        remove_all = m_imgui->button(m_desc.at("remove_all"));
        m_imgui->disabled_end();

        m_imgui->text(" "); // vertical gap

        if (m_imgui->button(m_desc.at("apply_changes"))) {
            editing_mode_apply_changes();
            force_refresh = true;
        }
        ImGui::SameLine();
        bool discard_changes = m_imgui->button(m_desc.at("discard_changes"));
        if (discard_changes) {
            editing_mode_discard_changes();
            force_refresh = true;
        }
    }
    else { // not in editing mode:
        m_imgui->disabled_begin(!is_input_enabled());

        ImGui::AlignTextToFramePadding();
        m_imgui->text(m_desc.at("minimal_distance"));
        ImGui::SameLine(settings_sliders_left);
        ImGui::PushItemWidth(window_width - settings_sliders_left);

        std::vector<const ConfigOption*> opts = get_config_options({"support_points_density_relative", "support_points_minimal_distance"});
        float density = static_cast<const ConfigOptionInt*>(opts[0])->value;
        float minimal_point_distance = static_cast<const ConfigOptionFloat*>(opts[1])->value;

        m_imgui->slider_float("##minimal_point_distance", &minimal_point_distance, 0.f, 20.f, "%.f mm");
        bool slider_clicked = m_imgui->get_last_slider_status().clicked; // someone clicked the slider
        bool slider_edited = m_imgui->get_last_slider_status().edited; // someone is dragging the slider
        bool slider_released = m_imgui->get_last_slider_status().deactivated_after_edit; // someone has just released the slider

        ImGui::AlignTextToFramePadding();
        m_imgui->text(m_desc.at("points_density"));
        ImGui::SameLine(settings_sliders_left);

        m_imgui->slider_float("##points_density", &density, 0.f, 200.f, "%.f %%");
        slider_clicked |= m_imgui->get_last_slider_status().clicked;
        slider_edited |= m_imgui->get_last_slider_status().edited;
        slider_released |= m_imgui->get_last_slider_status().deactivated_after_edit;

        if (slider_clicked) { // stash the values of the settings so we know what to revert to after undo
            m_minimal_point_distance_stash = minimal_point_distance;
            m_density_stash = density;
        }
        if (slider_edited) {
            mo->config.set("support_points_minimal_distance", minimal_point_distance);
            mo->config.set("support_points_density_relative", (int)density);
        }
        if (slider_released) {
            mo->config.set("support_points_minimal_distance", m_minimal_point_distance_stash);
            mo->config.set("support_points_density_relative", (int)m_density_stash);
            Plater::TakeSnapshot snapshot(wxGetApp().plater(), _L("Support parameter change"));
            mo->config.set("support_points_minimal_distance", minimal_point_distance);
            mo->config.set("support_points_density_relative", (int)density);
            wxGetApp().obj_list()->update_and_show_object_settings_item();
        }

        bool generate = m_imgui->button(m_desc.at("auto_generate"));

        if (generate)
            auto_generate();

        ImGui::Separator();
        if (m_imgui->button(m_desc.at("manual_editing")))
            switch_to_editing_mode();

        m_imgui->disabled_end();

        m_imgui->disabled_begin(!is_input_enabled() || m_normal_cache.empty());
        remove_all = m_imgui->button(m_desc.at("remove_all"));
        m_imgui->disabled_end();

        // m_imgui->text("");
        // m_imgui->text(m_c->m_model_object->sla_points_status == sla::PointsStatus::NoPoints ? _(L("No points  (will be autogenerated)")) :
        //              (m_c->m_model_object->sla_points_status == sla::PointsStatus::AutoGenerated ? _(L("Autogenerated points (no modifications)")) :
        //              (m_c->m_model_object->sla_points_status == sla::PointsStatus::UserModified ? _(L("User-modified points")) :
        //              (m_c->m_model_object->sla_points_status == sla::PointsStatus::Generating ? _(L("Generation in progress...")) : "UNKNOWN STATUS"))));
    }


    // Following is rendered in both editing and non-editing mode:
    m_imgui->disabled_begin(!is_input_enabled());
    ImGui::Separator();
    if (m_c->object_clipper()->get_position() == 0.f) {
        ImGui::AlignTextToFramePadding();
        m_imgui->text(m_desc.at("clipping_of_view"));
    }
    else {
        if (m_imgui->button(m_desc.at("reset_direction"))) {
            wxGetApp().CallAfter([this](){
                    m_c->object_clipper()->set_position_by_ratio(-1., false);
                });
        }
    }

    ImGui::SameLine(clipping_slider_left);
    ImGui::PushItemWidth(window_width - clipping_slider_left);
    float clp_dist = m_c->object_clipper()->get_position();
    if (m_imgui->slider_float("##clp_dist", &clp_dist, 0.f, 1.f, "%.2f"))
        m_c->object_clipper()->set_position_by_ratio(clp_dist, true);

    if (m_imgui->button("?")) {
        wxGetApp().CallAfter([]() {
            SlaGizmoHelpDialog help_dlg;
            help_dlg.ShowModal();
        });
    }

    m_imgui->disabled_end();

    m_imgui->end();

    if (remove_selected || remove_all) {
        force_refresh = false;
        m_parent.set_as_dirty();
        bool was_in_editing = m_editing_mode;
        if (! was_in_editing)
            switch_to_editing_mode();
        if (remove_all) {
            select_point(AllPoints);
            delete_selected_points(true); // true - delete regardless of locked status
        }
        if (remove_selected)
            delete_selected_points(false); // leave locked points
        if (! was_in_editing)
            editing_mode_apply_changes();

        if (first_run) {
            first_run = false;
            goto RENDER_AGAIN;
        }
    }

    if (force_refresh)
        m_parent.set_as_dirty();
}

bool GLGizmoSlaSupports::on_is_activable() const
{
    const Selection& selection = m_parent.get_selection();

    if (wxGetApp().preset_bundle->printers.get_edited_preset().printer_technology() != ptSLA
        || !selection.is_single_full_instance())
        return false;

    // Check that none of the selected volumes is outside. Only SLA auxiliaries (supports) are allowed outside.
    const Selection::IndicesList& list = selection.get_volume_idxs();
    for (const auto& idx : list)
        if (selection.get_volume(idx)->is_outside && selection.get_volume(idx)->composite_id.volume_id >= 0)
            return false;

    // Check that none of the selected volumes is marked as non-pritable.
    for (const auto& idx : list) {
        if (!selection.get_volume(idx)->printable)
          return false;
    }

    return true;
}

bool GLGizmoSlaSupports::on_is_selectable() const
{
    return (wxGetApp().preset_bundle->printers.get_edited_preset().printer_technology() == ptSLA);
}

std::string GLGizmoSlaSupports::on_get_name() const
{
    return _u8L("SLA Support Points");
}

void GLGizmoSlaSupports::ask_about_changes_call_after(std::function<void()> on_yes, std::function<void()> on_no)
{
    wxGetApp().CallAfter([on_yes, on_no]() {
        // Following is called through CallAfter, because otherwise there was a problem
        // on OSX with the wxMessageDialog being shown several times when clicked into.
        MessageDialog dlg(GUI::wxGetApp().mainframe, _L("Do you want to save your manually "
            "edited support points?") + "\n",_L("Save support points?"), wxICON_QUESTION | wxYES | wxNO | wxCANCEL );
        int ret = dlg.ShowModal();
            if (ret == wxID_YES)
                on_yes();
            else if (ret == wxID_NO)
                on_no();
    });
}


void GLGizmoSlaSupports::on_set_state()
{
    if (m_state == m_old_state)
        return;

    if (m_state == On && m_old_state != On) { // the gizmo was just turned on
        // Set default head diameter from config.
        const DynamicPrintConfig& cfg = wxGetApp().preset_bundle->sla_prints.get_edited_preset().config;
        m_new_point_head_diameter = static_cast<const ConfigOptionFloat*>(cfg.option("support_head_front_diameter"))->value;
    }
    if (m_state == Off && m_old_state != Off) { // the gizmo was just turned Off
        bool will_ask = m_editing_mode && unsaved_changes() && on_is_activable();
        if (will_ask) {
            ask_about_changes_call_after([this](){ editing_mode_apply_changes(); },
                                         [this](){ editing_mode_discard_changes(); });
            // refuse to be turned off so the gizmo is active when the CallAfter is executed
            m_state = m_old_state;
        }
        else {
            // we are actually shutting down
            disable_editing_mode(); // so it is not active next time the gizmo opens
            m_old_mo_id = -1;
        }

        if (m_state == Off) {
            m_c->instances_hider()->set_hide_full_scene(false);
            m_c->selection_info()->set_use_shift(false); // see top of on_render for details
        }
    }
    m_old_state = m_state;
}



void GLGizmoSlaSupports::on_start_dragging()
{
    if (m_hover_id != -1) {
        select_point(NoPoints);
        select_point(m_hover_id);
        m_point_before_drag = m_editing_cache[m_hover_id];
    }
    else
        m_point_before_drag = CacheEntry();
}


void GLGizmoSlaSupports::on_stop_dragging()
{
    if (m_hover_id != -1) {
        CacheEntry backup = m_editing_cache[m_hover_id];

        if (m_point_before_drag.support_point.pos != Vec3f::Zero() // some point was touched
         && backup.support_point.pos != m_point_before_drag.support_point.pos) // and it was moved, not just selected
        {
            m_editing_cache[m_hover_id] = m_point_before_drag;
            Plater::TakeSnapshot snapshot(wxGetApp().plater(), _L("Move support point"));
            m_editing_cache[m_hover_id] = backup;
        }
    }
    m_point_before_drag = CacheEntry();
}

void GLGizmoSlaSupports::on_dragging(const UpdateData &data)
{
    assert(m_hover_id != -1);
    if (!m_editing_mode) return;
    if (m_editing_cache[m_hover_id].support_point.is_new_island && m_lock_unique_islands)
        return;
    
    std::pair<Vec3f, Vec3f> pos_and_normal;
    if (!unproject_on_mesh(data.mouse_pos.cast<double>(), pos_and_normal))
        return;

    m_editing_cache[m_hover_id].support_point.pos = pos_and_normal.first;
    m_editing_cache[m_hover_id].support_point.is_new_island = false;
    m_editing_cache[m_hover_id].normal = pos_and_normal.second;        
}

void GLGizmoSlaSupports::on_load(cereal::BinaryInputArchive& ar)
{
    ar(m_new_point_head_diameter,
       m_normal_cache,
       m_editing_cache,
       m_selection_empty
    );
}



void GLGizmoSlaSupports::on_save(cereal::BinaryOutputArchive& ar) const
{
    ar(m_new_point_head_diameter,
       m_normal_cache,
       m_editing_cache,
       m_selection_empty
    );
}



void GLGizmoSlaSupports::select_point(int i)
{
    if (! m_editing_mode) {
        std::cout << "DEBUGGING: select_point called when out of editing mode!" << std::endl;
        std::abort();
    }

    if (i == AllPoints || i == NoPoints) {
        for (auto& point_and_selection : m_editing_cache)
            point_and_selection.selected = ( i == AllPoints );
        m_selection_empty = (i == NoPoints);

        if (i == AllPoints && !m_editing_cache.empty())
            m_new_point_head_diameter = m_editing_cache[0].support_point.head_front_radius * 2.f;
    }
    else {
        m_editing_cache[i].selected = true;
        m_selection_empty = false;
        m_new_point_head_diameter = m_editing_cache[i].support_point.head_front_radius * 2.f;
    }
}


void GLGizmoSlaSupports::unselect_point(int i)
{
    if (! m_editing_mode) {
        std::cout << "DEBUGGING: unselect_point called when out of editing mode!" << std::endl;
        std::abort();
    }

    m_editing_cache[i].selected = false;
    m_selection_empty = true;
    for (const CacheEntry& ce : m_editing_cache) {
        if (ce.selected) {
            m_selection_empty = false;
            break;
        }
    }
}




void GLGizmoSlaSupports::editing_mode_discard_changes()
{
    if (! m_editing_mode) {
        std::cout << "DEBUGGING: editing_mode_discard_changes called when out of editing mode!" << std::endl;
        std::abort();
    }
    select_point(NoPoints);
    disable_editing_mode();
}



void GLGizmoSlaSupports::editing_mode_apply_changes()
{
    // If there are no changes, don't touch the front-end. The data in the cache could have been
    // taken from the backend and copying them to ModelObject would needlessly invalidate them.
    disable_editing_mode(); // this leaves the editing mode undo/redo stack and must be done before the snapshot is taken

    if (unsaved_changes()) {
        Plater::TakeSnapshot snapshot(wxGetApp().plater(), _L("Support points edit"));

        m_normal_cache.clear();
        for (const CacheEntry& ce : m_editing_cache)
            m_normal_cache.push_back(ce.support_point);

        ModelObject* mo = m_c->selection_info()->model_object();
        mo->sla_points_status = sla::PointsStatus::UserModified;
        mo->sla_support_points.clear();
        mo->sla_support_points = m_normal_cache;

        reslice_until_step(slaposPad);
    }
}



void GLGizmoSlaSupports::reload_cache()
{
    const ModelObject* mo = m_c->selection_info()->model_object();
    m_normal_cache.clear();
    if (mo->sla_points_status == sla::PointsStatus::AutoGenerated || mo->sla_points_status == sla::PointsStatus::Generating)
        get_data_from_backend();
    else
        for (const sla::SupportPoint& point : mo->sla_support_points)
            m_normal_cache.emplace_back(point);
}


bool GLGizmoSlaSupports::has_backend_supports() const
{
    const ModelObject* mo = m_c->selection_info()->model_object();
    if (! mo)
        return false;

    // find SlaPrintObject with this ID
    for (const SLAPrintObject* po : m_parent.sla_print()->objects()) {
        if (po->model_object()->id() == mo->id())
        	return po->is_step_done(slaposSupportPoints);
    }
    return false;
}

bool GLGizmoSlaSupports::on_mouse(const wxMouseEvent &mouse_event)
{
    if (!is_input_enabled()) return true;
    if (mouse_event.Moving()) return false;
    if (!mouse_event.ShiftDown() && !mouse_event.AltDown() 
        && use_grabbers(mouse_event)) return true;

    // wxCoord == int --> wx/types.h
    Vec2i mouse_coord(mouse_event.GetX(), mouse_event.GetY());
    Vec2d mouse_pos = mouse_coord.cast<double>();

    static bool pending_right_up = false;        
    if (mouse_event.LeftDown()) {
        bool grabber_contains_mouse = (get_hover_id() != -1);
        bool control_down = mouse_event.CmdDown();
        if ((!control_down || grabber_contains_mouse) &&
            gizmo_event(SLAGizmoEventType::LeftDown, mouse_pos, mouse_event.ShiftDown(), mouse_event.AltDown(), false))
        return true;
    } else if (mouse_event.Dragging()) {
        bool control_down = mouse_event.CmdDown();
        if (m_parent.get_move_volume_id() != -1) {
            // don't allow dragging objects with the Sla gizmo on
            return true;
        } else if (!control_down &&
                gizmo_event(SLAGizmoEventType::Dragging, mouse_pos, mouse_event.ShiftDown(), mouse_event.AltDown(), false)) {
            // the gizmo got the event and took some action, no need to do
            // anything more here
            m_parent.set_as_dirty();
            return true;
        } else if (control_down && (mouse_event.LeftIsDown() || mouse_event.RightIsDown())){
            // CTRL has been pressed while already dragging -> stop current action
            if (mouse_event.LeftIsDown())
                gizmo_event(SLAGizmoEventType::LeftUp, mouse_pos, mouse_event.ShiftDown(), mouse_event.AltDown(), true);
            else if (mouse_event.RightIsDown())
                pending_right_up = false;
        }
    } else if (mouse_event.LeftUp() && !m_parent.is_mouse_dragging()) {
        // in case SLA/FDM gizmo is selected, we just pass the LeftUp event
        // and stop processing - neither object moving or selecting is
        // suppressed in that case
        gizmo_event(SLAGizmoEventType::LeftUp, mouse_pos, mouse_event.ShiftDown(), mouse_event.AltDown(), mouse_event.CmdDown());
        return true;
    }else if (mouse_event.RightDown()){
        if (m_parent.get_selection().get_object_idx() != -1 &&
            gizmo_event(SLAGizmoEventType::RightDown, mouse_pos, false, false, false)) {
            // we need to set the following right up as processed to avoid showing
            // the context menu if the user release the mouse over the object
            pending_right_up = true;
            // event was taken care of by the SlaSupports gizmo
            return true;
        }
    } else if (pending_right_up && mouse_event.RightUp()) {
        pending_right_up = false;
        return true;
    }
    return false;
}

void GLGizmoSlaSupports::get_data_from_backend()
{
    if (! has_backend_supports())
        return;
    ModelObject* mo = m_c->selection_info()->model_object();

    // find the respective SLAPrintObject, we need a pointer to it
    for (const SLAPrintObject* po : m_parent.sla_print()->objects()) {
        if (po->model_object()->id() == mo->id()) {
            m_normal_cache.clear();
            const std::vector<sla::SupportPoint>& points = po->get_support_points();
            auto mat = po->trafo().inverse().cast<float>();
            for (unsigned int i=0; i<points.size();++i)
                m_normal_cache.emplace_back(sla::SupportPoint(mat * points[i].pos, points[i].head_front_radius, points[i].is_new_island));

            mo->sla_points_status = sla::PointsStatus::AutoGenerated;
            break;
        }
    }

    // We don't copy the data into ModelObject, as this would stop the background processing.
}



void GLGizmoSlaSupports::auto_generate()
{
    //wxMessageDialog dlg(GUI::wxGetApp().plater(), 
    MessageDialog dlg(GUI::wxGetApp().plater(), 
                        _L("Autogeneration will erase all manually edited points.") + "\n\n" +
                        _L("Are you sure you want to do it?") + "\n",
                        _L("Warning"), wxICON_WARNING | wxYES | wxNO);

    ModelObject* mo = m_c->selection_info()->model_object();

    if (mo->sla_points_status != sla::PointsStatus::UserModified || m_normal_cache.empty() || dlg.ShowModal() == wxID_YES) {
        Plater::TakeSnapshot snapshot(wxGetApp().plater(), _L("Autogenerate support points"));
        wxGetApp().CallAfter([this]() { reslice_until_step(slaposPad); });
        mo->sla_points_status = sla::PointsStatus::Generating;
    }
}



void GLGizmoSlaSupports::switch_to_editing_mode()
{
    wxGetApp().plater()->enter_gizmos_stack();
    m_editing_mode = true;
    m_editing_cache.clear();
    for (const sla::SupportPoint& sp : m_normal_cache)
        m_editing_cache.emplace_back(sp);
    select_point(NoPoints);
    register_point_raycasters_for_picking();
    m_parent.set_as_dirty();
}


void GLGizmoSlaSupports::disable_editing_mode()
{
    if (m_editing_mode) {
        m_editing_mode = false;
        wxGetApp().plater()->leave_gizmos_stack();
        m_parent.set_as_dirty();
        unregister_point_raycasters_for_picking();
    }
    wxGetApp().plater()->get_notification_manager()->close_notification_of_type(NotificationType::QuitSLAManualMode);
}



bool GLGizmoSlaSupports::unsaved_changes() const
{
    if (m_editing_cache.size() != m_normal_cache.size())
        return true;

    for (size_t i=0; i<m_editing_cache.size(); ++i)
        if (m_editing_cache[i].support_point != m_normal_cache[i])
            return true;

    return false;
}

void GLGizmoSlaSupports::register_point_raycasters_for_picking()
{
    assert(m_point_raycasters.empty());

    if (m_editing_mode && !m_editing_cache.empty()) {
        for (size_t i = 0; i < m_editing_cache.size(); ++i) {
            m_point_raycasters.emplace_back(m_parent.add_raycaster_for_picking(SceneRaycaster::EType::Gizmo, i, *m_sphere.mesh_raycaster, Transform3d::Identity()),
                m_parent.add_raycaster_for_picking(SceneRaycaster::EType::Gizmo, i, *m_cone.mesh_raycaster, Transform3d::Identity()));
        }
        update_point_raycasters_for_picking_transform();
    }
}

void GLGizmoSlaSupports::unregister_point_raycasters_for_picking()
{
    for (size_t i = 0; i < m_point_raycasters.size(); ++i) {
        m_parent.remove_raycasters_for_picking(SceneRaycaster::EType::Gizmo, i);
    }
    m_point_raycasters.clear();
}

void GLGizmoSlaSupports::update_point_raycasters_for_picking_transform()
{
    if (m_editing_cache.empty())
        return;

    assert(!m_point_raycasters.empty());

    const GLVolume* vol = m_parent.get_selection().get_first_volume();
    Geometry::Transformation transformation(vol->world_matrix());

    auto *inst = m_c->selection_info()->model_instance();
    if (inst && m_c->selection_info() && m_c->selection_info()->print_object()) {
        double shift_z = m_c->selection_info()->print_object()->get_current_elevation();
        auto trafo = inst->get_transformation().get_matrix();
        trafo.translation()(2) += shift_z;
        transformation.set_matrix(trafo);
    }

    const Transform3d instance_scaling_matrix_inverse = transformation.get_scaling_factor_matrix().inverse();
    for (size_t i = 0; i < m_editing_cache.size(); ++i) {
        const Transform3d support_matrix = Geometry::translation_transform(m_editing_cache[i].support_point.pos.cast<double>()) * instance_scaling_matrix_inverse;

        if (m_editing_cache[i].normal == Vec3f::Zero())
            m_c->raycaster()->raycaster()->get_closest_point(m_editing_cache[i].support_point.pos, &m_editing_cache[i].normal);

        Eigen::Quaterniond q;
        q.setFromTwoVectors(Vec3d::UnitZ(), instance_scaling_matrix_inverse * m_editing_cache[i].normal.cast<double>());
        const Eigen::AngleAxisd aa(q);
        const Transform3d cone_matrix = transformation.get_matrix() * support_matrix * Transform3d(aa.toRotationMatrix()) *
            Geometry::assemble_transform((CONE_HEIGHT + m_editing_cache[i].support_point.head_front_radius * RenderPointScale) * Vec3d::UnitZ(),
                Vec3d(PI, 0.0, 0.0), Vec3d(CONE_RADIUS, CONE_RADIUS, CONE_HEIGHT));
        m_point_raycasters[i].second->set_transform(cone_matrix);

        const double radius = (double)m_editing_cache[i].support_point.head_front_radius * RenderPointScale;
        const Transform3d sphere_matrix = transformation.get_matrix() * support_matrix * Geometry::scale_transform(radius);
        m_point_raycasters[i].first->set_transform(sphere_matrix);
    }
}

SlaGizmoHelpDialog::SlaGizmoHelpDialog()
: wxDialog(nullptr, wxID_ANY, _L("SLA gizmo keyboard shortcuts"), wxDefaultPosition, wxDefaultSize, wxDEFAULT_DIALOG_STYLE|wxRESIZE_BORDER)
{
    SetBackgroundColour(wxSystemSettings::GetColour(wxSYS_COLOUR_WINDOW));
    const wxString ctrl = GUI::shortkey_ctrl_prefix();
    const wxString alt  = GUI::shortkey_alt_prefix();


    // fonts
    const wxFont& font = wxGetApp().small_font();
    const wxFont& bold_font = wxGetApp().bold_font();

    auto note_text = new wxStaticText(this, wxID_ANY, _L("Note: some shortcuts work in (non)editing mode only."));
    note_text->SetFont(font);

    auto vsizer    = new wxBoxSizer(wxVERTICAL);
    auto gridsizer = new wxFlexGridSizer(2, 5, 15);
    auto hsizer    = new wxBoxSizer(wxHORIZONTAL);

    hsizer->AddSpacer(20);
    hsizer->Add(vsizer);
    hsizer->AddSpacer(20);

    vsizer->AddSpacer(20);
    vsizer->Add(note_text, 1, wxALIGN_CENTRE_HORIZONTAL);
    vsizer->AddSpacer(20);
    vsizer->Add(gridsizer);
    vsizer->AddSpacer(20);

    std::vector<std::pair<wxString, wxString>> shortcuts;
    shortcuts.push_back(std::make_pair(_L("Left click"),              _L("Add point")));
    shortcuts.push_back(std::make_pair(_L("Right click"),             _L("Remove point")));
    shortcuts.push_back(std::make_pair(_L("Drag"),                    _L("Move point")));
    shortcuts.push_back(std::make_pair(ctrl+_L("Left click"),         _L("Add point to selection")));
    shortcuts.push_back(std::make_pair(alt+_L("Left click"),          _L("Remove point from selection")));
    shortcuts.push_back(std::make_pair(wxString("Shift+")+_L("Drag"), _L("Select by rectangle")));
    shortcuts.push_back(std::make_pair(alt+_(L("Drag")),              _L("Deselect by rectangle")));
    shortcuts.push_back(std::make_pair(ctrl+"A",                      _L("Select all points")));
    shortcuts.push_back(std::make_pair("Delete",                      _L("Remove selected points")));
    shortcuts.push_back(std::make_pair(ctrl+_L("Mouse wheel"),        _L("Move clipping plane")));
    shortcuts.push_back(std::make_pair("R",                           _L("Reset clipping plane")));
    shortcuts.push_back(std::make_pair("Enter",                       _L("Apply changes")));
    shortcuts.push_back(std::make_pair("Esc",                         _L("Discard changes")));
    shortcuts.push_back(std::make_pair("M",                           _L("Switch to editing mode")));
    shortcuts.push_back(std::make_pair("A",                           _L("Auto-generate points")));

    for (const auto& pair : shortcuts) {
        auto shortcut = new wxStaticText(this, wxID_ANY, pair.first);
        auto desc = new wxStaticText(this, wxID_ANY, pair.second);
        shortcut->SetFont(bold_font);
        desc->SetFont(font);
        gridsizer->Add(shortcut, -1, wxALIGN_CENTRE_VERTICAL);
        gridsizer->Add(desc, -1, wxALIGN_CENTRE_VERTICAL);
    }

    SetSizer(hsizer);
    hsizer->SetSizeHints(this);
}



} // namespace GUI
} // namespace Slic3r<|MERGE_RESOLUTION|>--- conflicted
+++ resolved
@@ -64,13 +64,9 @@
 
     // If we triggered autogeneration before, check backend and fetch results if they are there
     if (mo) {
-<<<<<<< HEAD
-        const SLAPrintObject* po = m_c->selection_info()->print_object();
-=======
         m_c->instances_hider()->set_hide_full_scene(true);
 
         int last_comp_step = slaposCount;
->>>>>>> cde53090
         const int required_step = get_min_sla_print_object_step();
         const SLAPrintObject* po = m_c->selection_info()->print_object();
         if (po != nullptr)
