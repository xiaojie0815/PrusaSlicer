--- conflicted
+++ resolved
@@ -101,35 +101,23 @@
 /// <param name="type">Define type of volume - side of surface(in / out)</param>
 /// <param name="cancel">Cancel for previous job</param>
 /// <returns>Base data for emboss text</returns>
-<<<<<<< HEAD
-std::unique_ptr<DataBase> create_emboss_data_base(const std::string &text, StyleManager &style_manager, std::shared_ptr<std::atomic<bool>> &cancel);
+std::unique_ptr<DataBase> create_emboss_data_base(
+    const std::string& text,
+    StyleManager& style_manager,
+    TextLinesModel& text_lines,
+    const Selection& selection,
+    ModelVolumeType type,
+    std::shared_ptr<std::atomic<bool>>& cancel);
 CreateVolumeParams create_input(GLCanvas3D &canvas, const StyleManager::Style &style, RaycastManager &raycaster, ModelVolumeType volume_type);
 
 /// <summary>
 /// Move window for edit emboss text near to embossed object
 /// NOTE: embossed object must be selected
-=======
-static DataBase create_emboss_data_base(const std::string                  &text,
-                                        StyleManager                       &style_manager,
-                                        TextLinesModel                     &text_lines,
-                                        const Selection                    &selection,
-                                        ModelVolumeType type,
-                                        std::shared_ptr<std::atomic<bool>> &cancel);
+/// </summary>
+ImVec2 calc_fine_position(const Selection &selection, const ImVec2 &windows_size, const Size &canvas_size);
 
 /// <summary>
-/// Start job for add new volume to object with given transformation
-/// </summary>
-/// <param name="object">Define where to add</param>
-/// <param name="volume_trmat">Volume transformation</param>
-/// <param name="emboss_data">Define text</param>
-/// <param name="volume_type">Type of volume</param>
-static void start_create_volume_job(const ModelObject *object,
-                                    const Transform3d  volume_trmat,
-                                    DataBase          &emboss_data,
-                                    ModelVolumeType    volume_type);
-
-/// <summary>
-/// Start job for add new volume on surface of object defined by screen coor
+/// Data for emboss job to create shape
 /// </summary>
 /// <param name="emboss_data">Define params of text</param>
 /// <param name="volume_type">Emboss / engrave</param>
@@ -148,17 +136,6 @@
                                                TextLinesModel &text_lines,
                                                /*const */ StyleManager &style_manager,
                                                GLCanvas3D       &canvas);
-
-/// <summary>
-/// Find volume in selected object with closest convex hull to screen center.
-/// Return 
->>>>>>> ed494874
-/// </summary>
-ImVec2 calc_fine_position(const Selection &selection, const ImVec2 &windows_size, const Size &canvas_size);
-
-/// <summary>
-/// Data for emboss job to create shape
-/// </summary>
 struct TextDataBase : public DataBase
 {
     TextDataBase(DataBase &&parent, const FontFileWithCache &font_file, 
@@ -209,6 +186,14 @@
 // short call of Slic3r::GUI::button
 bool draw_button(const IconManager::VIcons& icons, IconType type, bool disable = false);
 
+/// <summary>
+/// Apply camera direction for emboss direction
+/// </summary>
+/// <param name="camera">Define view vector</param>
+/// <param name="canvas">Containe Selected Model to modify</param>
+/// <param name="keep_up">Keep same up vector</param>
+/// <returns>True when apply change otherwise false</returns>
+static bool apply_camera_dir(const Camera &camera, GLCanvas3D &canvas, bool keep_up);
 struct FaceName
 {
     wxString    wx_name;
@@ -221,7 +206,6 @@
     std::shared_ptr<bool> is_created = nullptr;
 };
 
-<<<<<<< HEAD
 // Implementation of forwarded struct
 // Keep sorted list of loadable face names
 struct Facenames
@@ -264,16 +248,6 @@
     std::string       search = "";
     std::vector<bool> hide; // result of filtration
 };
-=======
-/// <summary>
-/// Apply camera direction for emboss direction
-/// </summary>
-/// <param name="camera">Define view vector</param>
-/// <param name="canvas">Containe Selected Model to modify</param>
-/// <param name="keep_up">Keep same up vector</param>
-/// <returns>True when apply change otherwise false</returns>
-static bool apply_camera_dir(const Camera &camera, GLCanvas3D &canvas, bool keep_up);
->>>>>>> ed494874
 
 bool store(const Facenames &facenames);
 bool load(Facenames &facenames);
@@ -323,9 +297,11 @@
         std::string font;
         std::string height;
         std::string depth;
+
+        // advanced
         std::string use_surface;
-
-        // advanced
+        std::string per_glyph;
+        std::string alignment;
         std::string char_gap;
         std::string line_gap;
         std::string boldness;
@@ -340,9 +316,12 @@
 GuiCfg create_gui_configuration();
 
 void draw_font_preview(FaceName &face, const std::string &text, Facenames &faces, const GuiCfg &cfg, bool is_visible);
+// for existing volume which is selected(could init different(to volume text) lines count when edit text)
+void init_text_lines(TextLinesModel &text_lines, const Selection& selection, /* const*/ StyleManager &style_manager, unsigned count_lines=0);
+// before text volume is created
+void init_new_text_line(TextLinesModel &text_lines, const Transform3d& new_text_tr, const ModelObject& mo, /* const*/ StyleManager &style_manager);
 } // namespace priv
 
-<<<<<<< HEAD
 // use private definition
 struct GLGizmoEmboss::Facenames: public ::Facenames{};
 struct GLGizmoEmboss::GuiCfg: public ::GuiCfg{};
@@ -361,107 +340,26 @@
 }
 
 bool GLGizmoEmboss::create_volume(ModelVolumeType volume_type, const Vec2d& mouse_pos)
-=======
-namespace {
-// for existing volume which is selected(could init different(to volume text) lines count when edit text)
-void init_text_lines(TextLinesModel &text_lines, const Selection& selection, /* const*/ StyleManager &style_manager, unsigned count_lines=0);
-// before text volume is created
-void init_new_text_line(TextLinesModel &text_lines, const Transform3d& new_text_tr, const ModelObject& mo, /* const*/ StyleManager &style_manager);
-}
-
-void GLGizmoEmboss::create_volume(ModelVolumeType volume_type, const Vec2d& mouse_pos)
->>>>>>> ed494874
 {
     if (!init_create(volume_type))
         return false;
 
-<<<<<<< HEAD
     // NOTE: change style manager - be carefull with order changes
     DataBasePtr base = create_emboss_data_base(m_text, m_style_manager, m_job_cancel);
     CreateVolumeParams input = create_input(m_parent, m_style_manager.get_style(), m_raycast_manager, volume_type);
     return start_create_volume(input, std::move(base), mouse_pos);
-=======
-    const GLVolume *gl_volume = get_first_hovered_gl_volume(m_parent);
-    DataBase emboss_data    = priv::create_emboss_data_base(m_text, m_style_manager, m_text_lines, m_parent.get_selection(), volume_type, m_job_cancel);
-    bool is_simple_mode = wxGetApp().get_mode() == comSimple;
-    if (gl_volume != nullptr && !is_simple_mode) {
-        // Try to cast ray into scene and find object for add volume
-        if (!priv::start_create_volume_on_surface_job(emboss_data, volume_type, mouse_pos, gl_volume, m_raycast_manager, m_text_lines, m_style_manager, m_parent)) {
-            // When model is broken. It could appear that hit miss the object.
-            // So add part near by in simmilar manner as right panel do
-            create_volume(volume_type);
-        }
-    } else {
-        // object is not under mouse position soo create object on plater
-        priv::start_create_object_job(emboss_data, mouse_pos);    
-    }
->>>>>>> ed494874
 }
 
 // Designed for create volume without information of mouse in scene
 bool GLGizmoEmboss::create_volume(ModelVolumeType volume_type)
 {
     if (!init_create(volume_type))
-<<<<<<< HEAD
         return false;
 
     // NOTE: change style manager - be carefull with order changes
     DataBasePtr base = create_emboss_data_base(m_text, m_style_manager, m_job_cancel);
     CreateVolumeParams input = create_input(m_parent, m_style_manager.get_style(), m_raycast_manager, volume_type);
     return start_create_volume_without_position(input, std::move(base));
-=======
-        return;
-
-    // select position by camera position and view direction
-    const Selection &selection = m_parent.get_selection();
-    int object_idx = selection.get_object_idx();
-
-    Size s = m_parent.get_canvas_size();
-    Vec2d screen_center(s.get_width() / 2., s.get_height() / 2.);
-    DataBase emboss_data = priv::create_emboss_data_base(m_text, m_style_manager, m_text_lines, m_parent.get_selection(), volume_type, m_job_cancel);
-    const ModelObjectPtrs &objects = selection.get_model()->objects;
-    bool is_simple_mode = wxGetApp().get_mode() == comSimple;
-    // No selected object so create new object
-    if (selection.is_empty() || object_idx < 0 || static_cast<size_t>(object_idx) >= objects.size() || is_simple_mode) {
-        // create Object on center of screen
-        // when ray throw center of screen not hit bed it create object on center of bed
-        priv::start_create_object_job(emboss_data, screen_center);
-        return;
-    }
-
-    // create volume inside of selected object
-    Vec2d coor;
-    const GLVolume *vol = nullptr;
-    const Camera &camera = wxGetApp().plater()->get_camera();
-    priv::find_closest_volume(selection, screen_center, camera, objects, &coor, &vol);
-    if (vol == nullptr) {
-        priv::start_create_object_job(emboss_data, screen_center);
-    } else if (!priv::start_create_volume_on_surface_job(emboss_data, volume_type, coor, vol, m_raycast_manager, m_text_lines, m_style_manager, m_parent)) {
-        // in centroid of convex hull is not hit with object
-        // soo create transfomation on border of object
-        
-        // there is no point on surface so no use of surface will be applied
-        FontProp &prop = emboss_data.text_configuration.style.prop;
-        if (prop.use_surface)
-            prop.use_surface = false;
-        
-        // Transformation is inspired add generic volumes in ObjectList::load_generic_subobject
-        const ModelObject *obj = objects[vol->object_idx()];
-        BoundingBoxf3 instance_bb = obj->instance_bounding_box(vol->instance_idx());
-        // Translate the new modifier to be pickable: move to the left front corner of the instance's bounding box, lift to print bed.
-        Transform3d tr = vol->get_instance_transformation().get_matrix_no_offset().inverse();
-        Vec3d offset_tr(0, // center of instance - Can't suggest width of text before it will be created
-            - instance_bb.size().y() / 2 - prop.size_in_mm / 2, // under
-            prop.emboss / 2 - instance_bb.size().z() / 2 // lay on bed
-        );
-        Transform3d volume_trmat = tr * Eigen::Translation3d(offset_tr);                
-        if (prop.per_glyph) {
-            init_new_text_line(m_text_lines, volume_trmat, *obj, m_style_manager);
-            emboss_data.text_lines = m_text_lines.get_lines();
-        }
-        priv::start_create_volume_job(obj, volume_trmat, emboss_data, volume_type);
-    }
->>>>>>> ed494874
 }
 
 
@@ -493,15 +391,8 @@
 bool GLGizmoEmboss::init_create(ModelVolumeType volume_type)
 {
     // check valid volume type
-<<<<<<< HEAD
-    if (volume_type != ModelVolumeType::MODEL_PART &&
-        volume_type != ModelVolumeType::NEGATIVE_VOLUME &&
-        volume_type != ModelVolumeType::PARAMETER_MODIFIER) {
-        BOOST_LOG_TRIVIAL(error) << "Can't create embossed volume with this type: " << (int)volume_type;
-=======
     if (!check(volume_type)){    
         BOOST_LOG_TRIVIAL(error) << "Can't create embossed volume with this type: " << (int) volume_type;
->>>>>>> ed494874
         return false;
     }
 
@@ -589,21 +480,9 @@
     bool is_dragging = m_surface_drag.has_value();
 
     // End with surface dragging?
-<<<<<<< HEAD
-    if (was_dragging && !is_dragging) {
-        // Update surface by new position
-        if (m_volume->emboss_shape->projection.use_surface)
-            process();
-
-        // Show correct value of height & depth inside of inputs
-        calculate_scale();
-    }
-
-=======
     if (was_dragging && !is_dragging) 
         volume_transformation_changed();
     
->>>>>>> ed494874
     // Start with dragging
     else if (!was_dragging && is_dragging) {
         // Cancel job to prevent interuption of dragging (duplicit result)
@@ -624,11 +503,7 @@
             if (gl_volume == nullptr || !m_style_manager.is_active_font())
                 return res;
 
-<<<<<<< HEAD
-            m_style_manager.get_style().angle = calc_up(gl_volume->world_matrix(), Slic3r::GUI::up_limit);
-=======
-            m_style_manager.get_font_prop().angle = calc_up(gl_volume->world_matrix(), priv::up_limit);
->>>>>>> ed494874
+            m_style_manager.get_font_prop().angle = calc_up(gl_volume->world_matrix(), Slic3r::GUI::up_limit);
         }
 
         volume_transformation_changing();
@@ -732,42 +607,40 @@
     return false;
 }
 
-<<<<<<< HEAD
+void GLGizmoEmboss::volume_transformation_changing()
+{
+    if (m_volume == nullptr || !m_volume->text_configuration.has_value()) {
+        assert(false);
+        return;
+    }
+    const FontProp &prop = m_volume->text_configuration->style.prop;
+    if (prop.per_glyph)
+        init_text_lines(m_text_lines, m_parent.get_selection(), m_style_manager, m_text_lines.get_lines().size());
+}
+
+void GLGizmoEmboss::volume_transformation_changed()
+{
+    if (m_volume == nullptr || !m_volume->text_configuration.has_value()) {
+        assert(false);
+        return;
+    }
+
+    const FontProp &prop = m_volume->text_configuration->style.prop;
+    if (prop.per_glyph)
+        init_text_lines(m_text_lines, m_parent.get_selection(), m_style_manager, m_text_lines.get_lines().size());
+
+    // Update surface by new position
+    if (prop.use_surface || prop.per_glyph)
+        process();
+
+    // Show correct value of height & depth inside of inputs
+    calculate_scale();
+}
+
 bool        GLGizmoEmboss::wants_enter_leave_snapshots() const { return true; }
 std::string GLGizmoEmboss::get_gizmo_entering_text() const { return _u8L("Enter emboss gizmo"); }
 std::string GLGizmoEmboss::get_gizmo_leaving_text() const { return _u8L("Leave emboss gizmo"); }
 std::string GLGizmoEmboss::get_action_snapshot_name() const { return _u8L("Embossing actions"); }
-=======
-void GLGizmoEmboss::volume_transformation_changing()
-{
-    if (m_volume == nullptr || !m_volume->text_configuration.has_value()) {
-        assert(false);
-        return;
-    }
-    const FontProp &prop = m_volume->text_configuration->style.prop;
-    if (prop.per_glyph)
-        init_text_lines(m_text_lines, m_parent.get_selection(), m_style_manager, m_text_lines.get_lines().size());
-}
-
-void GLGizmoEmboss::volume_transformation_changed()
-{
-    if (m_volume == nullptr || !m_volume->text_configuration.has_value()) {
-        assert(false);
-        return;
-    }
-
-    const FontProp &prop = m_volume->text_configuration->style.prop;
-    if (prop.per_glyph)
-        init_text_lines(m_text_lines, m_parent.get_selection(), m_style_manager, m_text_lines.get_lines().size());
-
-    // Update surface by new position
-    if (prop.use_surface || prop.per_glyph)
-        process();
-
-    // Show correct value of height & depth inside of inputs
-    calculate_scale();
-}
->>>>>>> ed494874
 
 bool GLGizmoEmboss::on_init()
 {
@@ -794,17 +667,11 @@
     if (m_volume == nullptr ||
         get_model_volume(m_volume_id, selection.get_model()->objects) == nullptr)
         return;
-<<<<<<< HEAD
-=======
-    const Selection &selection = m_parent.get_selection();
->>>>>>> ed494874
     if (selection.is_empty()) return;
 
     // prevent get local coordinate system on multi volumes
     if (!selection.is_single_volume_or_modifier() && 
         !selection.is_single_volume_instance()) return;
-<<<<<<< HEAD
-=======
     
     const GLVolume *gl_volume_ptr = m_parent.get_selection().get_first_volume();
     if (gl_volume_ptr == nullptr) return;
@@ -817,7 +684,6 @@
         else 
             m_text_lines.render(tr);
     }
->>>>>>> ed494874
 
     bool is_surface_dragging = m_surface_drag.has_value();
     bool is_parent_dragging = m_parent.is_mouse_dragging();
@@ -1058,118 +924,10 @@
 
     m_rotate_start_angle.reset();
 
-<<<<<<< HEAD
-    // recalculate for surface cut
-    if (m_style_manager.get_style().projection.use_surface)
-        process();
+    volume_transformation_changed();
 }
 void GLGizmoEmboss::on_dragging(const UpdateData &data) { m_rotate_gizmo.dragging(data); }
 
-=======
-    volume_transformation_changed();
-}
-void GLGizmoEmboss::on_dragging(const UpdateData &data) { m_rotate_gizmo.dragging(data); }
-
-GLGizmoEmboss::GuiCfg GLGizmoEmboss::create_gui_configuration()
-{
-    GuiCfg cfg; // initialize by default values;
-
-    float line_height = ImGui::GetTextLineHeight();
-    float line_height_with_spacing = ImGui::GetTextLineHeightWithSpacing();
-    float space = line_height_with_spacing - line_height;
-    const ImGuiStyle &style  = ImGui::GetStyle();
-
-    cfg.max_style_name_width = ImGui::CalcTextSize("Maximal font name, extended").x;
-
-    cfg.icon_width = static_cast<unsigned int>(std::ceil(line_height));
-    // make size pair number
-    if (cfg.icon_width % 2 != 0) ++cfg.icon_width;
-
-    cfg.delete_pos_x = cfg.max_style_name_width + space;
-    int count_line_of_text = 3;
-    cfg.text_size = ImVec2(-FLT_MIN, line_height_with_spacing * count_line_of_text);
-    ImVec2 letter_m_size = ImGui::CalcTextSize("M");
-    int count_letter_M_in_input = 12;
-    cfg.input_width = letter_m_size.x * count_letter_M_in_input;
-    GuiCfg::Translations &tr = cfg.translations;
-
-    tr.font   = _u8L("Font");
-    tr.height = _u8L("Height");
-    tr.depth  = _u8L("Depth");
-
-    float max_text_width = std::max({
-        ImGui::CalcTextSize(tr.font.c_str()).x,
-        ImGui::CalcTextSize(tr.height.c_str()).x,
-        ImGui::CalcTextSize(tr.depth.c_str()).x});
-    cfg.indent       = static_cast<float>(cfg.icon_width);
-    cfg.input_offset = style.WindowPadding.x + cfg.indent + max_text_width + space;
-
-    tr.use_surface  = _u8L("Use surface");
-    tr.per_glyph    = _u8L("Per glyph orientation");
-    tr.alignment   = _u8L("Alignment");
-    tr.char_gap     = _u8L("Char gap");
-    tr.line_gap     = _u8L("Line gap");
-    tr.boldness     = _u8L("Boldness");
-    tr.skew_ration  = _u8L("Skew ratio");
-    tr.from_surface = _u8L("From surface");
-    tr.rotation     = _u8L("Rotation");
-    tr.collection   = _u8L("Collection");
-
-    float max_advanced_text_width = std::max({
-        ImGui::CalcTextSize(tr.use_surface.c_str()).x,
-        ImGui::CalcTextSize(tr.per_glyph.c_str()).x,
-        ImGui::CalcTextSize(tr.alignment.c_str()).x,
-        ImGui::CalcTextSize(tr.char_gap.c_str()).x,
-        ImGui::CalcTextSize(tr.line_gap.c_str()).x,
-        ImGui::CalcTextSize(tr.boldness.c_str()).x,
-        ImGui::CalcTextSize(tr.skew_ration.c_str()).x,
-        ImGui::CalcTextSize(tr.from_surface.c_str()).x,
-        ImGui::CalcTextSize(tr.rotation.c_str()).x + cfg.icon_width + 2*space,
-        ImGui::CalcTextSize(tr.collection.c_str()).x });
-    cfg.advanced_input_offset = max_advanced_text_width
-        + 3 * space + cfg.indent;
-    cfg.lock_offset = cfg.advanced_input_offset - (cfg.icon_width + space);
-    // calculate window size
-    float window_title = line_height + 2*style.FramePadding.y + 2 * style.WindowTitleAlign.y;
-    float input_height = line_height_with_spacing + 2*style.FramePadding.y;
-    float tree_header  = line_height_with_spacing;
-    float separator_height = 1 + style.FramePadding.y;
-
-    // "Text is to object" + radio buttons
-    cfg.height_of_volume_type_selector = separator_height + line_height_with_spacing + input_height;
-
-    float window_height = 
-        window_title + // window title
-        cfg.text_size.y +  // text field
-        input_height * 4 + // font name + height + depth + style selector 
-        tree_header +      // advance tree
-        separator_height + // presets separator line
-        line_height_with_spacing + // "Presets"
-        2 * style.WindowPadding.y;
-    float window_width = cfg.input_offset + cfg.input_width + 2*style.WindowPadding.x 
-        + 2 * (cfg.icon_width + space);
-    cfg.minimal_window_size = ImVec2(window_width, window_height);
-
-    // 8 = useSurface, per glyph, charGap, lineGap, bold, italic, surfDist, rotation, textFaceToCamera
-    // 4 = 1px for fix each edit image of drag float 
-    float advance_height = input_height * 10 + 9;
-    cfg.minimal_window_size_with_advance =
-        ImVec2(cfg.minimal_window_size.x,
-               cfg.minimal_window_size.y + advance_height);
-
-    cfg.minimal_window_size_with_collections = 
-        ImVec2(cfg.minimal_window_size_with_advance.x,
-            cfg.minimal_window_size_with_advance.y + input_height);
-
-    int max_style_image_width = cfg.max_style_name_width /2 -
-                                2 * style.FramePadding.x;
-    int max_style_image_height = 1.5 * input_height;
-    cfg.max_style_image_size = Vec2i(max_style_image_width, max_style_image_height);
-    cfg.face_name_size.y() = line_height_with_spacing;
-    return cfg;
-}
-
->>>>>>> ed494874
 EmbossStyles GLGizmoEmboss::create_default_styles()
 {
     wxFontEnumerator::InvalidateCache();
@@ -1241,7 +999,6 @@
 
 namespace {
 
-<<<<<<< HEAD
 /// <summary>
 /// Check installed fonts whether optional face name exist in installed fonts
 /// </summary>
@@ -1287,7 +1044,9 @@
     return {}; // not installed    
 }
 } // namespace
-=======
+
+namespace {
+
 bool get_line_height_offset(/* const*/ StyleManager &style_manager, double &line_height_mm, double &line_offset_mm)
 {
     assert(style_manager.is_active_font());
@@ -1404,7 +1163,6 @@
 void GLGizmoEmboss::reinit_text_lines(unsigned count_lines) {    
     init_text_lines(m_text_lines, m_parent.get_selection(), m_style_manager, count_lines);
 }
->>>>>>> ed494874
 
 void GLGizmoEmboss::set_volume_by_selection()
 {
@@ -1518,6 +1276,11 @@
     if (tc.style.prop.per_glyph)
         reinit_text_lines();
 
+    // Calculate current angle of up vector
+    assert(m_style_manager.is_active_font());
+    if (m_style_manager.is_active_font()) 
+        m_style_manager.get_font_prop().angle = calc_up(gl_volume->world_matrix(), priv::up_limit);    
+
     // calculate scale for height and depth inside of scaled object instance
     calculate_scale();    
 }
@@ -1570,29 +1333,17 @@
 
     // exist loaded font file?
     if (!m_style_manager.is_active_font()) return false;
-<<<<<<< HEAD
-=======
     
     DataUpdate data{priv::create_emboss_data_base(m_text, m_style_manager, m_text_lines, m_parent.get_selection(), m_volume->type(), m_job_cancel),
                     m_volume->id()};
     std::unique_ptr<Job> job = nullptr;
->>>>>>> ed494874
-
-    assert(m_volume->text_configuration.has_value());
-    if (!m_volume->text_configuration.has_value()) return false;
-    assert(m_volume->emboss_shape.has_value());
-    if (!m_volume->emboss_shape.has_value()) return false;
+
+    // check cutting from source mesh
+    bool &use_surface = data.text_configuration.style.prop.use_surface;
+    bool  is_object   = m_volume->get_object()->volumes.size() == 1;
+    if (use_surface && is_object) 
+        use_surface = false;
     
-<<<<<<< HEAD
-    DataUpdate data{create_emboss_data_base(m_text, m_style_manager, m_job_cancel), m_volume->id()};
-    bool start = start_update_volume(std::move(data), *m_volume, m_parent.get_selection(), m_raycast_manager);    
-    if (start)
-        // notification is removed befor object is changed by job    
-        remove_notification_not_valid_font();
-
-    return start;
-}
-=======
     assert(!data.text_configuration.style.prop.per_glyph ||
         get_count_lines(m_text) == m_text_lines.get_lines().size());
 
@@ -1625,7 +1376,19 @@
     } else {
         job = std::make_unique<UpdateJob>(std::move(data));
     }
->>>>>>> ed494874
+
+#ifndef EXECUTE_PROCESS_ON_MAIN_THREAD
+    auto &worker = wxGetApp().plater()->get_ui_job_worker();
+    queue_job(worker, std::move(job));
+#else 
+    // Run Job on main thread (blocking) - ONLY DEBUG
+    priv::execute_job(std::move(job));
+#endif // EXECUTE_PROCESS_ON_MAIN_THREAD
+
+    // notification is removed befor object is changed by job
+    remove_notification_not_valid_font();
+    return true;
+}
 
 namespace {
 bool is_text_empty(std::string_view text) { return text.empty() || text.find_first_not_of(" \n\t\r") == std::string::npos; }
@@ -2187,22 +1950,11 @@
         Plater::TakeSnapshot snapshot(plater, _L("Change Text Type"), UndoRedo::SnapshotType::GizmoAction);
         m_volume->set_type(*new_type);
 
-<<<<<<< HEAD
-         // Update volume position when switch from part or into part
-        if (m_volume->emboss_shape->projection.use_surface) {
-            // move inside
-            bool is_volume_move_inside  = (type == part);
-            bool is_volume_move_outside = (*new_type == part);
-            if (is_volume_move_inside || is_volume_move_outside) process();
-        }
-=======
-        // move inside
         bool is_volume_move_inside  = (type == part);
         bool is_volume_move_outside = (*new_type == part);
          // Update volume position when switch (from part) or (into part)
         if ((is_volume_move_inside || is_volume_move_outside))
             process();
->>>>>>> ed494874
 
         // inspiration in ObjectList::change_part_type()
         // how to view correct side panel with objects
@@ -2846,30 +2598,22 @@
             process();
 }
 
-<<<<<<< HEAD
+bool GLGizmoEmboss::set_depth()
+{
+    float &value = m_style_manager.get_font_prop().emboss;
+
+    // size can't be zero or negative
+    priv::Limits::apply(value, priv::limits.emboss);
+
+    // only different value need process
+    return !is_approx(value, m_volume->text_configuration->style.prop.emboss);
+}
+
 void GLGizmoEmboss::draw_depth(bool use_inch)
 {
     double &value = m_style_manager.get_style().projection.depth;
     const StyleManager::Style * stored_style = m_style_manager.get_stored_style();
     const double *stored = ((stored_style!=nullptr)? &stored_style->projection.depth : nullptr);
-=======
-bool GLGizmoEmboss::set_depth()
-{
-    float &value = m_style_manager.get_font_prop().emboss;
-
-    // size can't be zero or negative
-    priv::Limits::apply(value, priv::limits.emboss);
-
-    // only different value need process
-    return !is_approx(value, m_volume->text_configuration->style.prop.emboss);
-}
-
-void GLGizmoEmboss::draw_depth(bool use_inch)
-{
-    float &value = m_style_manager.get_font_prop().emboss;
-    const EmbossStyle* stored_style = m_style_manager.get_stored_style();
-    const float *stored = ((stored_style)? &stored_style->prop.emboss : nullptr);
->>>>>>> ed494874
     const std::string  revert_emboss_depth = _u8L("Revert embossed depth.");
     const char *size_format = ((use_inch) ? "%.3f in" : "%.2f mm");
     const std::string  name = m_gui_cfg->translations.depth;
@@ -2958,18 +2702,10 @@
         return;
     }
 
-<<<<<<< HEAD
     StyleManager::Style &current_style = m_style_manager.get_style();
     FontProp            &current_prop  = current_style.prop;
     
     const FontFile::Info &font_info = ff.font_file->infos[current_prop.collection_number.value_or(0)];
-=======
-    FontProp &font_prop = m_style_manager.get_font_prop();
-    const auto  &cn = m_style_manager.get_font_prop().collection_number;
-    unsigned int font_index = (cn.has_value()) ? *cn : 0;
-    const auto  &font_info  = ff.font_file->infos[font_index];
-
->>>>>>> ed494874
 #ifdef SHOW_FONT_FILE_PROPERTY
     ImGui::SameLine();
     int cache_size = ff.has_value()? (int)ff.cache->size() : 0;
@@ -2980,8 +2716,7 @@
         ", unitPerEm=" + std::to_string(font_info.unit_per_em) + 
         ", cache(" + std::to_string(cache_size) + " glyphs)";
     if (font_file->infos.size() > 1) { 
-        unsigned int collection = current_prop.collection_number.has_value() ?
-            *current_prop.collection_number : 0;
+        unsigned int collection = current_prop.collection_number.value_or(0);
         ff_property += ", collect=" + std::to_string(collection+1) + "/" + std::to_string(font_file->infos.size());
     }
     m_imgui->text_colored(ImGuiWrapper::COL_GREY_DARK, ff_property);
@@ -2993,17 +2728,10 @@
     const StyleManager::Style *stored_style = nullptr;
     if (m_style_manager.exist_stored_style())
         stored_style = m_style_manager.get_stored_style();
-<<<<<<< HEAD
-
-    bool can_use_surface = (m_volume == nullptr)? false :
-                        (m_volume->emboss_shape->projection.use_surface)? true : // already used surface must have option to uncheck
-        !m_volume->is_the_only_one_part();
-=======
     
     bool is_the_only_one_part = m_volume->is_the_only_one_part();
-    bool can_use_surface = (font_prop.use_surface)? true : // already used surface must have option to uncheck
+    bool can_use_surface = (m_volume->emboss_shape->projection.use_surface)? true : // already used surface must have option to uncheck
                             !is_the_only_one_part;
->>>>>>> ed494874
     m_imgui->disabled_begin(!can_use_surface);
     const bool *def_use_surface = stored_style ?
         &stored_style->projection.use_surface : nullptr;
@@ -3187,22 +2915,14 @@
         min_distance, max_distance, "%.2f mm", move_tooltip)) is_moved = true;
     }
 
-<<<<<<< HEAD
-    if (is_moved)
-        do_local_z_move(m_parent, distance.value_or(.0f) - prev_distance);    
-    m_imgui->disabled_end(); // allowe_surface_distance
-=======
     if (is_moved){
         if (font_prop.per_glyph){
             process();
         } else {
-            m_volume->text_configuration->style.prop.distance = font_prop.distance;        
-            float act_distance = font_prop.distance.has_value() ? *font_prop.distance : .0f;
-            do_translate(Vec3d::UnitZ() * (act_distance - prev_distance));
-        }
-    }
-    m_imgui->disabled_end();
->>>>>>> ed494874
+            do_local_z_move(m_parent, distance.value_or(.0f) - prev_distance);
+        }
+    }
+    m_imgui->disabled_end();  // allowe_surface_distance
 
     // slider for Clock-wise angle in degress
     // stored angle is optional CCW and in radians
@@ -3236,11 +2956,7 @@
             reinit_text_lines(m_text_lines.get_lines().size());
 
         // recalculate for surface cut
-<<<<<<< HEAD
-        if (use_surface) 
-=======
-        if (font_prop.use_surface || font_prop.per_glyph) 
->>>>>>> ed494874
+        if (use_surface || font_prop.per_glyph) 
             process();
     }
 
@@ -3295,15 +3011,9 @@
 
     if (ImGui::Button(_u8L("Set text to face camera").c_str())) {
         assert(get_selected_volume(m_parent.get_selection()) == m_volume);
-<<<<<<< HEAD
         const Camera &cam = wxGetApp().plater()->get_camera();
-        if (face_selected_volume_to_camera(cam, m_parent) && use_surface)
-=======
-        const Camera &cam  = wxGetApp().plater()->get_camera();
-        const FontProp &prop = m_style_manager.get_font_prop();
-        if (priv::apply_camera_dir(cam, m_parent, m_keep_up) && 
-            (prop.use_surface || prop.per_glyph))
->>>>>>> ed494874
+        if (face_selected_volume_to_camera(cam, m_parent) && 
+            (use_surface || prop.per_glyph))
             process();
     } else if (ImGui::IsItemHovered()) {
         ImGui::SetTooltip("%s", _u8L("Orient the text towards the camera.").c_str());
@@ -3452,45 +3162,6 @@
 }
 #endif // ALLOW_ADD_FONT_BY_FILE
 
-<<<<<<< HEAD
-=======
-#ifdef ALLOW_DEBUG_MODE
-bool GLGizmoEmboss::choose_svg_file()
-{
-    wxArrayString input_files;
-    wxString      fontDir      = wxEmptyString;
-    wxString      selectedFile = wxEmptyString;
-    wxFileDialog  dialog(nullptr, _L("Choose SVG file")+":", fontDir,
-                        selectedFile, file_wildcards(FT_SVG),
-                        wxFD_OPEN | wxFD_FILE_MUST_EXIST);
-    if (dialog.ShowModal() == wxID_OK) dialog.GetPaths(input_files);
-    if (input_files.IsEmpty()) return false;
-    if (input_files.size() != 1) return false;
-    auto &      input_file = input_files.front();
-    std::string path       = std::string(input_file.c_str());
-    std::string name       = priv::get_file_name(path);
-
-    NSVGimage *image = nsvgParseFromFile(path.c_str(), "mm", 96.0f);
-    ExPolygons polys = NSVGUtils::to_ExPolygons(image);
-    nsvgDelete(image);
-
-    BoundingBox bb;
-    for (const auto &p : polys) bb.merge(p.contour.points);
-    const FontProp &fp = m_style_manager.get_font_prop();
-    float scale   = fp.size_in_mm / std::max(bb.max.x(), bb.max.y());
-    auto  project = std::make_unique<ProjectScale>(
-        std::make_unique<ProjectZ>(fp.emboss / scale), scale);
-    indexed_triangle_set its = polygons2model(polys, *project);
-    return false;
-    // test store:
-    // for (auto &poly : polys) poly.scale(1e5);
-    // SVG svg("converted.svg", BoundingBox(polys.front().contour.points));
-    // svg.draw(polys);
-    //return add_volume(name, its);
-}
-#endif // ALLOW_DEBUG_MODE
-
->>>>>>> ed494874
 void GLGizmoEmboss::create_notification_not_valid_font(
     const TextConfiguration &tc)
 {
@@ -3646,7 +3317,6 @@
     return shape;
 }
 
-<<<<<<< HEAD
 void TextDataBase::write(ModelVolume &volume) const
 {
     DataBase::write(volume);
@@ -3673,15 +3343,12 @@
         fp.emboss = static_cast<float>(ep.depth);
 }
 
-std::unique_ptr<DataBase> create_emboss_data_base(const std::string &text, StyleManager &style_manager, std::shared_ptr<std::atomic<bool>>& cancel)
-=======
-DataBase priv::create_emboss_data_base(const std::string                  &text,
+std::unique_ptr<DataBase> create_emboss_data_base(const std::string                  &text,
                                        StyleManager                       &style_manager,
                                        TextLinesModel                     &text_lines,
                                        const Selection                    &selection,
                                        ModelVolumeType                     type,
                                        std::shared_ptr<std::atomic<bool>> &cancel)
->>>>>>> ed494874
 {
     // create volume_name
     std::string volume_name = text; // copy
@@ -3718,122 +3385,19 @@
         cancel->store(true);
     // create new shared ptr to cancel new job
     cancel = std::make_shared<std::atomic<bool>>(false);
-<<<<<<< HEAD
     DataBase base(volume_name, cancel);
     FontFileWithCache &font = style_manager.get_font_file_with_cache();
     TextConfiguration tc{static_cast<EmbossStyle>(style), text};
-    return std::make_unique<TextDataBase>(std::move(base), font, std::move(tc), style.projection);
+    return std::make_unique<TextDataBase>(std::move(base), font, std::move(tc), style.projection, is_outside, text_lines.get_lines());
 }
 
 CreateVolumeParams create_input(GLCanvas3D &canvas, const StyleManager::Style &style, RaycastManager& raycaster, ModelVolumeType volume_type)
-=======
-    return Slic3r::GUI::Emboss::DataBase{style_manager.get_font_file_with_cache(), tc, volume_name, is_outside, cancel, text_lines.get_lines()};
-}
-
-void priv::start_create_object_job(DataBase &emboss_data, const Vec2d &coor)
-{
-    // start creation of new object
-    Plater        *plater    = wxGetApp().plater();
-    const Camera  &camera    = plater->get_camera();
-    const Pointfs &bed_shape = plater->build_volume().bed_shape();
-
-    // can't create new object with distance from surface
-    FontProp &prop = emboss_data.text_configuration.style.prop;
-    if (prop.distance.has_value()) prop.distance.reset();
-
-    // can't create new object with using surface
-    if (prop.use_surface)
-        prop.use_surface = false;
-
-    //    Transform3d volume_tr = priv::create_transformation_on_bed(mouse_pos, camera, bed_shape, prop.emboss / 2);
-    DataCreateObject data{std::move(emboss_data), coor, camera, bed_shape};
-    auto             job    = std::make_unique<CreateObjectJob>(std::move(data));
-    Worker          &worker = plater->get_ui_job_worker();
-    queue_job(worker, std::move(job));
-}
-
-void priv::start_create_volume_job(const ModelObject *object,
-                                   const Transform3d  volume_trmat,
-                                   DataBase          &emboss_data,
-                                   ModelVolumeType    volume_type)
-{
-    bool &use_surface = emboss_data.text_configuration.style.prop.use_surface;
-    std::unique_ptr<GUI::Job> job;
-    if (use_surface) {
-        // Model to cut surface from.
-        SurfaceVolumeData::ModelSources sources = create_sources(object->volumes);
-        if (sources.empty()) {
-            use_surface = false;
-        } else {
-            SurfaceVolumeData sfvd{volume_trmat, std::move(sources)};
-            CreateSurfaceVolumeData surface_data{std::move(emboss_data), std::move(sfvd), volume_type, object->id()};
-            job = std::make_unique<CreateSurfaceVolumeJob>(std::move(surface_data));
-        }
-    }
-    if (!use_surface) {
-        // create volume
-        DataCreateVolume data{std::move(emboss_data), volume_type, object->id(), volume_trmat};
-        job = std::make_unique<CreateVolumeJob>(std::move(data));
-    }
-
-    Plater *plater = wxGetApp().plater();
-    Worker &worker = plater->get_ui_job_worker();
-    queue_job(worker, std::move(job));
-}
-
-bool priv::start_create_volume_on_surface_job(DataBase       &emboss_data,
-                                              ModelVolumeType volume_type,
-                                              const Vec2d    &screen_coor,
-                                              const GLVolume *gl_volume,
-                                              RaycastManager &raycaster,
-                                              TextLinesModel &text_lines,
-                                              StyleManager   &style_manager,
-                                              GLCanvas3D     &canvas)
->>>>>>> ed494874
 {
     auto gizmo = static_cast<unsigned char>(GLGizmosManager::Emboss);
     const GLVolume *gl_volume = get_first_hovered_gl_volume(canvas);
     Plater *plater = wxGetApp().plater();
-<<<<<<< HEAD
     return CreateVolumeParams{canvas, plater->get_camera(), plater->build_volume(),
         plater->get_ui_job_worker(), volume_type, raycaster, gizmo, gl_volume, style.distance, style.angle};
-=======
-    const ModelObjectPtrs &objects = plater->model().objects;
-
-    int object_idx = gl_volume->object_idx();
-    if (object_idx < 0 || static_cast<size_t>(object_idx) >= objects.size()) return false;
-    const ModelObject *obj_ptr = objects[object_idx];
-    if (obj_ptr == nullptr) return false;
-    const ModelObject &obj = *obj_ptr;
-    size_t vol_id = obj.volumes[gl_volume->volume_idx()]->id().id;
-    auto cond = RaycastManager::AllowVolumes({vol_id});
-
-    RaycastManager::Meshes meshes = create_meshes(canvas, cond);
-    raycaster.actualize(obj, &cond, &meshes);
-
-    const Camera &camera = plater->get_camera();
-    std::optional<RaycastManager::Hit> hit = ray_from_camera(raycaster, screen_coor, camera, &cond);
-
-    // context menu for add text could be open only by right click on an
-    // object. After right click, object is selected and object_idx is set
-    // also hit must exist. But there is options to add text by object list
-    if (!hit.has_value())
-        return false;
-
-    // Create result volume transformation
-    Transform3d surface_trmat = create_transformation_onto_surface(hit->position, hit->normal, priv::up_limit);
-    const FontProp &font_prop = emboss_data.text_configuration.style.prop;
-    apply_transformation(font_prop, surface_trmat);
-    Transform3d instance = gl_volume->get_instance_transformation().get_matrix();
-    Transform3d volume_trmat = instance.inverse() * surface_trmat; 
-
-    if (font_prop.per_glyph){
-        init_new_text_line(text_lines, volume_trmat, obj, style_manager);
-        emboss_data.text_lines = text_lines.get_lines();
-    }
-    start_create_volume_job(obj_ptr, volume_trmat, emboss_data, volume_type);
-    return true;
->>>>>>> ed494874
 }
 
 ImVec2 calc_fine_position(const Selection &selection, const ImVec2 &windows_size, const Size &canvas_size)
@@ -3925,7 +3489,6 @@
     face_names.has_truncated_names = true;
 }
 
-<<<<<<< HEAD
 void init_face_names(Facenames &face_names)
 {
     Timer t("enumerate_fonts");
@@ -3963,10 +3526,6 @@
             << "For clear cache delete file: " << get_fontlist_cache_path().string();
         return;
     }
-=======
-bool priv::apply_camera_dir(const Camera &camera, GLCanvas3D &canvas, bool keep_up) {
-    const Vec3d &cam_dir = camera.get_dir_forward();
->>>>>>> ed494874
 
     BOOST_LOG_TRIVIAL(info) << ((face_names.hash == 0) ?
         "FontName list is generate from scratch." :
@@ -4199,6 +3758,51 @@
     return cfg;
 }
 
+bool apply_camera_dir(const Camera& camera, GLCanvas3D& canvas, bool keep_up) {
+    const Vec3d& cam_dir = camera.get_dir_forward();
+
+    Selection& sel = canvas.get_selection();
+    if (sel.is_empty()) return false;
+
+    // camera direction transformed into volume coordinate system    
+    Transform3d to_world = world_matrix_fixed(sel);
+    Vec3d cam_dir_tr = to_world.inverse().linear() * cam_dir;
+    cam_dir_tr.normalize();
+
+    Vec3d emboss_dir(0., 0., -1.);
+
+    // check wether cam_dir is already used
+    if (is_approx(cam_dir_tr, emboss_dir)) return false;
+
+    assert(sel.get_volume_idxs().size() == 1);
+    GLVolume* gl_volume = sel.get_volume(*sel.get_volume_idxs().begin());
+
+    Transform3d vol_rot;
+    Transform3d vol_tr = gl_volume->get_volume_transformation().get_matrix();
+    // check whether cam_dir is opposit to emboss dir
+    if (is_approx(cam_dir_tr, -emboss_dir)) {
+        // rotate 180 DEG by y
+        vol_rot = Eigen::AngleAxis(M_PI_2, Vec3d(0., 1., 0.));
+    }
+    else {
+        // calc params for rotation
+        Vec3d axe = emboss_dir.cross(cam_dir_tr);
+        axe.normalize();
+        double angle = std::acos(emboss_dir.dot(cam_dir_tr));
+        vol_rot = Eigen::AngleAxis(angle, axe);
+    }
+
+    Vec3d offset = vol_tr * Vec3d::Zero();
+    Vec3d offset_inv = vol_rot.inverse() * offset;
+    Transform3d res = vol_tr *
+        Eigen::Translation<double, 3>(-offset) *
+        vol_rot *
+        Eigen::Translation<double, 3>(offset_inv);
+    //Transform3d res = vol_tr * vol_rot;
+    gl_volume->set_volume_transformation(Geometry::Transformation(res));
+    get_model_volume(*gl_volume, sel.get_model()->objects)->set_transformation(res);
+    return true;
+}
 } // namespace
 
 // any existing icon filename to not influence GUI
