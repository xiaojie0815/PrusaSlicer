--- conflicted
+++ resolved
@@ -131,13 +131,8 @@
     bool res = false;
 
     if (!arrow_texture.filename.empty())
-<<<<<<< HEAD
-        res = m_arrow_texture.texture.load_from_png_file(path + arrow_texture.filename, false, GLTexture::ECompressionType::SingleThreaded, false);
-//        res = m_arrow_texture.texture.load_from_svg_file(path + arrow_texture.filename, false, true, false, 100);
-=======
         res = m_arrow_texture.texture.load_from_svg_file(path + arrow_texture.filename, false, false, false, 1000);
->>>>>>> dfd946e7
-    if (res)
+        if (res)
         m_arrow_texture.metadata = arrow_texture;
 
     return res;
