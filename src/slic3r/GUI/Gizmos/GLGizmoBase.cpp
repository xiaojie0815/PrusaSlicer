<<<<<<< HEAD
#include "GLGizmoBase.hpp"
#include "slic3r/GUI/GLCanvas3D.hpp"

#include <GL/glew.h>

#include "slic3r/GUI/GUI_App.hpp"
#include "slic3r/GUI/GUI_ObjectManipulation.hpp"
#if ENABLE_LEGACY_OPENGL_REMOVAL
#include "slic3r/GUI/Plater.hpp"
#endif // ENABLE_LEGACY_OPENGL_REMOVAL

// TODO: Display tooltips quicker on Linux

namespace Slic3r {
namespace GUI {

const float GLGizmoBase::Grabber::SizeFactor = 0.05f;
const float GLGizmoBase::Grabber::MinHalfSize = 1.5f;
const float GLGizmoBase::Grabber::DraggingScaleFactor = 1.25f;

#if ENABLE_RAYCAST_PICKING
PickingModel GLGizmoBase::Grabber::s_cube;
PickingModel GLGizmoBase::Grabber::s_cone;
#else
GLModel GLGizmoBase::Grabber::s_cube;
GLModel GLGizmoBase::Grabber::s_cone;
#endif // ENABLE_RAYCAST_PICKING

GLGizmoBase::Grabber::~Grabber()
{
#if ENABLE_RAYCAST_PICKING
    if (s_cube.model.is_initialized())
        s_cube.model.reset();

    if (s_cone.model.is_initialized())
        s_cone.model.reset();
#else
    if (s_cube.is_initialized())
        s_cube.reset();

    if (s_cone.is_initialized())
        s_cone.reset();
#endif // ENABLE_RAYCAST_PICKING
}

float GLGizmoBase::Grabber::get_half_size(float size) const
{
    return std::max(size * SizeFactor, MinHalfSize);
}

float GLGizmoBase::Grabber::get_dragging_half_size(float size) const
{
    return get_half_size(size) * DraggingScaleFactor;
}

#if ENABLE_RAYCAST_PICKING
void GLGizmoBase::Grabber::register_raycasters_for_picking(int id)
{
    picking_id = id;
    // registration will happen on next call to render()
}

void GLGizmoBase::Grabber::unregister_raycasters_for_picking()
{
    wxGetApp().plater()->canvas3D()->remove_raycasters_for_picking(SceneRaycaster::EType::Gizmo, picking_id);
    picking_id = -1;
    raycasters = { nullptr };
}
#endif // ENABLE_RAYCAST_PICKING

#if ENABLE_RAYCAST_PICKING
void GLGizmoBase::Grabber::render(float size, const ColorRGBA& render_color)
#else
void GLGizmoBase::Grabber::render(float size, const ColorRGBA& render_color, bool picking)
#endif // ENABLE_RAYCAST_PICKING
{
#if ENABLE_LEGACY_OPENGL_REMOVAL
    GLShaderProgram* shader = wxGetApp().get_current_shader();
    if (shader == nullptr)
        return;
#endif // ENABLE_LEGACY_OPENGL_REMOVAL

#if ENABLE_RAYCAST_PICKING
    if (!s_cube.model.is_initialized()) {
#else
    if (!s_cube.is_initialized()) {
#endif // ENABLE_RAYCAST_PICKING
        // This cannot be done in constructor, OpenGL is not yet
        // initialized at that point (on Linux at least).
        indexed_triangle_set its = its_make_cube(1.0, 1.0, 1.0);
        its_translate(its, -0.5f * Vec3f::Ones());
#if ENABLE_LEGACY_OPENGL_REMOVAL
#if ENABLE_RAYCAST_PICKING
        s_cube.model.init_from(its);
        s_cube.mesh_raycaster = std::make_unique<MeshRaycaster>(std::make_shared<const TriangleMesh>(std::move(its)));
#else
        s_cube.init_from(its);
#endif // ENABLE_RAYCAST_PICKING
#else
        s_cube.init_from(its, BoundingBoxf3{ { -0.5, -0.5, -0.5 }, { 0.5, 0.5, 0.5 } });
#endif // ENABLE_LEGACY_OPENGL_REMOVAL
    }

#if ENABLE_RAYCAST_PICKING
    if (!s_cone.model.is_initialized()) {
        indexed_triangle_set its = its_make_cone(0.375, 1.5, double(PI) / 18.0);
        s_cone.model.init_from(its);
        s_cone.mesh_raycaster = std::make_unique<MeshRaycaster>(std::make_shared<const TriangleMesh>(std::move(its)));
    }
#else
    if (!s_cone.is_initialized())
        s_cone.init_from(its_make_cone(0.375, 1.5, double(PI) / 18.0));
#endif // ENABLE_RAYCAST_PICKING

    const float half_size = dragging ? get_dragging_half_size(size) : get_half_size(size);

#if ENABLE_LEGACY_OPENGL_REMOVAL
#if ENABLE_RAYCAST_PICKING
    s_cube.model.set_color(render_color);
    s_cone.model.set_color(render_color);
#else
    s_cube.set_color(render_color);
    s_cone.set_color(render_color);
#endif // ENABLE_RAYCAST_PICKING

    const Camera& camera = wxGetApp().plater()->get_camera();
    shader->set_uniform("projection_matrix", camera.get_projection_matrix());
#if ENABLE_RAYCAST_PICKING
    const Transform3d& view_matrix = camera.get_view_matrix();
    const Matrix3d view_matrix_no_offset = view_matrix.matrix().block(0, 0, 3, 3);
    std::vector<Transform3d> elements_matrices(GRABBER_ELEMENTS_MAX_COUNT, Transform3d::Identity());
    elements_matrices[0] = matrix * Geometry::assemble_transform(center, angles, 2.0 * half_size * Vec3d::Ones());
    Transform3d view_model_matrix = view_matrix * elements_matrices[0];
#else
    const Transform3d& view_matrix = camera.get_view_matrix();
    const Transform3d model_matrix = matrix * Geometry::assemble_transform(center, angles, 2.0 * half_size * Vec3d::Ones());
    const Transform3d view_model_matrix = view_matrix * model_matrix;
#endif // ENABLE_RAYCAST_PICKING

    shader->set_uniform("view_model_matrix", view_model_matrix);
#if ENABLE_RAYCAST_PICKING
    Matrix3d view_normal_matrix = view_matrix_no_offset * elements_matrices[0].matrix().block(0, 0, 3, 3).inverse().transpose();
#else
    const Matrix3d view_normal_matrix = view_matrix.matrix().block(0, 0, 3, 3) * model_matrix.matrix().block(0, 0, 3, 3).inverse().transpose();
#endif // ENABLE_RAYCAST_PICKING
    shader->set_uniform("view_normal_matrix", view_normal_matrix);
#else
    s_cube.set_color(-1, render_color);
    s_cone.set_color(-1, render_color);
    glsafe(::glPushMatrix());
    glsafe(::glTranslated(center.x(), center.y(), center.z()));
    glsafe(::glRotated(Geometry::rad2deg(angles.z()), 0.0, 0.0, 1.0));
    glsafe(::glRotated(Geometry::rad2deg(angles.y()), 0.0, 1.0, 0.0));
    glsafe(::glRotated(Geometry::rad2deg(angles.x()), 1.0, 0.0, 0.0));
    glsafe(::glScaled(2.0 * half_size, 2.0 * half_size, 2.0 * half_size));
#endif // ENABLE_LEGACY_OPENGL_REMOVAL
#if ENABLE_RAYCAST_PICKING
    s_cube.model.render();

    auto render_extension = [&view_matrix, &view_matrix_no_offset, shader](const Transform3d& matrix) {
        const Transform3d view_model_matrix = view_matrix * matrix;
        shader->set_uniform("view_model_matrix", view_model_matrix);
        const Matrix3d view_normal_matrix = view_matrix_no_offset * matrix.matrix().block(0, 0, 3, 3).inverse().transpose();
        shader->set_uniform("view_normal_matrix", view_normal_matrix);
        s_cone.model.render();
    };
#else
    s_cube.render();
#endif // ENABLE_RAYCAST_PICKING

#if ENABLE_LEGACY_OPENGL_REMOVAL
    if ((int(extensions) & int(GLGizmoBase::EGrabberExtension::PosX)) != 0) {
#if ENABLE_RAYCAST_PICKING
        elements_matrices[1] = elements_matrices[0] * Geometry::assemble_transform(Vec3d::UnitX(), Vec3d(0.0, 0.5 * double(PI), 0.0));
        render_extension(elements_matrices[1]);
#else
        shader->set_uniform("view_model_matrix", view_model_matrix * Geometry::assemble_transform(Vec3d::UnitX(), Vec3d(0.0, 0.5 * double(PI), 0.0)));
        s_cone.render();
#endif // ENABLE_RAYCAST_PICKING
    }
    if ((int(extensions) & int(GLGizmoBase::EGrabberExtension::NegX)) != 0) {
#if ENABLE_RAYCAST_PICKING
        elements_matrices[2] = elements_matrices[0] * Geometry::assemble_transform(-Vec3d::UnitX(), Vec3d(0.0, -0.5 * double(PI), 0.0));
        render_extension(elements_matrices[2]);
#else
        shader->set_uniform("view_model_matrix", view_model_matrix * Geometry::assemble_transform(-Vec3d::UnitX(), Vec3d(0.0, -0.5 * double(PI), 0.0)));
        s_cone.render();
#endif // ENABLE_RAYCAST_PICKING
    }
    if ((int(extensions) & int(GLGizmoBase::EGrabberExtension::PosY)) != 0) {
#if ENABLE_RAYCAST_PICKING
        elements_matrices[3] = elements_matrices[0] * Geometry::assemble_transform(Vec3d::UnitY(), Vec3d(-0.5 * double(PI), 0.0, 0.0));
        render_extension(elements_matrices[3]);
#else
        shader->set_uniform("view_model_matrix", view_model_matrix * Geometry::assemble_transform(Vec3d::UnitY(), Vec3d(-0.5 * double(PI), 0.0, 0.0)));
        s_cone.render();
#endif // ENABLE_RAYCAST_PICKING
    }
    if ((int(extensions) & int(GLGizmoBase::EGrabberExtension::NegY)) != 0) {
#if ENABLE_RAYCAST_PICKING
        elements_matrices[4] = elements_matrices[0] * Geometry::assemble_transform(-Vec3d::UnitY(), Vec3d(0.5 * double(PI), 0.0, 0.0));
        render_extension(elements_matrices[4]);
#else
        shader->set_uniform("view_model_matrix", view_model_matrix * Geometry::assemble_transform(-Vec3d::UnitY(), Vec3d(0.5 * double(PI), 0.0, 0.0)));
        s_cone.render();
#endif // ENABLE_RAYCAST_PICKING
    }
    if ((int(extensions) & int(GLGizmoBase::EGrabberExtension::PosZ)) != 0) {
#if ENABLE_RAYCAST_PICKING
        elements_matrices[5] = elements_matrices[0] * Geometry::assemble_transform(Vec3d::UnitZ());
        render_extension(elements_matrices[5]);
#else
        shader->set_uniform("view_model_matrix", view_model_matrix * Geometry::assemble_transform(Vec3d::UnitZ()));
        s_cone.render();
#endif // ENABLE_RAYCAST_PICKING
    }
    if ((int(extensions) & int(GLGizmoBase::EGrabberExtension::NegZ)) != 0) {
#if ENABLE_RAYCAST_PICKING
        elements_matrices[6] = elements_matrices[0] * Geometry::assemble_transform(-Vec3d::UnitZ(), Vec3d(double(PI), 0.0, 0.0));
        render_extension(elements_matrices[6]);
#else
        shader->set_uniform("view_model_matrix", view_model_matrix * Geometry::assemble_transform(-Vec3d::UnitZ(), Vec3d(double(PI), 0.0, 0.0)));
        s_cone.render();
#endif // ENABLE_RAYCAST_PICKING
    }
#else
    if ((int(extensions) & int(GLGizmoBase::EGrabberExtension::PosX)) != 0) {
        glsafe(::glPushMatrix());
        glsafe(::glTranslated(1.0, 0.0, 0.0));
        glsafe(::glRotated(0.5 * Geometry::rad2deg(double(PI)), 0.0, 1.0, 0.0));
        s_cone.render();
        glsafe(::glPopMatrix());
    }
    if ((int(extensions) & int(GLGizmoBase::EGrabberExtension::NegX)) != 0) {
        glsafe(::glPushMatrix());
        glsafe(::glTranslated(-1.0, 0.0, 0.0));
        glsafe(::glRotated(-0.5 * Geometry::rad2deg(double(PI)), 0.0, 1.0, 0.0));
        s_cone.render();
        glsafe(::glPopMatrix());
    }
    if ((int(extensions) & int(GLGizmoBase::EGrabberExtension::PosY)) != 0) {
        glsafe(::glPushMatrix());
        glsafe(::glTranslated(0.0, 1.0, 0.0));
        glsafe(::glRotated(-0.5 * Geometry::rad2deg(double(PI)), 1.0, 0.0, 0.0));
        s_cone.render();
        glsafe(::glPopMatrix());
    }
    if ((int(extensions) & int(GLGizmoBase::EGrabberExtension::NegY)) != 0) {
        glsafe(::glPushMatrix());
        glsafe(::glTranslated(0.0, -1.0, 0.0));
        glsafe(::glRotated(0.5 * Geometry::rad2deg(double(PI)), 1.0, 0.0, 0.0));
        s_cone.render();
        glsafe(::glPopMatrix());
    }
    if ((int(extensions) & int(GLGizmoBase::EGrabberExtension::PosZ)) != 0) {
        glsafe(::glPushMatrix());
        glsafe(::glTranslated(0.0, 0.0, 1.0));
        s_cone.render();
        glsafe(::glPopMatrix());
    }
    if ((int(extensions) & int(GLGizmoBase::EGrabberExtension::NegZ)) != 0) {
        glsafe(::glPushMatrix());
        glsafe(::glTranslated(0.0, 0.0, -1.0));
        glsafe(::glRotated(Geometry::rad2deg(double(PI)), 1.0, 0.0, 0.0));
        s_cone.render();
        glsafe(::glPopMatrix());
    }
#endif // ENABLE_LEGACY_OPENGL_REMOVAL
#if !ENABLE_LEGACY_OPENGL_REMOVAL
    glsafe(::glPopMatrix());
#endif // !ENABLE_LEGACY_OPENGL_REMOVAL

#if ENABLE_RAYCAST_PICKING
    if (raycasters[0] == nullptr) {
        GLCanvas3D& canvas = *wxGetApp().plater()->canvas3D();
        raycasters[0] = canvas.add_raycaster_for_picking(SceneRaycaster::EType::Gizmo, picking_id, *s_cube.mesh_raycaster, elements_matrices[0]);
        if ((int(extensions) & int(GLGizmoBase::EGrabberExtension::PosX)) != 0)
            raycasters[1] = canvas.add_raycaster_for_picking(SceneRaycaster::EType::Gizmo, picking_id, *s_cone.mesh_raycaster, elements_matrices[1]);
        if ((int(extensions) & int(GLGizmoBase::EGrabberExtension::NegX)) != 0)
            raycasters[2] = canvas.add_raycaster_for_picking(SceneRaycaster::EType::Gizmo, picking_id, *s_cone.mesh_raycaster, elements_matrices[2]);
        if ((int(extensions) & int(GLGizmoBase::EGrabberExtension::PosY)) != 0)
            raycasters[3] = canvas.add_raycaster_for_picking(SceneRaycaster::EType::Gizmo, picking_id, *s_cone.mesh_raycaster, elements_matrices[3]);
        if ((int(extensions) & int(GLGizmoBase::EGrabberExtension::NegY)) != 0)
            raycasters[4] = canvas.add_raycaster_for_picking(SceneRaycaster::EType::Gizmo, picking_id, *s_cone.mesh_raycaster, elements_matrices[4]);
        if ((int(extensions) & int(GLGizmoBase::EGrabberExtension::PosZ)) != 0)
            raycasters[5] = canvas.add_raycaster_for_picking(SceneRaycaster::EType::Gizmo, picking_id, *s_cone.mesh_raycaster, elements_matrices[5]);
        if ((int(extensions) & int(GLGizmoBase::EGrabberExtension::NegZ)) != 0)
            raycasters[6] = canvas.add_raycaster_for_picking(SceneRaycaster::EType::Gizmo, picking_id, *s_cone.mesh_raycaster, elements_matrices[6]);
    }
    else {
        for (size_t i = 0; i < GRABBER_ELEMENTS_MAX_COUNT; ++i) {
            if (raycasters[i] != nullptr)
                raycasters[i]->set_transform(elements_matrices[i]);
        }
    }
#endif // ENABLE_RAYCAST_PICKING
}

GLGizmoBase::GLGizmoBase(GLCanvas3D& parent, const std::string& icon_filename, unsigned int sprite_id)
    : m_parent(parent)
    , m_group_id(-1)
    , m_state(Off)
    , m_shortcut_key(NO_SHORTCUT_KEY_VALUE)
    , m_icon_filename(icon_filename)
    , m_sprite_id(sprite_id)
    , m_imgui(wxGetApp().imgui())
{
}

void GLGizmoBase::set_hover_id(int id)
{
    // do not change hover id during dragging
    assert(!m_dragging);

    // allow empty grabbers when not using grabbers but use hover_id - flatten, rotate
//    if (!m_grabbers.empty() && id >= (int) m_grabbers.size())
//        return;
    
    m_hover_id = id;
    on_set_hover_id();    
}

bool GLGizmoBase::update_items_state()
{
    bool res = m_dirty;
    m_dirty  = false;
    return res;
}

#if ENABLE_RAYCAST_PICKING
void GLGizmoBase::register_grabbers_for_picking()
{
    for (size_t i = 0; i < m_grabbers.size(); ++i) {
        m_grabbers[i].register_raycasters_for_picking((m_group_id >= 0) ? m_group_id : i);
    }
}

void GLGizmoBase::unregister_grabbers_for_picking()
{
    for (size_t i = 0; i < m_grabbers.size(); ++i) {
        m_grabbers[i].unregister_raycasters_for_picking();
    }
}
#else
ColorRGBA GLGizmoBase::picking_color_component(unsigned int id) const
{
    id = BASE_ID - id;
    if (m_group_id > -1)
        id -= m_group_id;

    return picking_decode(id);
}
#endif // ENABLE_RAYCAST_PICKING

void GLGizmoBase::render_grabbers(const BoundingBoxf3& box) const
{
    render_grabbers((float)((box.size().x() + box.size().y() + box.size().z()) / 3.0));
}

void GLGizmoBase::render_grabbers(float size) const
{
    GLShaderProgram* shader = wxGetApp().get_shader("gouraud_light");
    if (shader == nullptr)
        return;
    shader->start_using();
    shader->set_uniform("emission_factor", 0.1f);
    for (int i = 0; i < (int)m_grabbers.size(); ++i) {
        if (m_grabbers[i].enabled)
            m_grabbers[i].render(m_hover_id == i, size);
    }
    shader->stop_using();
}

#if !ENABLE_RAYCAST_PICKING
void GLGizmoBase::render_grabbers_for_picking(const BoundingBoxf3& box) const
{
#if ENABLE_LEGACY_OPENGL_REMOVAL
    GLShaderProgram* shader = wxGetApp().get_shader("flat");
    if (shader != nullptr) {
        shader->start_using();
#endif // ENABLE_LEGACY_OPENGL_REMOVAL
        const float mean_size = float((box.size().x() + box.size().y() + box.size().z()) / 3.0);

        for (unsigned int i = 0; i < (unsigned int)m_grabbers.size(); ++i) {
            if (m_grabbers[i].enabled) {
                m_grabbers[i].color = picking_color_component(i);
                m_grabbers[i].render_for_picking(mean_size);
            }
        }
#if ENABLE_LEGACY_OPENGL_REMOVAL
        shader->stop_using();
    }
#endif // ENABLE_LEGACY_OPENGL_REMOVAL
}
#endif // !ENABLE_RAYCAST_PICKING

// help function to process grabbers
// call start_dragging, stop_dragging, on_dragging
bool GLGizmoBase::use_grabbers(const wxMouseEvent &mouse_event) {
    bool is_dragging_finished = false;
    if (mouse_event.Moving()) { 
        // it should not happen but for sure
        assert(!m_dragging);
        if (m_dragging) is_dragging_finished = true;
        else return false; 
    } 

    if (mouse_event.LeftDown()) {
        Selection &selection = m_parent.get_selection();
        if (!selection.is_empty() && m_hover_id != -1 /* &&
            (m_grabbers.empty() || m_hover_id < static_cast<int>(m_grabbers.size()))*/) {
            selection.setup_cache();

            m_dragging = true;
            for (auto &grabber : m_grabbers) grabber.dragging = false;
//            if (!m_grabbers.empty() && m_hover_id < int(m_grabbers.size()))
//                m_grabbers[m_hover_id].dragging = true;
            
            on_start_dragging();

            // Let the plater know that the dragging started
            m_parent.post_event(SimpleEvent(EVT_GLCANVAS_MOUSE_DRAGGING_STARTED));
            m_parent.set_as_dirty();
            return true;
        }
    } else if (m_dragging) {
        // when mouse cursor leave window than finish actual dragging operation
        bool is_leaving = mouse_event.Leaving();
        if (mouse_event.Dragging()) {
            Point      mouse_coord(mouse_event.GetX(), mouse_event.GetY());
            auto       ray = m_parent.mouse_ray(mouse_coord);
            UpdateData data(ray, mouse_coord);

            on_dragging(data);

            wxGetApp().obj_manipul()->set_dirty();
            m_parent.set_as_dirty();
            return true;
        }
        else if (mouse_event.LeftUp() || is_leaving || is_dragging_finished) {
#if ENABLE_WORLD_COORDINATE
            do_stop_dragging(is_leaving);
#else
            for (auto &grabber : m_grabbers) grabber.dragging = false;
            m_dragging = false;

            // NOTE: This should be part of GLCanvas3D
            // Reset hover_id when leave window
            if (is_leaving) m_parent.mouse_up_cleanup();

            on_stop_dragging();

            // There is prediction that after draggign, data are changed
            // Data are updated twice also by canvas3D::reload_scene.
            // Should be fixed.
            m_parent.get_gizmos_manager().update_data(); 

            wxGetApp().obj_manipul()->set_dirty();

            // Let the plater know that the dragging finished, so a delayed
            // refresh of the scene with the background processing data should
            // be performed.
            m_parent.post_event(SimpleEvent(EVT_GLCANVAS_MOUSE_DRAGGING_FINISHED));
            // updates camera target constraints
            m_parent.refresh_camera_scene_box();
#endif // ENABLE_WORLD_COORDINATE
            return true;
        }
    }
    return false;
}

#if ENABLE_WORLD_COORDINATE
void GLGizmoBase::do_stop_dragging(bool perform_mouse_cleanup)
{
    for (auto& grabber : m_grabbers) grabber.dragging = false;
    m_dragging = false;

    // NOTE: This should be part of GLCanvas3D
    // Reset hover_id when leave window
    if (perform_mouse_cleanup) m_parent.mouse_up_cleanup();

    on_stop_dragging();

    // There is prediction that after draggign, data are changed
    // Data are updated twice also by canvas3D::reload_scene.
    // Should be fixed.
    m_parent.get_gizmos_manager().update_data();

    wxGetApp().obj_manipul()->set_dirty();

    // Let the plater know that the dragging finished, so a delayed
    // refresh of the scene with the background processing data should
    // be performed.
    m_parent.post_event(SimpleEvent(EVT_GLCANVAS_MOUSE_DRAGGING_FINISHED));
    // updates camera target constraints
    m_parent.refresh_camera_scene_box();
}
#endif // ENABLE_WORLD_COORDINATE

std::string GLGizmoBase::format(float value, unsigned int decimals) const
{
    return Slic3r::string_printf("%.*f", decimals, value);
}

void GLGizmoBase::set_dirty() {
    m_dirty = true;
}



void GLGizmoBase::render_input_window(float x, float y, float bottom_limit)
{
    on_render_input_window(x, y, bottom_limit);
    if (m_first_input_window_render) {
        // imgui windows that don't have an initial size needs to be processed once to get one
        // and are not rendered in the first frame
        // so, we forces to render another frame the first time the imgui window is shown
        // https://github.com/ocornut/imgui/issues/2949
        m_parent.set_as_dirty();
        m_parent.request_extra_frame();
        m_first_input_window_render = false;
    }
}



std::string GLGizmoBase::get_name(bool include_shortcut) const
{
=======
#include "GLGizmoBase.hpp"
#include "slic3r/GUI/GLCanvas3D.hpp"

#include <GL/glew.h>

#include "slic3r/GUI/GUI_App.hpp"
#include "slic3r/GUI/GUI_ObjectManipulation.hpp"
#if ENABLE_LEGACY_OPENGL_REMOVAL
#include "slic3r/GUI/Plater.hpp"
#endif // ENABLE_LEGACY_OPENGL_REMOVAL

// TODO: Display tooltips quicker on Linux

namespace Slic3r {
namespace GUI {

const float GLGizmoBase::Grabber::SizeFactor = 0.05f;
const float GLGizmoBase::Grabber::MinHalfSize = 1.5f;
const float GLGizmoBase::Grabber::DraggingScaleFactor = 1.25f;

#if ENABLE_RAYCAST_PICKING
PickingModel GLGizmoBase::Grabber::s_cube;
PickingModel GLGizmoBase::Grabber::s_cone;
#else
GLModel GLGizmoBase::Grabber::s_cube;
GLModel GLGizmoBase::Grabber::s_cone;
#endif // ENABLE_RAYCAST_PICKING

GLGizmoBase::Grabber::~Grabber()
{
#if ENABLE_RAYCAST_PICKING
    if (s_cube.model.is_initialized())
        s_cube.model.reset();

    if (s_cone.model.is_initialized())
        s_cone.model.reset();
#else
    if (s_cube.is_initialized())
        s_cube.reset();

    if (s_cone.is_initialized())
        s_cone.reset();
#endif // ENABLE_RAYCAST_PICKING
}

float GLGizmoBase::Grabber::get_half_size(float size) const
{
    return std::max(size * SizeFactor, MinHalfSize);
}

float GLGizmoBase::Grabber::get_dragging_half_size(float size) const
{
    return get_half_size(size) * DraggingScaleFactor;
}

#if ENABLE_RAYCAST_PICKING
void GLGizmoBase::Grabber::register_raycasters_for_picking(int id)
{
    picking_id = id;
    // registration will happen on next call to render()
}

void GLGizmoBase::Grabber::unregister_raycasters_for_picking()
{
    wxGetApp().plater()->canvas3D()->remove_raycasters_for_picking(SceneRaycaster::EType::Gizmo, picking_id);
    picking_id = -1;
    raycasters = { nullptr };
}
#endif // ENABLE_RAYCAST_PICKING

#if ENABLE_RAYCAST_PICKING
void GLGizmoBase::Grabber::render(float size, const ColorRGBA& render_color)
#else
void GLGizmoBase::Grabber::render(float size, const ColorRGBA& render_color, bool picking)
#endif // ENABLE_RAYCAST_PICKING
{
#if ENABLE_LEGACY_OPENGL_REMOVAL
    GLShaderProgram* shader = wxGetApp().get_current_shader();
    if (shader == nullptr)
        return;
#endif // ENABLE_LEGACY_OPENGL_REMOVAL

#if ENABLE_RAYCAST_PICKING
    if (!s_cube.model.is_initialized()) {
#else
    if (!s_cube.is_initialized()) {
#endif // ENABLE_RAYCAST_PICKING
        // This cannot be done in constructor, OpenGL is not yet
        // initialized at that point (on Linux at least).
        indexed_triangle_set its = its_make_cube(1.0, 1.0, 1.0);
        its_translate(its, -0.5f * Vec3f::Ones());
#if ENABLE_LEGACY_OPENGL_REMOVAL
#if ENABLE_RAYCAST_PICKING
        s_cube.model.init_from(its);
        s_cube.mesh_raycaster = std::make_unique<MeshRaycaster>(std::make_shared<const TriangleMesh>(std::move(its)));
#else
        s_cube.init_from(its);
#endif // ENABLE_RAYCAST_PICKING
#else
        s_cube.init_from(its, BoundingBoxf3{ { -0.5, -0.5, -0.5 }, { 0.5, 0.5, 0.5 } });
#endif // ENABLE_LEGACY_OPENGL_REMOVAL
    }

#if ENABLE_RAYCAST_PICKING
    if (!s_cone.model.is_initialized()) {
        indexed_triangle_set its = its_make_cone(0.375, 1.5, double(PI) / 18.0);
        s_cone.model.init_from(its);
        s_cone.mesh_raycaster = std::make_unique<MeshRaycaster>(std::make_shared<const TriangleMesh>(std::move(its)));
    }
#else
    if (!s_cone.is_initialized())
        s_cone.init_from(its_make_cone(0.375, 1.5, double(PI) / 18.0));
#endif // ENABLE_RAYCAST_PICKING

    const float half_size = dragging ? get_dragging_half_size(size) : get_half_size(size);

#if ENABLE_LEGACY_OPENGL_REMOVAL
#if ENABLE_RAYCAST_PICKING
    s_cube.model.set_color(render_color);
    s_cone.model.set_color(render_color);
#else
    s_cube.set_color(render_color);
    s_cone.set_color(render_color);
#endif // ENABLE_RAYCAST_PICKING

    const Camera& camera = wxGetApp().plater()->get_camera();
    shader->set_uniform("projection_matrix", camera.get_projection_matrix());
#if ENABLE_RAYCAST_PICKING
    const Transform3d& view_matrix = camera.get_view_matrix();
    const Matrix3d view_matrix_no_offset = view_matrix.matrix().block(0, 0, 3, 3);
    std::vector<Transform3d> elements_matrices(GRABBER_ELEMENTS_MAX_COUNT, Transform3d::Identity());
    elements_matrices[0] = matrix * Geometry::translation_transform(center) * Geometry::rotation_transform(angles) * Geometry::scale_transform(2.0 * half_size);
    Transform3d view_model_matrix = view_matrix * elements_matrices[0];
#else
    const Transform3d& view_matrix = camera.get_view_matrix();
    const Transform3d model_matrix = matrix * Geometry::translation_transform(center) * Geometry::rotation_transform(angles) * Geometry::scale_transform(2.0 * half_size);
    const Transform3d view_model_matrix = view_matrix * model_matrix;
#endif // ENABLE_RAYCAST_PICKING

    shader->set_uniform("view_model_matrix", view_model_matrix);
#if ENABLE_RAYCAST_PICKING
    Matrix3d view_normal_matrix = view_matrix_no_offset * elements_matrices[0].matrix().block(0, 0, 3, 3).inverse().transpose();
#else
    const Matrix3d view_normal_matrix = view_matrix.matrix().block(0, 0, 3, 3) * model_matrix.matrix().block(0, 0, 3, 3).inverse().transpose();
#endif // ENABLE_RAYCAST_PICKING
    shader->set_uniform("view_normal_matrix", view_normal_matrix);
#else
    s_cube.set_color(-1, render_color);
    s_cone.set_color(-1, render_color);
    glsafe(::glPushMatrix());
    glsafe(::glTranslated(center.x(), center.y(), center.z()));
    glsafe(::glRotated(Geometry::rad2deg(angles.z()), 0.0, 0.0, 1.0));
    glsafe(::glRotated(Geometry::rad2deg(angles.y()), 0.0, 1.0, 0.0));
    glsafe(::glRotated(Geometry::rad2deg(angles.x()), 1.0, 0.0, 0.0));
    glsafe(::glScaled(2.0 * half_size, 2.0 * half_size, 2.0 * half_size));
#endif // ENABLE_LEGACY_OPENGL_REMOVAL
#if ENABLE_RAYCAST_PICKING
    s_cube.model.render();

    auto render_extension = [&view_matrix, &view_matrix_no_offset, shader](const Transform3d& matrix) {
        const Transform3d view_model_matrix = view_matrix * matrix;
        shader->set_uniform("view_model_matrix", view_model_matrix);
        const Matrix3d view_normal_matrix = view_matrix_no_offset * matrix.matrix().block(0, 0, 3, 3).inverse().transpose();
        shader->set_uniform("view_normal_matrix", view_normal_matrix);
        s_cone.model.render();
    };
#else
    s_cube.render();
#endif // ENABLE_RAYCAST_PICKING

#if ENABLE_LEGACY_OPENGL_REMOVAL
    if ((int(extensions) & int(GLGizmoBase::EGrabberExtension::PosX)) != 0) {
#if ENABLE_RAYCAST_PICKING
        elements_matrices[1] = elements_matrices[0] * Geometry::translation_transform(Vec3d::UnitX()) * Geometry::rotation_transform({ 0.0, 0.5 * double(PI), 0.0 });
        render_extension(elements_matrices[1]);
#else
        shader->set_uniform("view_model_matrix", view_model_matrix * Geometry::translation_transform(Vec3d::UnitX()) * Geometry::rotation_transform({ 0.0, 0.5 * double(PI), 0.0 }));
        s_cone.render();
#endif // ENABLE_RAYCAST_PICKING
    }
    if ((int(extensions) & int(GLGizmoBase::EGrabberExtension::NegX)) != 0) {
#if ENABLE_RAYCAST_PICKING
        elements_matrices[2] = elements_matrices[0] * Geometry::translation_transform(-Vec3d::UnitX()) * Geometry::rotation_transform({ 0.0, -0.5 * double(PI), 0.0 });
        render_extension(elements_matrices[2]);
#else
        shader->set_uniform("view_model_matrix", view_model_matrix * Geometry::translation_transform(-Vec3d::UnitX()) * Geometry::rotation_transform({ 0.0, -0.5 * double(PI), 0.0 }));
        s_cone.render();
#endif // ENABLE_RAYCAST_PICKING
    }
    if ((int(extensions) & int(GLGizmoBase::EGrabberExtension::PosY)) != 0) {
#if ENABLE_RAYCAST_PICKING
        elements_matrices[3] = elements_matrices[0] * Geometry::translation_transform(Vec3d::UnitY()) * Geometry::rotation_transform({ -0.5 * double(PI), 0.0, 0.0 });
        render_extension(elements_matrices[3]);
#else
        shader->set_uniform("view_model_matrix", view_model_matrix * Geometry::translation_transform(Vec3d::UnitY()) * Geometry::rotation_transform({ -0.5 * double(PI), 0.0, 0.0 }));
        s_cone.render();
#endif // ENABLE_RAYCAST_PICKING
    }
    if ((int(extensions) & int(GLGizmoBase::EGrabberExtension::NegY)) != 0) {
#if ENABLE_RAYCAST_PICKING
        elements_matrices[4] = elements_matrices[0] * Geometry::translation_transform(-Vec3d::UnitY()) * Geometry::rotation_transform({ 0.5 * double(PI), 0.0, 0.0 });
        render_extension(elements_matrices[4]);
#else
        shader->set_uniform("view_model_matrix", view_model_matrix* Geometry::translation_transform(-Vec3d::UnitY())* Geometry::rotation_transform({ 0.5 * double(PI), 0.0, 0.0 }));
        s_cone.render();
#endif // ENABLE_RAYCAST_PICKING
    }
    if ((int(extensions) & int(GLGizmoBase::EGrabberExtension::PosZ)) != 0) {
#if ENABLE_RAYCAST_PICKING
        elements_matrices[5] = elements_matrices[0] * Geometry::translation_transform(Vec3d::UnitZ());
        render_extension(elements_matrices[5]);
#else
        shader->set_uniform("view_model_matrix", view_model_matrix* Geometry::translation_transform(Vec3d::UnitZ()));
        s_cone.render();
#endif // ENABLE_RAYCAST_PICKING
    }
    if ((int(extensions) & int(GLGizmoBase::EGrabberExtension::NegZ)) != 0) {
#if ENABLE_RAYCAST_PICKING
        elements_matrices[6] = elements_matrices[0] * Geometry::translation_transform(-Vec3d::UnitZ()) * Geometry::rotation_transform({ double(PI), 0.0, 0.0 });
      render_extension(elements_matrices[6]);
#else
        shader->set_uniform("view_model_matrix", view_model_matrix* Geometry::translation_transform(-Vec3d::UnitZ())* Geometry::rotation_transform({ double(PI), 0.0, 0.0 }));
        s_cone.render();
#endif // ENABLE_RAYCAST_PICKING
    }
#else
    if ((int(extensions) & int(GLGizmoBase::EGrabberExtension::PosX)) != 0) {
        glsafe(::glPushMatrix());
        glsafe(::glTranslated(1.0, 0.0, 0.0));
        glsafe(::glRotated(0.5 * Geometry::rad2deg(double(PI)), 0.0, 1.0, 0.0));
        s_cone.render();
        glsafe(::glPopMatrix());
    }
    if ((int(extensions) & int(GLGizmoBase::EGrabberExtension::NegX)) != 0) {
        glsafe(::glPushMatrix());
        glsafe(::glTranslated(-1.0, 0.0, 0.0));
        glsafe(::glRotated(-0.5 * Geometry::rad2deg(double(PI)), 0.0, 1.0, 0.0));
        s_cone.render();
        glsafe(::glPopMatrix());
    }
    if ((int(extensions) & int(GLGizmoBase::EGrabberExtension::PosY)) != 0) {
        glsafe(::glPushMatrix());
        glsafe(::glTranslated(0.0, 1.0, 0.0));
        glsafe(::glRotated(-0.5 * Geometry::rad2deg(double(PI)), 1.0, 0.0, 0.0));
        s_cone.render();
        glsafe(::glPopMatrix());
    }
    if ((int(extensions) & int(GLGizmoBase::EGrabberExtension::NegY)) != 0) {
        glsafe(::glPushMatrix());
        glsafe(::glTranslated(0.0, -1.0, 0.0));
        glsafe(::glRotated(0.5 * Geometry::rad2deg(double(PI)), 1.0, 0.0, 0.0));
        s_cone.render();
        glsafe(::glPopMatrix());
    }
    if ((int(extensions) & int(GLGizmoBase::EGrabberExtension::PosZ)) != 0) {
        glsafe(::glPushMatrix());
        glsafe(::glTranslated(0.0, 0.0, 1.0));
        s_cone.render();
        glsafe(::glPopMatrix());
    }
    if ((int(extensions) & int(GLGizmoBase::EGrabberExtension::NegZ)) != 0) {
        glsafe(::glPushMatrix());
        glsafe(::glTranslated(0.0, 0.0, -1.0));
        glsafe(::glRotated(Geometry::rad2deg(double(PI)), 1.0, 0.0, 0.0));
        s_cone.render();
        glsafe(::glPopMatrix());
    }
#endif // ENABLE_LEGACY_OPENGL_REMOVAL
#if !ENABLE_LEGACY_OPENGL_REMOVAL
    glsafe(::glPopMatrix());
#endif // !ENABLE_LEGACY_OPENGL_REMOVAL

#if ENABLE_RAYCAST_PICKING
    if (raycasters[0] == nullptr) {
        GLCanvas3D& canvas = *wxGetApp().plater()->canvas3D();
        raycasters[0] = canvas.add_raycaster_for_picking(SceneRaycaster::EType::Gizmo, picking_id, *s_cube.mesh_raycaster, elements_matrices[0]);
        if ((int(extensions) & int(GLGizmoBase::EGrabberExtension::PosX)) != 0)
            raycasters[1] = canvas.add_raycaster_for_picking(SceneRaycaster::EType::Gizmo, picking_id, *s_cone.mesh_raycaster, elements_matrices[1]);
        if ((int(extensions) & int(GLGizmoBase::EGrabberExtension::NegX)) != 0)
            raycasters[2] = canvas.add_raycaster_for_picking(SceneRaycaster::EType::Gizmo, picking_id, *s_cone.mesh_raycaster, elements_matrices[2]);
        if ((int(extensions) & int(GLGizmoBase::EGrabberExtension::PosY)) != 0)
            raycasters[3] = canvas.add_raycaster_for_picking(SceneRaycaster::EType::Gizmo, picking_id, *s_cone.mesh_raycaster, elements_matrices[3]);
        if ((int(extensions) & int(GLGizmoBase::EGrabberExtension::NegY)) != 0)
            raycasters[4] = canvas.add_raycaster_for_picking(SceneRaycaster::EType::Gizmo, picking_id, *s_cone.mesh_raycaster, elements_matrices[4]);
        if ((int(extensions) & int(GLGizmoBase::EGrabberExtension::PosZ)) != 0)
            raycasters[5] = canvas.add_raycaster_for_picking(SceneRaycaster::EType::Gizmo, picking_id, *s_cone.mesh_raycaster, elements_matrices[5]);
        if ((int(extensions) & int(GLGizmoBase::EGrabberExtension::NegZ)) != 0)
            raycasters[6] = canvas.add_raycaster_for_picking(SceneRaycaster::EType::Gizmo, picking_id, *s_cone.mesh_raycaster, elements_matrices[6]);
    }
    else {
        for (size_t i = 0; i < GRABBER_ELEMENTS_MAX_COUNT; ++i) {
            if (raycasters[i] != nullptr)
                raycasters[i]->set_transform(elements_matrices[i]);
        }
    }
#endif // ENABLE_RAYCAST_PICKING
}

GLGizmoBase::GLGizmoBase(GLCanvas3D& parent, const std::string& icon_filename, unsigned int sprite_id)
    : m_parent(parent)
    , m_icon_filename(icon_filename)
    , m_sprite_id(sprite_id)
    , m_imgui(wxGetApp().imgui())
{
}

void GLGizmoBase::set_hover_id(int id)
{
    // do not change hover id during dragging
    assert(!m_dragging);

    // allow empty grabbers when not using grabbers but use hover_id - flatten, rotate
//    if (!m_grabbers.empty() && id >= (int) m_grabbers.size())
//        return;
    
    m_hover_id = id;
    on_set_hover_id();    
}

bool GLGizmoBase::update_items_state()
{
    bool res = m_dirty;
    m_dirty  = false;
    return res;
}

#if ENABLE_RAYCAST_PICKING
void GLGizmoBase::register_grabbers_for_picking()
{
    for (size_t i = 0; i < m_grabbers.size(); ++i) {
        m_grabbers[i].register_raycasters_for_picking((m_group_id >= 0) ? m_group_id : i);
    }
}

void GLGizmoBase::unregister_grabbers_for_picking()
{
    for (size_t i = 0; i < m_grabbers.size(); ++i) {
        m_grabbers[i].unregister_raycasters_for_picking();
    }
}
#else
ColorRGBA GLGizmoBase::picking_color_component(unsigned int id) const
{
    id = BASE_ID - id;
    if (m_group_id > -1)
        id -= m_group_id;

    return picking_decode(id);
}
#endif // ENABLE_RAYCAST_PICKING

void GLGizmoBase::render_grabbers(const BoundingBoxf3& box) const
{
    render_grabbers((float)((box.size().x() + box.size().y() + box.size().z()) / 3.0));
}

void GLGizmoBase::render_grabbers(float size) const
{
    GLShaderProgram* shader = wxGetApp().get_shader("gouraud_light");
    if (shader == nullptr)
        return;
    shader->start_using();
    shader->set_uniform("emission_factor", 0.1f);
    for (int i = 0; i < (int)m_grabbers.size(); ++i) {
        if (m_grabbers[i].enabled)
            m_grabbers[i].render(m_hover_id == i, size);
    }
    shader->stop_using();
}

#if !ENABLE_RAYCAST_PICKING
void GLGizmoBase::render_grabbers_for_picking(const BoundingBoxf3& box) const
{
#if ENABLE_LEGACY_OPENGL_REMOVAL
    GLShaderProgram* shader = wxGetApp().get_shader("flat");
    if (shader != nullptr) {
        shader->start_using();
#endif // ENABLE_LEGACY_OPENGL_REMOVAL
        const float mean_size = float((box.size().x() + box.size().y() + box.size().z()) / 3.0);

        for (unsigned int i = 0; i < (unsigned int)m_grabbers.size(); ++i) {
            if (m_grabbers[i].enabled) {
                m_grabbers[i].color = picking_color_component(i);
                m_grabbers[i].render_for_picking(mean_size);
            }
        }
#if ENABLE_LEGACY_OPENGL_REMOVAL
        shader->stop_using();
    }
#endif // ENABLE_LEGACY_OPENGL_REMOVAL
}
#endif // !ENABLE_RAYCAST_PICKING

// help function to process grabbers
// call start_dragging, stop_dragging, on_dragging
bool GLGizmoBase::use_grabbers(const wxMouseEvent &mouse_event) {
    bool is_dragging_finished = false;
    if (mouse_event.Moving()) { 
        // it should not happen but for sure
        assert(!m_dragging);
        if (m_dragging) is_dragging_finished = true;
        else return false; 
    } 

    if (mouse_event.LeftDown()) {
        Selection &selection = m_parent.get_selection();
        if (!selection.is_empty() && m_hover_id != -1 /* &&
            (m_grabbers.empty() || m_hover_id < static_cast<int>(m_grabbers.size()))*/) {
            selection.setup_cache();

            m_dragging = true;
            for (auto &grabber : m_grabbers) grabber.dragging = false;
//            if (!m_grabbers.empty() && m_hover_id < int(m_grabbers.size()))
//                m_grabbers[m_hover_id].dragging = true;
            
            on_start_dragging();

            // Let the plater know that the dragging started
            m_parent.post_event(SimpleEvent(EVT_GLCANVAS_MOUSE_DRAGGING_STARTED));
            m_parent.set_as_dirty();
            return true;
        }
    } else if (m_dragging) {
        // when mouse cursor leave window than finish actual dragging operation
        bool is_leaving = mouse_event.Leaving();
        if (mouse_event.Dragging()) {
            Point      mouse_coord(mouse_event.GetX(), mouse_event.GetY());
            auto       ray = m_parent.mouse_ray(mouse_coord);
            UpdateData data(ray, mouse_coord);

            on_dragging(data);

            wxGetApp().obj_manipul()->set_dirty();
            m_parent.set_as_dirty();
            return true;
        }
        else if (mouse_event.LeftUp() || is_leaving || is_dragging_finished) {
#if ENABLE_WORLD_COORDINATE
            do_stop_dragging(is_leaving);
#else
            for (auto &grabber : m_grabbers) grabber.dragging = false;
            m_dragging = false;

            // NOTE: This should be part of GLCanvas3D
            // Reset hover_id when leave window
            if (is_leaving) m_parent.mouse_up_cleanup();

            on_stop_dragging();

            // There is prediction that after draggign, data are changed
            // Data are updated twice also by canvas3D::reload_scene.
            // Should be fixed.
            m_parent.get_gizmos_manager().update_data(); 

            wxGetApp().obj_manipul()->set_dirty();

            // Let the plater know that the dragging finished, so a delayed
            // refresh of the scene with the background processing data should
            // be performed.
            m_parent.post_event(SimpleEvent(EVT_GLCANVAS_MOUSE_DRAGGING_FINISHED));
            // updates camera target constraints
            m_parent.refresh_camera_scene_box();
#endif // ENABLE_WORLD_COORDINATE
            return true;
        }
    }
    return false;
}

#if ENABLE_WORLD_COORDINATE
void GLGizmoBase::do_stop_dragging(bool perform_mouse_cleanup)
{
    for (auto& grabber : m_grabbers) grabber.dragging = false;
    m_dragging = false;

    // NOTE: This should be part of GLCanvas3D
    // Reset hover_id when leave window
    if (perform_mouse_cleanup) m_parent.mouse_up_cleanup();

    on_stop_dragging();

    // There is prediction that after draggign, data are changed
    // Data are updated twice also by canvas3D::reload_scene.
    // Should be fixed.
    m_parent.get_gizmos_manager().update_data();

    wxGetApp().obj_manipul()->set_dirty();

    // Let the plater know that the dragging finished, so a delayed
    // refresh of the scene with the background processing data should
    // be performed.
    m_parent.post_event(SimpleEvent(EVT_GLCANVAS_MOUSE_DRAGGING_FINISHED));
    // updates camera target constraints
    m_parent.refresh_camera_scene_box();
}
#endif // ENABLE_WORLD_COORDINATE

std::string GLGizmoBase::format(float value, unsigned int decimals) const
{
    return Slic3r::string_printf("%.*f", decimals, value);
}

void GLGizmoBase::set_dirty() {
    m_dirty = true;
}



void GLGizmoBase::render_input_window(float x, float y, float bottom_limit)
{
    on_render_input_window(x, y, bottom_limit);
    if (m_first_input_window_render) {
        // imgui windows that don't have an initial size needs to be processed once to get one
        // and are not rendered in the first frame
        // so, we forces to render another frame the first time the imgui window is shown
        // https://github.com/ocornut/imgui/issues/2949
        m_parent.set_as_dirty();
        m_parent.request_extra_frame();
        m_first_input_window_render = false;
    }
}



std::string GLGizmoBase::get_name(bool include_shortcut) const
{
    int key = get_shortcut_key();
>>>>>>> 569db968
    std::string out = on_get_name();
    if (!include_shortcut) return out;

    int key = get_shortcut_key();
    assert(key==NO_SHORTCUT_KEY_VALUE || (key >= WXK_CONTROL_A && key <= WXK_CONTROL_Z));
    out += std::string(" [") + char(int('A') + key - int(WXK_CONTROL_A)) + "]";
    return out;
}


} // namespace GUI
} // namespace Slic3r

<|MERGE_RESOLUTION|>--- conflicted
+++ resolved
@@ -1,1072 +1,542 @@
-<<<<<<< HEAD
-#include "GLGizmoBase.hpp"
-#include "slic3r/GUI/GLCanvas3D.hpp"
-
-#include <GL/glew.h>
-
-#include "slic3r/GUI/GUI_App.hpp"
-#include "slic3r/GUI/GUI_ObjectManipulation.hpp"
-#if ENABLE_LEGACY_OPENGL_REMOVAL
-#include "slic3r/GUI/Plater.hpp"
-#endif // ENABLE_LEGACY_OPENGL_REMOVAL
-
-// TODO: Display tooltips quicker on Linux
-
-namespace Slic3r {
-namespace GUI {
-
-const float GLGizmoBase::Grabber::SizeFactor = 0.05f;
-const float GLGizmoBase::Grabber::MinHalfSize = 1.5f;
-const float GLGizmoBase::Grabber::DraggingScaleFactor = 1.25f;
-
-#if ENABLE_RAYCAST_PICKING
-PickingModel GLGizmoBase::Grabber::s_cube;
-PickingModel GLGizmoBase::Grabber::s_cone;
-#else
-GLModel GLGizmoBase::Grabber::s_cube;
-GLModel GLGizmoBase::Grabber::s_cone;
-#endif // ENABLE_RAYCAST_PICKING
-
-GLGizmoBase::Grabber::~Grabber()
-{
-#if ENABLE_RAYCAST_PICKING
-    if (s_cube.model.is_initialized())
-        s_cube.model.reset();
-
-    if (s_cone.model.is_initialized())
-        s_cone.model.reset();
-#else
-    if (s_cube.is_initialized())
-        s_cube.reset();
-
-    if (s_cone.is_initialized())
-        s_cone.reset();
-#endif // ENABLE_RAYCAST_PICKING
-}
-
-float GLGizmoBase::Grabber::get_half_size(float size) const
-{
-    return std::max(size * SizeFactor, MinHalfSize);
-}
-
-float GLGizmoBase::Grabber::get_dragging_half_size(float size) const
-{
-    return get_half_size(size) * DraggingScaleFactor;
-}
-
-#if ENABLE_RAYCAST_PICKING
-void GLGizmoBase::Grabber::register_raycasters_for_picking(int id)
-{
-    picking_id = id;
-    // registration will happen on next call to render()
-}
-
-void GLGizmoBase::Grabber::unregister_raycasters_for_picking()
-{
-    wxGetApp().plater()->canvas3D()->remove_raycasters_for_picking(SceneRaycaster::EType::Gizmo, picking_id);
-    picking_id = -1;
-    raycasters = { nullptr };
-}
-#endif // ENABLE_RAYCAST_PICKING
-
-#if ENABLE_RAYCAST_PICKING
-void GLGizmoBase::Grabber::render(float size, const ColorRGBA& render_color)
-#else
-void GLGizmoBase::Grabber::render(float size, const ColorRGBA& render_color, bool picking)
-#endif // ENABLE_RAYCAST_PICKING
-{
-#if ENABLE_LEGACY_OPENGL_REMOVAL
-    GLShaderProgram* shader = wxGetApp().get_current_shader();
-    if (shader == nullptr)
-        return;
-#endif // ENABLE_LEGACY_OPENGL_REMOVAL
-
-#if ENABLE_RAYCAST_PICKING
-    if (!s_cube.model.is_initialized()) {
-#else
-    if (!s_cube.is_initialized()) {
-#endif // ENABLE_RAYCAST_PICKING
-        // This cannot be done in constructor, OpenGL is not yet
-        // initialized at that point (on Linux at least).
-        indexed_triangle_set its = its_make_cube(1.0, 1.0, 1.0);
-        its_translate(its, -0.5f * Vec3f::Ones());
-#if ENABLE_LEGACY_OPENGL_REMOVAL
-#if ENABLE_RAYCAST_PICKING
-        s_cube.model.init_from(its);
-        s_cube.mesh_raycaster = std::make_unique<MeshRaycaster>(std::make_shared<const TriangleMesh>(std::move(its)));
-#else
-        s_cube.init_from(its);
-#endif // ENABLE_RAYCAST_PICKING
-#else
-        s_cube.init_from(its, BoundingBoxf3{ { -0.5, -0.5, -0.5 }, { 0.5, 0.5, 0.5 } });
-#endif // ENABLE_LEGACY_OPENGL_REMOVAL
-    }
-
-#if ENABLE_RAYCAST_PICKING
-    if (!s_cone.model.is_initialized()) {
-        indexed_triangle_set its = its_make_cone(0.375, 1.5, double(PI) / 18.0);
-        s_cone.model.init_from(its);
-        s_cone.mesh_raycaster = std::make_unique<MeshRaycaster>(std::make_shared<const TriangleMesh>(std::move(its)));
-    }
-#else
-    if (!s_cone.is_initialized())
-        s_cone.init_from(its_make_cone(0.375, 1.5, double(PI) / 18.0));
-#endif // ENABLE_RAYCAST_PICKING
-
-    const float half_size = dragging ? get_dragging_half_size(size) : get_half_size(size);
-
-#if ENABLE_LEGACY_OPENGL_REMOVAL
-#if ENABLE_RAYCAST_PICKING
-    s_cube.model.set_color(render_color);
-    s_cone.model.set_color(render_color);
-#else
-    s_cube.set_color(render_color);
-    s_cone.set_color(render_color);
-#endif // ENABLE_RAYCAST_PICKING
-
-    const Camera& camera = wxGetApp().plater()->get_camera();
-    shader->set_uniform("projection_matrix", camera.get_projection_matrix());
-#if ENABLE_RAYCAST_PICKING
-    const Transform3d& view_matrix = camera.get_view_matrix();
-    const Matrix3d view_matrix_no_offset = view_matrix.matrix().block(0, 0, 3, 3);
-    std::vector<Transform3d> elements_matrices(GRABBER_ELEMENTS_MAX_COUNT, Transform3d::Identity());
-    elements_matrices[0] = matrix * Geometry::assemble_transform(center, angles, 2.0 * half_size * Vec3d::Ones());
-    Transform3d view_model_matrix = view_matrix * elements_matrices[0];
-#else
-    const Transform3d& view_matrix = camera.get_view_matrix();
-    const Transform3d model_matrix = matrix * Geometry::assemble_transform(center, angles, 2.0 * half_size * Vec3d::Ones());
-    const Transform3d view_model_matrix = view_matrix * model_matrix;
-#endif // ENABLE_RAYCAST_PICKING
-
-    shader->set_uniform("view_model_matrix", view_model_matrix);
-#if ENABLE_RAYCAST_PICKING
-    Matrix3d view_normal_matrix = view_matrix_no_offset * elements_matrices[0].matrix().block(0, 0, 3, 3).inverse().transpose();
-#else
-    const Matrix3d view_normal_matrix = view_matrix.matrix().block(0, 0, 3, 3) * model_matrix.matrix().block(0, 0, 3, 3).inverse().transpose();
-#endif // ENABLE_RAYCAST_PICKING
-    shader->set_uniform("view_normal_matrix", view_normal_matrix);
-#else
-    s_cube.set_color(-1, render_color);
-    s_cone.set_color(-1, render_color);
-    glsafe(::glPushMatrix());
-    glsafe(::glTranslated(center.x(), center.y(), center.z()));
-    glsafe(::glRotated(Geometry::rad2deg(angles.z()), 0.0, 0.0, 1.0));
-    glsafe(::glRotated(Geometry::rad2deg(angles.y()), 0.0, 1.0, 0.0));
-    glsafe(::glRotated(Geometry::rad2deg(angles.x()), 1.0, 0.0, 0.0));
-    glsafe(::glScaled(2.0 * half_size, 2.0 * half_size, 2.0 * half_size));
-#endif // ENABLE_LEGACY_OPENGL_REMOVAL
-#if ENABLE_RAYCAST_PICKING
-    s_cube.model.render();
-
-    auto render_extension = [&view_matrix, &view_matrix_no_offset, shader](const Transform3d& matrix) {
-        const Transform3d view_model_matrix = view_matrix * matrix;
-        shader->set_uniform("view_model_matrix", view_model_matrix);
-        const Matrix3d view_normal_matrix = view_matrix_no_offset * matrix.matrix().block(0, 0, 3, 3).inverse().transpose();
-        shader->set_uniform("view_normal_matrix", view_normal_matrix);
-        s_cone.model.render();
-    };
-#else
-    s_cube.render();
-#endif // ENABLE_RAYCAST_PICKING
-
-#if ENABLE_LEGACY_OPENGL_REMOVAL
-    if ((int(extensions) & int(GLGizmoBase::EGrabberExtension::PosX)) != 0) {
-#if ENABLE_RAYCAST_PICKING
-        elements_matrices[1] = elements_matrices[0] * Geometry::assemble_transform(Vec3d::UnitX(), Vec3d(0.0, 0.5 * double(PI), 0.0));
-        render_extension(elements_matrices[1]);
-#else
-        shader->set_uniform("view_model_matrix", view_model_matrix * Geometry::assemble_transform(Vec3d::UnitX(), Vec3d(0.0, 0.5 * double(PI), 0.0)));
-        s_cone.render();
-#endif // ENABLE_RAYCAST_PICKING
-    }
-    if ((int(extensions) & int(GLGizmoBase::EGrabberExtension::NegX)) != 0) {
-#if ENABLE_RAYCAST_PICKING
-        elements_matrices[2] = elements_matrices[0] * Geometry::assemble_transform(-Vec3d::UnitX(), Vec3d(0.0, -0.5 * double(PI), 0.0));
-        render_extension(elements_matrices[2]);
-#else
-        shader->set_uniform("view_model_matrix", view_model_matrix * Geometry::assemble_transform(-Vec3d::UnitX(), Vec3d(0.0, -0.5 * double(PI), 0.0)));
-        s_cone.render();
-#endif // ENABLE_RAYCAST_PICKING
-    }
-    if ((int(extensions) & int(GLGizmoBase::EGrabberExtension::PosY)) != 0) {
-#if ENABLE_RAYCAST_PICKING
-        elements_matrices[3] = elements_matrices[0] * Geometry::assemble_transform(Vec3d::UnitY(), Vec3d(-0.5 * double(PI), 0.0, 0.0));
-        render_extension(elements_matrices[3]);
-#else
-        shader->set_uniform("view_model_matrix", view_model_matrix * Geometry::assemble_transform(Vec3d::UnitY(), Vec3d(-0.5 * double(PI), 0.0, 0.0)));
-        s_cone.render();
-#endif // ENABLE_RAYCAST_PICKING
-    }
-    if ((int(extensions) & int(GLGizmoBase::EGrabberExtension::NegY)) != 0) {
-#if ENABLE_RAYCAST_PICKING
-        elements_matrices[4] = elements_matrices[0] * Geometry::assemble_transform(-Vec3d::UnitY(), Vec3d(0.5 * double(PI), 0.0, 0.0));
-        render_extension(elements_matrices[4]);
-#else
-        shader->set_uniform("view_model_matrix", view_model_matrix * Geometry::assemble_transform(-Vec3d::UnitY(), Vec3d(0.5 * double(PI), 0.0, 0.0)));
-        s_cone.render();
-#endif // ENABLE_RAYCAST_PICKING
-    }
-    if ((int(extensions) & int(GLGizmoBase::EGrabberExtension::PosZ)) != 0) {
-#if ENABLE_RAYCAST_PICKING
-        elements_matrices[5] = elements_matrices[0] * Geometry::assemble_transform(Vec3d::UnitZ());
-        render_extension(elements_matrices[5]);
-#else
-        shader->set_uniform("view_model_matrix", view_model_matrix * Geometry::assemble_transform(Vec3d::UnitZ()));
-        s_cone.render();
-#endif // ENABLE_RAYCAST_PICKING
-    }
-    if ((int(extensions) & int(GLGizmoBase::EGrabberExtension::NegZ)) != 0) {
-#if ENABLE_RAYCAST_PICKING
-        elements_matrices[6] = elements_matrices[0] * Geometry::assemble_transform(-Vec3d::UnitZ(), Vec3d(double(PI), 0.0, 0.0));
-        render_extension(elements_matrices[6]);
-#else
-        shader->set_uniform("view_model_matrix", view_model_matrix * Geometry::assemble_transform(-Vec3d::UnitZ(), Vec3d(double(PI), 0.0, 0.0)));
-        s_cone.render();
-#endif // ENABLE_RAYCAST_PICKING
-    }
-#else
-    if ((int(extensions) & int(GLGizmoBase::EGrabberExtension::PosX)) != 0) {
-        glsafe(::glPushMatrix());
-        glsafe(::glTranslated(1.0, 0.0, 0.0));
-        glsafe(::glRotated(0.5 * Geometry::rad2deg(double(PI)), 0.0, 1.0, 0.0));
-        s_cone.render();
-        glsafe(::glPopMatrix());
-    }
-    if ((int(extensions) & int(GLGizmoBase::EGrabberExtension::NegX)) != 0) {
-        glsafe(::glPushMatrix());
-        glsafe(::glTranslated(-1.0, 0.0, 0.0));
-        glsafe(::glRotated(-0.5 * Geometry::rad2deg(double(PI)), 0.0, 1.0, 0.0));
-        s_cone.render();
-        glsafe(::glPopMatrix());
-    }
-    if ((int(extensions) & int(GLGizmoBase::EGrabberExtension::PosY)) != 0) {
-        glsafe(::glPushMatrix());
-        glsafe(::glTranslated(0.0, 1.0, 0.0));
-        glsafe(::glRotated(-0.5 * Geometry::rad2deg(double(PI)), 1.0, 0.0, 0.0));
-        s_cone.render();
-        glsafe(::glPopMatrix());
-    }
-    if ((int(extensions) & int(GLGizmoBase::EGrabberExtension::NegY)) != 0) {
-        glsafe(::glPushMatrix());
-        glsafe(::glTranslated(0.0, -1.0, 0.0));
-        glsafe(::glRotated(0.5 * Geometry::rad2deg(double(PI)), 1.0, 0.0, 0.0));
-        s_cone.render();
-        glsafe(::glPopMatrix());
-    }
-    if ((int(extensions) & int(GLGizmoBase::EGrabberExtension::PosZ)) != 0) {
-        glsafe(::glPushMatrix());
-        glsafe(::glTranslated(0.0, 0.0, 1.0));
-        s_cone.render();
-        glsafe(::glPopMatrix());
-    }
-    if ((int(extensions) & int(GLGizmoBase::EGrabberExtension::NegZ)) != 0) {
-        glsafe(::glPushMatrix());
-        glsafe(::glTranslated(0.0, 0.0, -1.0));
-        glsafe(::glRotated(Geometry::rad2deg(double(PI)), 1.0, 0.0, 0.0));
-        s_cone.render();
-        glsafe(::glPopMatrix());
-    }
-#endif // ENABLE_LEGACY_OPENGL_REMOVAL
-#if !ENABLE_LEGACY_OPENGL_REMOVAL
-    glsafe(::glPopMatrix());
-#endif // !ENABLE_LEGACY_OPENGL_REMOVAL
-
-#if ENABLE_RAYCAST_PICKING
-    if (raycasters[0] == nullptr) {
-        GLCanvas3D& canvas = *wxGetApp().plater()->canvas3D();
-        raycasters[0] = canvas.add_raycaster_for_picking(SceneRaycaster::EType::Gizmo, picking_id, *s_cube.mesh_raycaster, elements_matrices[0]);
-        if ((int(extensions) & int(GLGizmoBase::EGrabberExtension::PosX)) != 0)
-            raycasters[1] = canvas.add_raycaster_for_picking(SceneRaycaster::EType::Gizmo, picking_id, *s_cone.mesh_raycaster, elements_matrices[1]);
-        if ((int(extensions) & int(GLGizmoBase::EGrabberExtension::NegX)) != 0)
-            raycasters[2] = canvas.add_raycaster_for_picking(SceneRaycaster::EType::Gizmo, picking_id, *s_cone.mesh_raycaster, elements_matrices[2]);
-        if ((int(extensions) & int(GLGizmoBase::EGrabberExtension::PosY)) != 0)
-            raycasters[3] = canvas.add_raycaster_for_picking(SceneRaycaster::EType::Gizmo, picking_id, *s_cone.mesh_raycaster, elements_matrices[3]);
-        if ((int(extensions) & int(GLGizmoBase::EGrabberExtension::NegY)) != 0)
-            raycasters[4] = canvas.add_raycaster_for_picking(SceneRaycaster::EType::Gizmo, picking_id, *s_cone.mesh_raycaster, elements_matrices[4]);
-        if ((int(extensions) & int(GLGizmoBase::EGrabberExtension::PosZ)) != 0)
-            raycasters[5] = canvas.add_raycaster_for_picking(SceneRaycaster::EType::Gizmo, picking_id, *s_cone.mesh_raycaster, elements_matrices[5]);
-        if ((int(extensions) & int(GLGizmoBase::EGrabberExtension::NegZ)) != 0)
-            raycasters[6] = canvas.add_raycaster_for_picking(SceneRaycaster::EType::Gizmo, picking_id, *s_cone.mesh_raycaster, elements_matrices[6]);
-    }
-    else {
-        for (size_t i = 0; i < GRABBER_ELEMENTS_MAX_COUNT; ++i) {
-            if (raycasters[i] != nullptr)
-                raycasters[i]->set_transform(elements_matrices[i]);
-        }
-    }
-#endif // ENABLE_RAYCAST_PICKING
-}
-
-GLGizmoBase::GLGizmoBase(GLCanvas3D& parent, const std::string& icon_filename, unsigned int sprite_id)
-    : m_parent(parent)
+#include "GLGizmoBase.hpp"
+#include "slic3r/GUI/GLCanvas3D.hpp"
+
+#include <GL/glew.h>
+
+#include "slic3r/GUI/GUI_App.hpp"
+#include "slic3r/GUI/GUI_ObjectManipulation.hpp"
+#if ENABLE_LEGACY_OPENGL_REMOVAL
+#include "slic3r/GUI/Plater.hpp"
+#endif // ENABLE_LEGACY_OPENGL_REMOVAL
+
+// TODO: Display tooltips quicker on Linux
+
+namespace Slic3r {
+namespace GUI {
+
+const float GLGizmoBase::Grabber::SizeFactor = 0.05f;
+const float GLGizmoBase::Grabber::MinHalfSize = 1.5f;
+const float GLGizmoBase::Grabber::DraggingScaleFactor = 1.25f;
+
+#if ENABLE_RAYCAST_PICKING
+PickingModel GLGizmoBase::Grabber::s_cube;
+PickingModel GLGizmoBase::Grabber::s_cone;
+#else
+GLModel GLGizmoBase::Grabber::s_cube;
+GLModel GLGizmoBase::Grabber::s_cone;
+#endif // ENABLE_RAYCAST_PICKING
+
+GLGizmoBase::Grabber::~Grabber()
+{
+#if ENABLE_RAYCAST_PICKING
+    if (s_cube.model.is_initialized())
+        s_cube.model.reset();
+
+    if (s_cone.model.is_initialized())
+        s_cone.model.reset();
+#else
+    if (s_cube.is_initialized())
+        s_cube.reset();
+
+    if (s_cone.is_initialized())
+        s_cone.reset();
+#endif // ENABLE_RAYCAST_PICKING
+}
+
+float GLGizmoBase::Grabber::get_half_size(float size) const
+{
+    return std::max(size * SizeFactor, MinHalfSize);
+}
+
+float GLGizmoBase::Grabber::get_dragging_half_size(float size) const
+{
+    return get_half_size(size) * DraggingScaleFactor;
+}
+
+#if ENABLE_RAYCAST_PICKING
+void GLGizmoBase::Grabber::register_raycasters_for_picking(int id)
+{
+    picking_id = id;
+    // registration will happen on next call to render()
+}
+
+void GLGizmoBase::Grabber::unregister_raycasters_for_picking()
+{
+    wxGetApp().plater()->canvas3D()->remove_raycasters_for_picking(SceneRaycaster::EType::Gizmo, picking_id);
+    picking_id = -1;
+    raycasters = { nullptr };
+}
+#endif // ENABLE_RAYCAST_PICKING
+
+#if ENABLE_RAYCAST_PICKING
+void GLGizmoBase::Grabber::render(float size, const ColorRGBA& render_color)
+#else
+void GLGizmoBase::Grabber::render(float size, const ColorRGBA& render_color, bool picking)
+#endif // ENABLE_RAYCAST_PICKING
+{
+#if ENABLE_LEGACY_OPENGL_REMOVAL
+    GLShaderProgram* shader = wxGetApp().get_current_shader();
+    if (shader == nullptr)
+        return;
+#endif // ENABLE_LEGACY_OPENGL_REMOVAL
+
+#if ENABLE_RAYCAST_PICKING
+    if (!s_cube.model.is_initialized()) {
+#else
+    if (!s_cube.is_initialized()) {
+#endif // ENABLE_RAYCAST_PICKING
+        // This cannot be done in constructor, OpenGL is not yet
+        // initialized at that point (on Linux at least).
+        indexed_triangle_set its = its_make_cube(1.0, 1.0, 1.0);
+        its_translate(its, -0.5f * Vec3f::Ones());
+#if ENABLE_LEGACY_OPENGL_REMOVAL
+#if ENABLE_RAYCAST_PICKING
+        s_cube.model.init_from(its);
+        s_cube.mesh_raycaster = std::make_unique<MeshRaycaster>(std::make_shared<const TriangleMesh>(std::move(its)));
+#else
+        s_cube.init_from(its);
+#endif // ENABLE_RAYCAST_PICKING
+#else
+        s_cube.init_from(its, BoundingBoxf3{ { -0.5, -0.5, -0.5 }, { 0.5, 0.5, 0.5 } });
+#endif // ENABLE_LEGACY_OPENGL_REMOVAL
+    }
+
+#if ENABLE_RAYCAST_PICKING
+    if (!s_cone.model.is_initialized()) {
+        indexed_triangle_set its = its_make_cone(0.375, 1.5, double(PI) / 18.0);
+        s_cone.model.init_from(its);
+        s_cone.mesh_raycaster = std::make_unique<MeshRaycaster>(std::make_shared<const TriangleMesh>(std::move(its)));
+    }
+#else
+    if (!s_cone.is_initialized())
+        s_cone.init_from(its_make_cone(0.375, 1.5, double(PI) / 18.0));
+#endif // ENABLE_RAYCAST_PICKING
+
+    const float half_size = dragging ? get_dragging_half_size(size) : get_half_size(size);
+
+#if ENABLE_LEGACY_OPENGL_REMOVAL
+#if ENABLE_RAYCAST_PICKING
+    s_cube.model.set_color(render_color);
+    s_cone.model.set_color(render_color);
+#else
+    s_cube.set_color(render_color);
+    s_cone.set_color(render_color);
+#endif // ENABLE_RAYCAST_PICKING
+
+    const Camera& camera = wxGetApp().plater()->get_camera();
+    shader->set_uniform("projection_matrix", camera.get_projection_matrix());
+#if ENABLE_RAYCAST_PICKING
+    const Transform3d& view_matrix = camera.get_view_matrix();
+    const Matrix3d view_matrix_no_offset = view_matrix.matrix().block(0, 0, 3, 3);
+    std::vector<Transform3d> elements_matrices(GRABBER_ELEMENTS_MAX_COUNT, Transform3d::Identity());
+    elements_matrices[0] = matrix * Geometry::translation_transform(center) * Geometry::rotation_transform(angles) * Geometry::scale_transform(2.0 * half_size);
+    Transform3d view_model_matrix = view_matrix * elements_matrices[0];
+#else
+    const Transform3d& view_matrix = camera.get_view_matrix();
+    const Transform3d model_matrix = matrix * Geometry::translation_transform(center) * Geometry::rotation_transform(angles) * Geometry::scale_transform(2.0 * half_size);
+    const Transform3d view_model_matrix = view_matrix * model_matrix;
+#endif // ENABLE_RAYCAST_PICKING
+
+    shader->set_uniform("view_model_matrix", view_model_matrix);
+#if ENABLE_RAYCAST_PICKING
+    Matrix3d view_normal_matrix = view_matrix_no_offset * elements_matrices[0].matrix().block(0, 0, 3, 3).inverse().transpose();
+#else
+    const Matrix3d view_normal_matrix = view_matrix.matrix().block(0, 0, 3, 3) * model_matrix.matrix().block(0, 0, 3, 3).inverse().transpose();
+#endif // ENABLE_RAYCAST_PICKING
+    shader->set_uniform("view_normal_matrix", view_normal_matrix);
+#else
+    s_cube.set_color(-1, render_color);
+    s_cone.set_color(-1, render_color);
+    glsafe(::glPushMatrix());
+    glsafe(::glTranslated(center.x(), center.y(), center.z()));
+    glsafe(::glRotated(Geometry::rad2deg(angles.z()), 0.0, 0.0, 1.0));
+    glsafe(::glRotated(Geometry::rad2deg(angles.y()), 0.0, 1.0, 0.0));
+    glsafe(::glRotated(Geometry::rad2deg(angles.x()), 1.0, 0.0, 0.0));
+    glsafe(::glScaled(2.0 * half_size, 2.0 * half_size, 2.0 * half_size));
+#endif // ENABLE_LEGACY_OPENGL_REMOVAL
+#if ENABLE_RAYCAST_PICKING
+    s_cube.model.render();
+
+    auto render_extension = [&view_matrix, &view_matrix_no_offset, shader](const Transform3d& matrix) {
+        const Transform3d view_model_matrix = view_matrix * matrix;
+        shader->set_uniform("view_model_matrix", view_model_matrix);
+        const Matrix3d view_normal_matrix = view_matrix_no_offset * matrix.matrix().block(0, 0, 3, 3).inverse().transpose();
+        shader->set_uniform("view_normal_matrix", view_normal_matrix);
+        s_cone.model.render();
+    };
+#else
+    s_cube.render();
+#endif // ENABLE_RAYCAST_PICKING
+
+#if ENABLE_LEGACY_OPENGL_REMOVAL
+    if ((int(extensions) & int(GLGizmoBase::EGrabberExtension::PosX)) != 0) {
+#if ENABLE_RAYCAST_PICKING
+        elements_matrices[1] = elements_matrices[0] * Geometry::translation_transform(Vec3d::UnitX()) * Geometry::rotation_transform({ 0.0, 0.5 * double(PI), 0.0 });
+        render_extension(elements_matrices[1]);
+#else
+        shader->set_uniform("view_model_matrix", view_model_matrix * Geometry::translation_transform(Vec3d::UnitX()) * Geometry::rotation_transform({ 0.0, 0.5 * double(PI), 0.0 }));
+        s_cone.render();
+#endif // ENABLE_RAYCAST_PICKING
+    }
+    if ((int(extensions) & int(GLGizmoBase::EGrabberExtension::NegX)) != 0) {
+#if ENABLE_RAYCAST_PICKING
+        elements_matrices[2] = elements_matrices[0] * Geometry::translation_transform(-Vec3d::UnitX()) * Geometry::rotation_transform({ 0.0, -0.5 * double(PI), 0.0 });
+        render_extension(elements_matrices[2]);
+#else
+        shader->set_uniform("view_model_matrix", view_model_matrix * Geometry::translation_transform(-Vec3d::UnitX()) * Geometry::rotation_transform({ 0.0, -0.5 * double(PI), 0.0 }));
+        s_cone.render();
+#endif // ENABLE_RAYCAST_PICKING
+    }
+    if ((int(extensions) & int(GLGizmoBase::EGrabberExtension::PosY)) != 0) {
+#if ENABLE_RAYCAST_PICKING
+        elements_matrices[3] = elements_matrices[0] * Geometry::translation_transform(Vec3d::UnitY()) * Geometry::rotation_transform({ -0.5 * double(PI), 0.0, 0.0 });
+        render_extension(elements_matrices[3]);
+#else
+        shader->set_uniform("view_model_matrix", view_model_matrix * Geometry::translation_transform(Vec3d::UnitY()) * Geometry::rotation_transform({ -0.5 * double(PI), 0.0, 0.0 }));
+        s_cone.render();
+#endif // ENABLE_RAYCAST_PICKING
+    }
+    if ((int(extensions) & int(GLGizmoBase::EGrabberExtension::NegY)) != 0) {
+#if ENABLE_RAYCAST_PICKING
+        elements_matrices[4] = elements_matrices[0] * Geometry::translation_transform(-Vec3d::UnitY()) * Geometry::rotation_transform({ 0.5 * double(PI), 0.0, 0.0 });
+        render_extension(elements_matrices[4]);
+#else
+        shader->set_uniform("view_model_matrix", view_model_matrix* Geometry::translation_transform(-Vec3d::UnitY())* Geometry::rotation_transform({ 0.5 * double(PI), 0.0, 0.0 }));
+        s_cone.render();
+#endif // ENABLE_RAYCAST_PICKING
+    }
+    if ((int(extensions) & int(GLGizmoBase::EGrabberExtension::PosZ)) != 0) {
+#if ENABLE_RAYCAST_PICKING
+        elements_matrices[5] = elements_matrices[0] * Geometry::translation_transform(Vec3d::UnitZ());
+        render_extension(elements_matrices[5]);
+#else
+        shader->set_uniform("view_model_matrix", view_model_matrix* Geometry::translation_transform(Vec3d::UnitZ()));
+        s_cone.render();
+#endif // ENABLE_RAYCAST_PICKING
+    }
+    if ((int(extensions) & int(GLGizmoBase::EGrabberExtension::NegZ)) != 0) {
+#if ENABLE_RAYCAST_PICKING
+        elements_matrices[6] = elements_matrices[0] * Geometry::translation_transform(-Vec3d::UnitZ()) * Geometry::rotation_transform({ double(PI), 0.0, 0.0 });
+      render_extension(elements_matrices[6]);
+#else
+        shader->set_uniform("view_model_matrix", view_model_matrix* Geometry::translation_transform(-Vec3d::UnitZ())* Geometry::rotation_transform({ double(PI), 0.0, 0.0 }));
+        s_cone.render();
+#endif // ENABLE_RAYCAST_PICKING
+    }
+#else
+    if ((int(extensions) & int(GLGizmoBase::EGrabberExtension::PosX)) != 0) {
+        glsafe(::glPushMatrix());
+        glsafe(::glTranslated(1.0, 0.0, 0.0));
+        glsafe(::glRotated(0.5 * Geometry::rad2deg(double(PI)), 0.0, 1.0, 0.0));
+        s_cone.render();
+        glsafe(::glPopMatrix());
+    }
+    if ((int(extensions) & int(GLGizmoBase::EGrabberExtension::NegX)) != 0) {
+        glsafe(::glPushMatrix());
+        glsafe(::glTranslated(-1.0, 0.0, 0.0));
+        glsafe(::glRotated(-0.5 * Geometry::rad2deg(double(PI)), 0.0, 1.0, 0.0));
+        s_cone.render();
+        glsafe(::glPopMatrix());
+    }
+    if ((int(extensions) & int(GLGizmoBase::EGrabberExtension::PosY)) != 0) {
+        glsafe(::glPushMatrix());
+        glsafe(::glTranslated(0.0, 1.0, 0.0));
+        glsafe(::glRotated(-0.5 * Geometry::rad2deg(double(PI)), 1.0, 0.0, 0.0));
+        s_cone.render();
+        glsafe(::glPopMatrix());
+    }
+    if ((int(extensions) & int(GLGizmoBase::EGrabberExtension::NegY)) != 0) {
+        glsafe(::glPushMatrix());
+        glsafe(::glTranslated(0.0, -1.0, 0.0));
+        glsafe(::glRotated(0.5 * Geometry::rad2deg(double(PI)), 1.0, 0.0, 0.0));
+        s_cone.render();
+        glsafe(::glPopMatrix());
+    }
+    if ((int(extensions) & int(GLGizmoBase::EGrabberExtension::PosZ)) != 0) {
+        glsafe(::glPushMatrix());
+        glsafe(::glTranslated(0.0, 0.0, 1.0));
+        s_cone.render();
+        glsafe(::glPopMatrix());
+    }
+    if ((int(extensions) & int(GLGizmoBase::EGrabberExtension::NegZ)) != 0) {
+        glsafe(::glPushMatrix());
+        glsafe(::glTranslated(0.0, 0.0, -1.0));
+        glsafe(::glRotated(Geometry::rad2deg(double(PI)), 1.0, 0.0, 0.0));
+        s_cone.render();
+        glsafe(::glPopMatrix());
+    }
+#endif // ENABLE_LEGACY_OPENGL_REMOVAL
+#if !ENABLE_LEGACY_OPENGL_REMOVAL
+    glsafe(::glPopMatrix());
+#endif // !ENABLE_LEGACY_OPENGL_REMOVAL
+
+#if ENABLE_RAYCAST_PICKING
+    if (raycasters[0] == nullptr) {
+        GLCanvas3D& canvas = *wxGetApp().plater()->canvas3D();
+        raycasters[0] = canvas.add_raycaster_for_picking(SceneRaycaster::EType::Gizmo, picking_id, *s_cube.mesh_raycaster, elements_matrices[0]);
+        if ((int(extensions) & int(GLGizmoBase::EGrabberExtension::PosX)) != 0)
+            raycasters[1] = canvas.add_raycaster_for_picking(SceneRaycaster::EType::Gizmo, picking_id, *s_cone.mesh_raycaster, elements_matrices[1]);
+        if ((int(extensions) & int(GLGizmoBase::EGrabberExtension::NegX)) != 0)
+            raycasters[2] = canvas.add_raycaster_for_picking(SceneRaycaster::EType::Gizmo, picking_id, *s_cone.mesh_raycaster, elements_matrices[2]);
+        if ((int(extensions) & int(GLGizmoBase::EGrabberExtension::PosY)) != 0)
+            raycasters[3] = canvas.add_raycaster_for_picking(SceneRaycaster::EType::Gizmo, picking_id, *s_cone.mesh_raycaster, elements_matrices[3]);
+        if ((int(extensions) & int(GLGizmoBase::EGrabberExtension::NegY)) != 0)
+            raycasters[4] = canvas.add_raycaster_for_picking(SceneRaycaster::EType::Gizmo, picking_id, *s_cone.mesh_raycaster, elements_matrices[4]);
+        if ((int(extensions) & int(GLGizmoBase::EGrabberExtension::PosZ)) != 0)
+            raycasters[5] = canvas.add_raycaster_for_picking(SceneRaycaster::EType::Gizmo, picking_id, *s_cone.mesh_raycaster, elements_matrices[5]);
+        if ((int(extensions) & int(GLGizmoBase::EGrabberExtension::NegZ)) != 0)
+            raycasters[6] = canvas.add_raycaster_for_picking(SceneRaycaster::EType::Gizmo, picking_id, *s_cone.mesh_raycaster, elements_matrices[6]);
+    }
+    else {
+        for (size_t i = 0; i < GRABBER_ELEMENTS_MAX_COUNT; ++i) {
+            if (raycasters[i] != nullptr)
+                raycasters[i]->set_transform(elements_matrices[i]);
+        }
+    }
+#endif // ENABLE_RAYCAST_PICKING
+}
+
+GLGizmoBase::GLGizmoBase(GLCanvas3D& parent, const std::string& icon_filename, unsigned int sprite_id)
+    : m_parent(parent)
     , m_group_id(-1)
     , m_state(Off)
     , m_shortcut_key(NO_SHORTCUT_KEY_VALUE)
-    , m_icon_filename(icon_filename)
-    , m_sprite_id(sprite_id)
-    , m_imgui(wxGetApp().imgui())
-{
-}
-
-void GLGizmoBase::set_hover_id(int id)
-{
-    // do not change hover id during dragging
-    assert(!m_dragging);
-
-    // allow empty grabbers when not using grabbers but use hover_id - flatten, rotate
-//    if (!m_grabbers.empty() && id >= (int) m_grabbers.size())
-//        return;
-    
-    m_hover_id = id;
-    on_set_hover_id();    
-}
-
-bool GLGizmoBase::update_items_state()
-{
-    bool res = m_dirty;
-    m_dirty  = false;
-    return res;
-}
-
-#if ENABLE_RAYCAST_PICKING
-void GLGizmoBase::register_grabbers_for_picking()
-{
-    for (size_t i = 0; i < m_grabbers.size(); ++i) {
-        m_grabbers[i].register_raycasters_for_picking((m_group_id >= 0) ? m_group_id : i);
-    }
-}
-
-void GLGizmoBase::unregister_grabbers_for_picking()
-{
-    for (size_t i = 0; i < m_grabbers.size(); ++i) {
-        m_grabbers[i].unregister_raycasters_for_picking();
-    }
-}
-#else
-ColorRGBA GLGizmoBase::picking_color_component(unsigned int id) const
-{
-    id = BASE_ID - id;
-    if (m_group_id > -1)
-        id -= m_group_id;
-
-    return picking_decode(id);
-}
-#endif // ENABLE_RAYCAST_PICKING
-
-void GLGizmoBase::render_grabbers(const BoundingBoxf3& box) const
-{
-    render_grabbers((float)((box.size().x() + box.size().y() + box.size().z()) / 3.0));
-}
-
-void GLGizmoBase::render_grabbers(float size) const
-{
-    GLShaderProgram* shader = wxGetApp().get_shader("gouraud_light");
-    if (shader == nullptr)
-        return;
-    shader->start_using();
-    shader->set_uniform("emission_factor", 0.1f);
-    for (int i = 0; i < (int)m_grabbers.size(); ++i) {
-        if (m_grabbers[i].enabled)
-            m_grabbers[i].render(m_hover_id == i, size);
-    }
-    shader->stop_using();
-}
-
-#if !ENABLE_RAYCAST_PICKING
-void GLGizmoBase::render_grabbers_for_picking(const BoundingBoxf3& box) const
-{
-#if ENABLE_LEGACY_OPENGL_REMOVAL
-    GLShaderProgram* shader = wxGetApp().get_shader("flat");
-    if (shader != nullptr) {
-        shader->start_using();
-#endif // ENABLE_LEGACY_OPENGL_REMOVAL
-        const float mean_size = float((box.size().x() + box.size().y() + box.size().z()) / 3.0);
-
-        for (unsigned int i = 0; i < (unsigned int)m_grabbers.size(); ++i) {
-            if (m_grabbers[i].enabled) {
-                m_grabbers[i].color = picking_color_component(i);
-                m_grabbers[i].render_for_picking(mean_size);
-            }
-        }
-#if ENABLE_LEGACY_OPENGL_REMOVAL
-        shader->stop_using();
-    }
-#endif // ENABLE_LEGACY_OPENGL_REMOVAL
-}
-#endif // !ENABLE_RAYCAST_PICKING
-
-// help function to process grabbers
-// call start_dragging, stop_dragging, on_dragging
-bool GLGizmoBase::use_grabbers(const wxMouseEvent &mouse_event) {
-    bool is_dragging_finished = false;
-    if (mouse_event.Moving()) { 
-        // it should not happen but for sure
-        assert(!m_dragging);
-        if (m_dragging) is_dragging_finished = true;
-        else return false; 
-    } 
-
-    if (mouse_event.LeftDown()) {
-        Selection &selection = m_parent.get_selection();
-        if (!selection.is_empty() && m_hover_id != -1 /* &&
-            (m_grabbers.empty() || m_hover_id < static_cast<int>(m_grabbers.size()))*/) {
-            selection.setup_cache();
-
-            m_dragging = true;
-            for (auto &grabber : m_grabbers) grabber.dragging = false;
-//            if (!m_grabbers.empty() && m_hover_id < int(m_grabbers.size()))
-//                m_grabbers[m_hover_id].dragging = true;
-            
-            on_start_dragging();
-
-            // Let the plater know that the dragging started
-            m_parent.post_event(SimpleEvent(EVT_GLCANVAS_MOUSE_DRAGGING_STARTED));
-            m_parent.set_as_dirty();
-            return true;
-        }
-    } else if (m_dragging) {
-        // when mouse cursor leave window than finish actual dragging operation
-        bool is_leaving = mouse_event.Leaving();
-        if (mouse_event.Dragging()) {
-            Point      mouse_coord(mouse_event.GetX(), mouse_event.GetY());
-            auto       ray = m_parent.mouse_ray(mouse_coord);
-            UpdateData data(ray, mouse_coord);
-
-            on_dragging(data);
-
-            wxGetApp().obj_manipul()->set_dirty();
-            m_parent.set_as_dirty();
-            return true;
-        }
-        else if (mouse_event.LeftUp() || is_leaving || is_dragging_finished) {
-#if ENABLE_WORLD_COORDINATE
-            do_stop_dragging(is_leaving);
-#else
-            for (auto &grabber : m_grabbers) grabber.dragging = false;
-            m_dragging = false;
-
-            // NOTE: This should be part of GLCanvas3D
-            // Reset hover_id when leave window
-            if (is_leaving) m_parent.mouse_up_cleanup();
-
-            on_stop_dragging();
-
-            // There is prediction that after draggign, data are changed
-            // Data are updated twice also by canvas3D::reload_scene.
-            // Should be fixed.
-            m_parent.get_gizmos_manager().update_data(); 
-
-            wxGetApp().obj_manipul()->set_dirty();
-
-            // Let the plater know that the dragging finished, so a delayed
-            // refresh of the scene with the background processing data should
-            // be performed.
-            m_parent.post_event(SimpleEvent(EVT_GLCANVAS_MOUSE_DRAGGING_FINISHED));
-            // updates camera target constraints
-            m_parent.refresh_camera_scene_box();
-#endif // ENABLE_WORLD_COORDINATE
-            return true;
-        }
-    }
-    return false;
-}
-
-#if ENABLE_WORLD_COORDINATE
-void GLGizmoBase::do_stop_dragging(bool perform_mouse_cleanup)
-{
-    for (auto& grabber : m_grabbers) grabber.dragging = false;
-    m_dragging = false;
-
-    // NOTE: This should be part of GLCanvas3D
-    // Reset hover_id when leave window
-    if (perform_mouse_cleanup) m_parent.mouse_up_cleanup();
-
-    on_stop_dragging();
-
-    // There is prediction that after draggign, data are changed
-    // Data are updated twice also by canvas3D::reload_scene.
-    // Should be fixed.
-    m_parent.get_gizmos_manager().update_data();
-
-    wxGetApp().obj_manipul()->set_dirty();
-
-    // Let the plater know that the dragging finished, so a delayed
-    // refresh of the scene with the background processing data should
-    // be performed.
-    m_parent.post_event(SimpleEvent(EVT_GLCANVAS_MOUSE_DRAGGING_FINISHED));
-    // updates camera target constraints
-    m_parent.refresh_camera_scene_box();
-}
-#endif // ENABLE_WORLD_COORDINATE
-
-std::string GLGizmoBase::format(float value, unsigned int decimals) const
-{
-    return Slic3r::string_printf("%.*f", decimals, value);
-}
-
-void GLGizmoBase::set_dirty() {
-    m_dirty = true;
-}
-
-
-
-void GLGizmoBase::render_input_window(float x, float y, float bottom_limit)
-{
-    on_render_input_window(x, y, bottom_limit);
-    if (m_first_input_window_render) {
-        // imgui windows that don't have an initial size needs to be processed once to get one
-        // and are not rendered in the first frame
-        // so, we forces to render another frame the first time the imgui window is shown
-        // https://github.com/ocornut/imgui/issues/2949
-        m_parent.set_as_dirty();
-        m_parent.request_extra_frame();
-        m_first_input_window_render = false;
-    }
-}
-
-
-
-std::string GLGizmoBase::get_name(bool include_shortcut) const
-{
-=======
-#include "GLGizmoBase.hpp"
-#include "slic3r/GUI/GLCanvas3D.hpp"
-
-#include <GL/glew.h>
-
-#include "slic3r/GUI/GUI_App.hpp"
-#include "slic3r/GUI/GUI_ObjectManipulation.hpp"
-#if ENABLE_LEGACY_OPENGL_REMOVAL
-#include "slic3r/GUI/Plater.hpp"
-#endif // ENABLE_LEGACY_OPENGL_REMOVAL
-
-// TODO: Display tooltips quicker on Linux
-
-namespace Slic3r {
-namespace GUI {
-
-const float GLGizmoBase::Grabber::SizeFactor = 0.05f;
-const float GLGizmoBase::Grabber::MinHalfSize = 1.5f;
-const float GLGizmoBase::Grabber::DraggingScaleFactor = 1.25f;
-
-#if ENABLE_RAYCAST_PICKING
-PickingModel GLGizmoBase::Grabber::s_cube;
-PickingModel GLGizmoBase::Grabber::s_cone;
-#else
-GLModel GLGizmoBase::Grabber::s_cube;
-GLModel GLGizmoBase::Grabber::s_cone;
-#endif // ENABLE_RAYCAST_PICKING
-
-GLGizmoBase::Grabber::~Grabber()
-{
-#if ENABLE_RAYCAST_PICKING
-    if (s_cube.model.is_initialized())
-        s_cube.model.reset();
-
-    if (s_cone.model.is_initialized())
-        s_cone.model.reset();
-#else
-    if (s_cube.is_initialized())
-        s_cube.reset();
-
-    if (s_cone.is_initialized())
-        s_cone.reset();
-#endif // ENABLE_RAYCAST_PICKING
-}
-
-float GLGizmoBase::Grabber::get_half_size(float size) const
-{
-    return std::max(size * SizeFactor, MinHalfSize);
-}
-
-float GLGizmoBase::Grabber::get_dragging_half_size(float size) const
-{
-    return get_half_size(size) * DraggingScaleFactor;
-}
-
-#if ENABLE_RAYCAST_PICKING
-void GLGizmoBase::Grabber::register_raycasters_for_picking(int id)
-{
-    picking_id = id;
-    // registration will happen on next call to render()
-}
-
-void GLGizmoBase::Grabber::unregister_raycasters_for_picking()
-{
-    wxGetApp().plater()->canvas3D()->remove_raycasters_for_picking(SceneRaycaster::EType::Gizmo, picking_id);
-    picking_id = -1;
-    raycasters = { nullptr };
-}
-#endif // ENABLE_RAYCAST_PICKING
-
-#if ENABLE_RAYCAST_PICKING
-void GLGizmoBase::Grabber::render(float size, const ColorRGBA& render_color)
-#else
-void GLGizmoBase::Grabber::render(float size, const ColorRGBA& render_color, bool picking)
-#endif // ENABLE_RAYCAST_PICKING
-{
-#if ENABLE_LEGACY_OPENGL_REMOVAL
-    GLShaderProgram* shader = wxGetApp().get_current_shader();
-    if (shader == nullptr)
-        return;
-#endif // ENABLE_LEGACY_OPENGL_REMOVAL
-
-#if ENABLE_RAYCAST_PICKING
-    if (!s_cube.model.is_initialized()) {
-#else
-    if (!s_cube.is_initialized()) {
-#endif // ENABLE_RAYCAST_PICKING
-        // This cannot be done in constructor, OpenGL is not yet
-        // initialized at that point (on Linux at least).
-        indexed_triangle_set its = its_make_cube(1.0, 1.0, 1.0);
-        its_translate(its, -0.5f * Vec3f::Ones());
-#if ENABLE_LEGACY_OPENGL_REMOVAL
-#if ENABLE_RAYCAST_PICKING
-        s_cube.model.init_from(its);
-        s_cube.mesh_raycaster = std::make_unique<MeshRaycaster>(std::make_shared<const TriangleMesh>(std::move(its)));
-#else
-        s_cube.init_from(its);
-#endif // ENABLE_RAYCAST_PICKING
-#else
-        s_cube.init_from(its, BoundingBoxf3{ { -0.5, -0.5, -0.5 }, { 0.5, 0.5, 0.5 } });
-#endif // ENABLE_LEGACY_OPENGL_REMOVAL
-    }
-
-#if ENABLE_RAYCAST_PICKING
-    if (!s_cone.model.is_initialized()) {
-        indexed_triangle_set its = its_make_cone(0.375, 1.5, double(PI) / 18.0);
-        s_cone.model.init_from(its);
-        s_cone.mesh_raycaster = std::make_unique<MeshRaycaster>(std::make_shared<const TriangleMesh>(std::move(its)));
-    }
-#else
-    if (!s_cone.is_initialized())
-        s_cone.init_from(its_make_cone(0.375, 1.5, double(PI) / 18.0));
-#endif // ENABLE_RAYCAST_PICKING
-
-    const float half_size = dragging ? get_dragging_half_size(size) : get_half_size(size);
-
-#if ENABLE_LEGACY_OPENGL_REMOVAL
-#if ENABLE_RAYCAST_PICKING
-    s_cube.model.set_color(render_color);
-    s_cone.model.set_color(render_color);
-#else
-    s_cube.set_color(render_color);
-    s_cone.set_color(render_color);
-#endif // ENABLE_RAYCAST_PICKING
-
-    const Camera& camera = wxGetApp().plater()->get_camera();
-    shader->set_uniform("projection_matrix", camera.get_projection_matrix());
-#if ENABLE_RAYCAST_PICKING
-    const Transform3d& view_matrix = camera.get_view_matrix();
-    const Matrix3d view_matrix_no_offset = view_matrix.matrix().block(0, 0, 3, 3);
-    std::vector<Transform3d> elements_matrices(GRABBER_ELEMENTS_MAX_COUNT, Transform3d::Identity());
-    elements_matrices[0] = matrix * Geometry::translation_transform(center) * Geometry::rotation_transform(angles) * Geometry::scale_transform(2.0 * half_size);
-    Transform3d view_model_matrix = view_matrix * elements_matrices[0];
-#else
-    const Transform3d& view_matrix = camera.get_view_matrix();
-    const Transform3d model_matrix = matrix * Geometry::translation_transform(center) * Geometry::rotation_transform(angles) * Geometry::scale_transform(2.0 * half_size);
-    const Transform3d view_model_matrix = view_matrix * model_matrix;
-#endif // ENABLE_RAYCAST_PICKING
-
-    shader->set_uniform("view_model_matrix", view_model_matrix);
-#if ENABLE_RAYCAST_PICKING
-    Matrix3d view_normal_matrix = view_matrix_no_offset * elements_matrices[0].matrix().block(0, 0, 3, 3).inverse().transpose();
-#else
-    const Matrix3d view_normal_matrix = view_matrix.matrix().block(0, 0, 3, 3) * model_matrix.matrix().block(0, 0, 3, 3).inverse().transpose();
-#endif // ENABLE_RAYCAST_PICKING
-    shader->set_uniform("view_normal_matrix", view_normal_matrix);
-#else
-    s_cube.set_color(-1, render_color);
-    s_cone.set_color(-1, render_color);
-    glsafe(::glPushMatrix());
-    glsafe(::glTranslated(center.x(), center.y(), center.z()));
-    glsafe(::glRotated(Geometry::rad2deg(angles.z()), 0.0, 0.0, 1.0));
-    glsafe(::glRotated(Geometry::rad2deg(angles.y()), 0.0, 1.0, 0.0));
-    glsafe(::glRotated(Geometry::rad2deg(angles.x()), 1.0, 0.0, 0.0));
-    glsafe(::glScaled(2.0 * half_size, 2.0 * half_size, 2.0 * half_size));
-#endif // ENABLE_LEGACY_OPENGL_REMOVAL
-#if ENABLE_RAYCAST_PICKING
-    s_cube.model.render();
-
-    auto render_extension = [&view_matrix, &view_matrix_no_offset, shader](const Transform3d& matrix) {
-        const Transform3d view_model_matrix = view_matrix * matrix;
-        shader->set_uniform("view_model_matrix", view_model_matrix);
-        const Matrix3d view_normal_matrix = view_matrix_no_offset * matrix.matrix().block(0, 0, 3, 3).inverse().transpose();
-        shader->set_uniform("view_normal_matrix", view_normal_matrix);
-        s_cone.model.render();
-    };
-#else
-    s_cube.render();
-#endif // ENABLE_RAYCAST_PICKING
-
-#if ENABLE_LEGACY_OPENGL_REMOVAL
-    if ((int(extensions) & int(GLGizmoBase::EGrabberExtension::PosX)) != 0) {
-#if ENABLE_RAYCAST_PICKING
-        elements_matrices[1] = elements_matrices[0] * Geometry::translation_transform(Vec3d::UnitX()) * Geometry::rotation_transform({ 0.0, 0.5 * double(PI), 0.0 });
-        render_extension(elements_matrices[1]);
-#else
-        shader->set_uniform("view_model_matrix", view_model_matrix * Geometry::translation_transform(Vec3d::UnitX()) * Geometry::rotation_transform({ 0.0, 0.5 * double(PI), 0.0 }));
-        s_cone.render();
-#endif // ENABLE_RAYCAST_PICKING
-    }
-    if ((int(extensions) & int(GLGizmoBase::EGrabberExtension::NegX)) != 0) {
-#if ENABLE_RAYCAST_PICKING
-        elements_matrices[2] = elements_matrices[0] * Geometry::translation_transform(-Vec3d::UnitX()) * Geometry::rotation_transform({ 0.0, -0.5 * double(PI), 0.0 });
-        render_extension(elements_matrices[2]);
-#else
-        shader->set_uniform("view_model_matrix", view_model_matrix * Geometry::translation_transform(-Vec3d::UnitX()) * Geometry::rotation_transform({ 0.0, -0.5 * double(PI), 0.0 }));
-        s_cone.render();
-#endif // ENABLE_RAYCAST_PICKING
-    }
-    if ((int(extensions) & int(GLGizmoBase::EGrabberExtension::PosY)) != 0) {
-#if ENABLE_RAYCAST_PICKING
-        elements_matrices[3] = elements_matrices[0] * Geometry::translation_transform(Vec3d::UnitY()) * Geometry::rotation_transform({ -0.5 * double(PI), 0.0, 0.0 });
-        render_extension(elements_matrices[3]);
-#else
-        shader->set_uniform("view_model_matrix", view_model_matrix * Geometry::translation_transform(Vec3d::UnitY()) * Geometry::rotation_transform({ -0.5 * double(PI), 0.0, 0.0 }));
-        s_cone.render();
-#endif // ENABLE_RAYCAST_PICKING
-    }
-    if ((int(extensions) & int(GLGizmoBase::EGrabberExtension::NegY)) != 0) {
-#if ENABLE_RAYCAST_PICKING
-        elements_matrices[4] = elements_matrices[0] * Geometry::translation_transform(-Vec3d::UnitY()) * Geometry::rotation_transform({ 0.5 * double(PI), 0.0, 0.0 });
-        render_extension(elements_matrices[4]);
-#else
-        shader->set_uniform("view_model_matrix", view_model_matrix* Geometry::translation_transform(-Vec3d::UnitY())* Geometry::rotation_transform({ 0.5 * double(PI), 0.0, 0.0 }));
-        s_cone.render();
-#endif // ENABLE_RAYCAST_PICKING
-    }
-    if ((int(extensions) & int(GLGizmoBase::EGrabberExtension::PosZ)) != 0) {
-#if ENABLE_RAYCAST_PICKING
-        elements_matrices[5] = elements_matrices[0] * Geometry::translation_transform(Vec3d::UnitZ());
-        render_extension(elements_matrices[5]);
-#else
-        shader->set_uniform("view_model_matrix", view_model_matrix* Geometry::translation_transform(Vec3d::UnitZ()));
-        s_cone.render();
-#endif // ENABLE_RAYCAST_PICKING
-    }
-    if ((int(extensions) & int(GLGizmoBase::EGrabberExtension::NegZ)) != 0) {
-#if ENABLE_RAYCAST_PICKING
-        elements_matrices[6] = elements_matrices[0] * Geometry::translation_transform(-Vec3d::UnitZ()) * Geometry::rotation_transform({ double(PI), 0.0, 0.0 });
-      render_extension(elements_matrices[6]);
-#else
-        shader->set_uniform("view_model_matrix", view_model_matrix* Geometry::translation_transform(-Vec3d::UnitZ())* Geometry::rotation_transform({ double(PI), 0.0, 0.0 }));
-        s_cone.render();
-#endif // ENABLE_RAYCAST_PICKING
-    }
-#else
-    if ((int(extensions) & int(GLGizmoBase::EGrabberExtension::PosX)) != 0) {
-        glsafe(::glPushMatrix());
-        glsafe(::glTranslated(1.0, 0.0, 0.0));
-        glsafe(::glRotated(0.5 * Geometry::rad2deg(double(PI)), 0.0, 1.0, 0.0));
-        s_cone.render();
-        glsafe(::glPopMatrix());
-    }
-    if ((int(extensions) & int(GLGizmoBase::EGrabberExtension::NegX)) != 0) {
-        glsafe(::glPushMatrix());
-        glsafe(::glTranslated(-1.0, 0.0, 0.0));
-        glsafe(::glRotated(-0.5 * Geometry::rad2deg(double(PI)), 0.0, 1.0, 0.0));
-        s_cone.render();
-        glsafe(::glPopMatrix());
-    }
-    if ((int(extensions) & int(GLGizmoBase::EGrabberExtension::PosY)) != 0) {
-        glsafe(::glPushMatrix());
-        glsafe(::glTranslated(0.0, 1.0, 0.0));
-        glsafe(::glRotated(-0.5 * Geometry::rad2deg(double(PI)), 1.0, 0.0, 0.0));
-        s_cone.render();
-        glsafe(::glPopMatrix());
-    }
-    if ((int(extensions) & int(GLGizmoBase::EGrabberExtension::NegY)) != 0) {
-        glsafe(::glPushMatrix());
-        glsafe(::glTranslated(0.0, -1.0, 0.0));
-        glsafe(::glRotated(0.5 * Geometry::rad2deg(double(PI)), 1.0, 0.0, 0.0));
-        s_cone.render();
-        glsafe(::glPopMatrix());
-    }
-    if ((int(extensions) & int(GLGizmoBase::EGrabberExtension::PosZ)) != 0) {
-        glsafe(::glPushMatrix());
-        glsafe(::glTranslated(0.0, 0.0, 1.0));
-        s_cone.render();
-        glsafe(::glPopMatrix());
-    }
-    if ((int(extensions) & int(GLGizmoBase::EGrabberExtension::NegZ)) != 0) {
-        glsafe(::glPushMatrix());
-        glsafe(::glTranslated(0.0, 0.0, -1.0));
-        glsafe(::glRotated(Geometry::rad2deg(double(PI)), 1.0, 0.0, 0.0));
-        s_cone.render();
-        glsafe(::glPopMatrix());
-    }
-#endif // ENABLE_LEGACY_OPENGL_REMOVAL
-#if !ENABLE_LEGACY_OPENGL_REMOVAL
-    glsafe(::glPopMatrix());
-#endif // !ENABLE_LEGACY_OPENGL_REMOVAL
-
-#if ENABLE_RAYCAST_PICKING
-    if (raycasters[0] == nullptr) {
-        GLCanvas3D& canvas = *wxGetApp().plater()->canvas3D();
-        raycasters[0] = canvas.add_raycaster_for_picking(SceneRaycaster::EType::Gizmo, picking_id, *s_cube.mesh_raycaster, elements_matrices[0]);
-        if ((int(extensions) & int(GLGizmoBase::EGrabberExtension::PosX)) != 0)
-            raycasters[1] = canvas.add_raycaster_for_picking(SceneRaycaster::EType::Gizmo, picking_id, *s_cone.mesh_raycaster, elements_matrices[1]);
-        if ((int(extensions) & int(GLGizmoBase::EGrabberExtension::NegX)) != 0)
-            raycasters[2] = canvas.add_raycaster_for_picking(SceneRaycaster::EType::Gizmo, picking_id, *s_cone.mesh_raycaster, elements_matrices[2]);
-        if ((int(extensions) & int(GLGizmoBase::EGrabberExtension::PosY)) != 0)
-            raycasters[3] = canvas.add_raycaster_for_picking(SceneRaycaster::EType::Gizmo, picking_id, *s_cone.mesh_raycaster, elements_matrices[3]);
-        if ((int(extensions) & int(GLGizmoBase::EGrabberExtension::NegY)) != 0)
-            raycasters[4] = canvas.add_raycaster_for_picking(SceneRaycaster::EType::Gizmo, picking_id, *s_cone.mesh_raycaster, elements_matrices[4]);
-        if ((int(extensions) & int(GLGizmoBase::EGrabberExtension::PosZ)) != 0)
-            raycasters[5] = canvas.add_raycaster_for_picking(SceneRaycaster::EType::Gizmo, picking_id, *s_cone.mesh_raycaster, elements_matrices[5]);
-        if ((int(extensions) & int(GLGizmoBase::EGrabberExtension::NegZ)) != 0)
-            raycasters[6] = canvas.add_raycaster_for_picking(SceneRaycaster::EType::Gizmo, picking_id, *s_cone.mesh_raycaster, elements_matrices[6]);
-    }
-    else {
-        for (size_t i = 0; i < GRABBER_ELEMENTS_MAX_COUNT; ++i) {
-            if (raycasters[i] != nullptr)
-                raycasters[i]->set_transform(elements_matrices[i]);
-        }
-    }
-#endif // ENABLE_RAYCAST_PICKING
-}
-
-GLGizmoBase::GLGizmoBase(GLCanvas3D& parent, const std::string& icon_filename, unsigned int sprite_id)
-    : m_parent(parent)
-    , m_icon_filename(icon_filename)
-    , m_sprite_id(sprite_id)
-    , m_imgui(wxGetApp().imgui())
-{
-}
-
-void GLGizmoBase::set_hover_id(int id)
-{
-    // do not change hover id during dragging
-    assert(!m_dragging);
-
-    // allow empty grabbers when not using grabbers but use hover_id - flatten, rotate
-//    if (!m_grabbers.empty() && id >= (int) m_grabbers.size())
-//        return;
-    
-    m_hover_id = id;
-    on_set_hover_id();    
-}
-
-bool GLGizmoBase::update_items_state()
-{
-    bool res = m_dirty;
-    m_dirty  = false;
-    return res;
-}
-
-#if ENABLE_RAYCAST_PICKING
-void GLGizmoBase::register_grabbers_for_picking()
-{
-    for (size_t i = 0; i < m_grabbers.size(); ++i) {
-        m_grabbers[i].register_raycasters_for_picking((m_group_id >= 0) ? m_group_id : i);
-    }
-}
-
-void GLGizmoBase::unregister_grabbers_for_picking()
-{
-    for (size_t i = 0; i < m_grabbers.size(); ++i) {
-        m_grabbers[i].unregister_raycasters_for_picking();
-    }
-}
-#else
-ColorRGBA GLGizmoBase::picking_color_component(unsigned int id) const
-{
-    id = BASE_ID - id;
-    if (m_group_id > -1)
-        id -= m_group_id;
-
-    return picking_decode(id);
-}
-#endif // ENABLE_RAYCAST_PICKING
-
-void GLGizmoBase::render_grabbers(const BoundingBoxf3& box) const
-{
-    render_grabbers((float)((box.size().x() + box.size().y() + box.size().z()) / 3.0));
-}
-
-void GLGizmoBase::render_grabbers(float size) const
-{
-    GLShaderProgram* shader = wxGetApp().get_shader("gouraud_light");
-    if (shader == nullptr)
-        return;
-    shader->start_using();
-    shader->set_uniform("emission_factor", 0.1f);
-    for (int i = 0; i < (int)m_grabbers.size(); ++i) {
-        if (m_grabbers[i].enabled)
-            m_grabbers[i].render(m_hover_id == i, size);
-    }
-    shader->stop_using();
-}
-
-#if !ENABLE_RAYCAST_PICKING
-void GLGizmoBase::render_grabbers_for_picking(const BoundingBoxf3& box) const
-{
-#if ENABLE_LEGACY_OPENGL_REMOVAL
-    GLShaderProgram* shader = wxGetApp().get_shader("flat");
-    if (shader != nullptr) {
-        shader->start_using();
-#endif // ENABLE_LEGACY_OPENGL_REMOVAL
-        const float mean_size = float((box.size().x() + box.size().y() + box.size().z()) / 3.0);
-
-        for (unsigned int i = 0; i < (unsigned int)m_grabbers.size(); ++i) {
-            if (m_grabbers[i].enabled) {
-                m_grabbers[i].color = picking_color_component(i);
-                m_grabbers[i].render_for_picking(mean_size);
-            }
-        }
-#if ENABLE_LEGACY_OPENGL_REMOVAL
-        shader->stop_using();
-    }
-#endif // ENABLE_LEGACY_OPENGL_REMOVAL
-}
-#endif // !ENABLE_RAYCAST_PICKING
-
-// help function to process grabbers
-// call start_dragging, stop_dragging, on_dragging
-bool GLGizmoBase::use_grabbers(const wxMouseEvent &mouse_event) {
-    bool is_dragging_finished = false;
-    if (mouse_event.Moving()) { 
-        // it should not happen but for sure
-        assert(!m_dragging);
-        if (m_dragging) is_dragging_finished = true;
-        else return false; 
-    } 
-
-    if (mouse_event.LeftDown()) {
-        Selection &selection = m_parent.get_selection();
-        if (!selection.is_empty() && m_hover_id != -1 /* &&
-            (m_grabbers.empty() || m_hover_id < static_cast<int>(m_grabbers.size()))*/) {
-            selection.setup_cache();
-
-            m_dragging = true;
-            for (auto &grabber : m_grabbers) grabber.dragging = false;
-//            if (!m_grabbers.empty() && m_hover_id < int(m_grabbers.size()))
-//                m_grabbers[m_hover_id].dragging = true;
-            
-            on_start_dragging();
-
-            // Let the plater know that the dragging started
-            m_parent.post_event(SimpleEvent(EVT_GLCANVAS_MOUSE_DRAGGING_STARTED));
-            m_parent.set_as_dirty();
-            return true;
-        }
-    } else if (m_dragging) {
-        // when mouse cursor leave window than finish actual dragging operation
-        bool is_leaving = mouse_event.Leaving();
-        if (mouse_event.Dragging()) {
-            Point      mouse_coord(mouse_event.GetX(), mouse_event.GetY());
-            auto       ray = m_parent.mouse_ray(mouse_coord);
-            UpdateData data(ray, mouse_coord);
-
-            on_dragging(data);
-
-            wxGetApp().obj_manipul()->set_dirty();
-            m_parent.set_as_dirty();
-            return true;
-        }
-        else if (mouse_event.LeftUp() || is_leaving || is_dragging_finished) {
-#if ENABLE_WORLD_COORDINATE
-            do_stop_dragging(is_leaving);
-#else
-            for (auto &grabber : m_grabbers) grabber.dragging = false;
-            m_dragging = false;
-
-            // NOTE: This should be part of GLCanvas3D
-            // Reset hover_id when leave window
-            if (is_leaving) m_parent.mouse_up_cleanup();
-
-            on_stop_dragging();
-
-            // There is prediction that after draggign, data are changed
-            // Data are updated twice also by canvas3D::reload_scene.
-            // Should be fixed.
-            m_parent.get_gizmos_manager().update_data(); 
-
-            wxGetApp().obj_manipul()->set_dirty();
-
-            // Let the plater know that the dragging finished, so a delayed
-            // refresh of the scene with the background processing data should
-            // be performed.
-            m_parent.post_event(SimpleEvent(EVT_GLCANVAS_MOUSE_DRAGGING_FINISHED));
-            // updates camera target constraints
-            m_parent.refresh_camera_scene_box();
-#endif // ENABLE_WORLD_COORDINATE
-            return true;
-        }
-    }
-    return false;
-}
-
-#if ENABLE_WORLD_COORDINATE
-void GLGizmoBase::do_stop_dragging(bool perform_mouse_cleanup)
-{
-    for (auto& grabber : m_grabbers) grabber.dragging = false;
-    m_dragging = false;
-
-    // NOTE: This should be part of GLCanvas3D
-    // Reset hover_id when leave window
-    if (perform_mouse_cleanup) m_parent.mouse_up_cleanup();
-
-    on_stop_dragging();
-
-    // There is prediction that after draggign, data are changed
-    // Data are updated twice also by canvas3D::reload_scene.
-    // Should be fixed.
-    m_parent.get_gizmos_manager().update_data();
-
-    wxGetApp().obj_manipul()->set_dirty();
-
-    // Let the plater know that the dragging finished, so a delayed
-    // refresh of the scene with the background processing data should
-    // be performed.
-    m_parent.post_event(SimpleEvent(EVT_GLCANVAS_MOUSE_DRAGGING_FINISHED));
-    // updates camera target constraints
-    m_parent.refresh_camera_scene_box();
-}
-#endif // ENABLE_WORLD_COORDINATE
-
-std::string GLGizmoBase::format(float value, unsigned int decimals) const
-{
-    return Slic3r::string_printf("%.*f", decimals, value);
-}
-
-void GLGizmoBase::set_dirty() {
-    m_dirty = true;
-}
-
-
-
-void GLGizmoBase::render_input_window(float x, float y, float bottom_limit)
-{
-    on_render_input_window(x, y, bottom_limit);
-    if (m_first_input_window_render) {
-        // imgui windows that don't have an initial size needs to be processed once to get one
-        // and are not rendered in the first frame
-        // so, we forces to render another frame the first time the imgui window is shown
-        // https://github.com/ocornut/imgui/issues/2949
-        m_parent.set_as_dirty();
-        m_parent.request_extra_frame();
-        m_first_input_window_render = false;
-    }
-}
-
-
-
-std::string GLGizmoBase::get_name(bool include_shortcut) const
-{
-    int key = get_shortcut_key();
->>>>>>> 569db968
+    , m_icon_filename(icon_filename)
+    , m_sprite_id(sprite_id)
+    , m_imgui(wxGetApp().imgui())
+{
+}
+
+void GLGizmoBase::set_hover_id(int id)
+{
+    // do not change hover id during dragging
+    assert(!m_dragging);
+
+    // allow empty grabbers when not using grabbers but use hover_id - flatten, rotate
+//    if (!m_grabbers.empty() && id >= (int) m_grabbers.size())
+//        return;
+    
+    m_hover_id = id;
+    on_set_hover_id();    
+}
+
+bool GLGizmoBase::update_items_state()
+{
+    bool res = m_dirty;
+    m_dirty  = false;
+    return res;
+}
+
+#if ENABLE_RAYCAST_PICKING
+void GLGizmoBase::register_grabbers_for_picking()
+{
+    for (size_t i = 0; i < m_grabbers.size(); ++i) {
+        m_grabbers[i].register_raycasters_for_picking((m_group_id >= 0) ? m_group_id : i);
+    }
+}
+
+void GLGizmoBase::unregister_grabbers_for_picking()
+{
+    for (size_t i = 0; i < m_grabbers.size(); ++i) {
+        m_grabbers[i].unregister_raycasters_for_picking();
+    }
+}
+#else
+ColorRGBA GLGizmoBase::picking_color_component(unsigned int id) const
+{
+    id = BASE_ID - id;
+    if (m_group_id > -1)
+        id -= m_group_id;
+
+    return picking_decode(id);
+}
+#endif // ENABLE_RAYCAST_PICKING
+
+void GLGizmoBase::render_grabbers(const BoundingBoxf3& box) const
+{
+    render_grabbers((float)((box.size().x() + box.size().y() + box.size().z()) / 3.0));
+}
+
+void GLGizmoBase::render_grabbers(float size) const
+{
+    GLShaderProgram* shader = wxGetApp().get_shader("gouraud_light");
+    if (shader == nullptr)
+        return;
+    shader->start_using();
+    shader->set_uniform("emission_factor", 0.1f);
+    for (int i = 0; i < (int)m_grabbers.size(); ++i) {
+        if (m_grabbers[i].enabled)
+            m_grabbers[i].render(m_hover_id == i, size);
+    }
+    shader->stop_using();
+}
+
+#if !ENABLE_RAYCAST_PICKING
+void GLGizmoBase::render_grabbers_for_picking(const BoundingBoxf3& box) const
+{
+#if ENABLE_LEGACY_OPENGL_REMOVAL
+    GLShaderProgram* shader = wxGetApp().get_shader("flat");
+    if (shader != nullptr) {
+        shader->start_using();
+#endif // ENABLE_LEGACY_OPENGL_REMOVAL
+        const float mean_size = float((box.size().x() + box.size().y() + box.size().z()) / 3.0);
+
+        for (unsigned int i = 0; i < (unsigned int)m_grabbers.size(); ++i) {
+            if (m_grabbers[i].enabled) {
+                m_grabbers[i].color = picking_color_component(i);
+                m_grabbers[i].render_for_picking(mean_size);
+            }
+        }
+#if ENABLE_LEGACY_OPENGL_REMOVAL
+        shader->stop_using();
+    }
+#endif // ENABLE_LEGACY_OPENGL_REMOVAL
+}
+#endif // !ENABLE_RAYCAST_PICKING
+
+// help function to process grabbers
+// call start_dragging, stop_dragging, on_dragging
+bool GLGizmoBase::use_grabbers(const wxMouseEvent &mouse_event) {
+    bool is_dragging_finished = false;
+    if (mouse_event.Moving()) { 
+        // it should not happen but for sure
+        assert(!m_dragging);
+        if (m_dragging) is_dragging_finished = true;
+        else return false; 
+    } 
+
+    if (mouse_event.LeftDown()) {
+        Selection &selection = m_parent.get_selection();
+        if (!selection.is_empty() && m_hover_id != -1 /* &&
+            (m_grabbers.empty() || m_hover_id < static_cast<int>(m_grabbers.size()))*/) {
+            selection.setup_cache();
+
+            m_dragging = true;
+            for (auto &grabber : m_grabbers) grabber.dragging = false;
+//            if (!m_grabbers.empty() && m_hover_id < int(m_grabbers.size()))
+//                m_grabbers[m_hover_id].dragging = true;
+            
+            on_start_dragging();
+
+            // Let the plater know that the dragging started
+            m_parent.post_event(SimpleEvent(EVT_GLCANVAS_MOUSE_DRAGGING_STARTED));
+            m_parent.set_as_dirty();
+            return true;
+        }
+    } else if (m_dragging) {
+        // when mouse cursor leave window than finish actual dragging operation
+        bool is_leaving = mouse_event.Leaving();
+        if (mouse_event.Dragging()) {
+            Point      mouse_coord(mouse_event.GetX(), mouse_event.GetY());
+            auto       ray = m_parent.mouse_ray(mouse_coord);
+            UpdateData data(ray, mouse_coord);
+
+            on_dragging(data);
+
+            wxGetApp().obj_manipul()->set_dirty();
+            m_parent.set_as_dirty();
+            return true;
+        }
+        else if (mouse_event.LeftUp() || is_leaving || is_dragging_finished) {
+#if ENABLE_WORLD_COORDINATE
+            do_stop_dragging(is_leaving);
+#else
+            for (auto &grabber : m_grabbers) grabber.dragging = false;
+            m_dragging = false;
+
+            // NOTE: This should be part of GLCanvas3D
+            // Reset hover_id when leave window
+            if (is_leaving) m_parent.mouse_up_cleanup();
+
+            on_stop_dragging();
+
+            // There is prediction that after draggign, data are changed
+            // Data are updated twice also by canvas3D::reload_scene.
+            // Should be fixed.
+            m_parent.get_gizmos_manager().update_data(); 
+
+            wxGetApp().obj_manipul()->set_dirty();
+
+            // Let the plater know that the dragging finished, so a delayed
+            // refresh of the scene with the background processing data should
+            // be performed.
+            m_parent.post_event(SimpleEvent(EVT_GLCANVAS_MOUSE_DRAGGING_FINISHED));
+            // updates camera target constraints
+            m_parent.refresh_camera_scene_box();
+#endif // ENABLE_WORLD_COORDINATE
+            return true;
+        }
+    }
+    return false;
+}
+
+#if ENABLE_WORLD_COORDINATE
+void GLGizmoBase::do_stop_dragging(bool perform_mouse_cleanup)
+{
+    for (auto& grabber : m_grabbers) grabber.dragging = false;
+    m_dragging = false;
+
+    // NOTE: This should be part of GLCanvas3D
+    // Reset hover_id when leave window
+    if (perform_mouse_cleanup) m_parent.mouse_up_cleanup();
+
+    on_stop_dragging();
+
+    // There is prediction that after draggign, data are changed
+    // Data are updated twice also by canvas3D::reload_scene.
+    // Should be fixed.
+    m_parent.get_gizmos_manager().update_data();
+
+    wxGetApp().obj_manipul()->set_dirty();
+
+    // Let the plater know that the dragging finished, so a delayed
+    // refresh of the scene with the background processing data should
+    // be performed.
+    m_parent.post_event(SimpleEvent(EVT_GLCANVAS_MOUSE_DRAGGING_FINISHED));
+    // updates camera target constraints
+    m_parent.refresh_camera_scene_box();
+}
+#endif // ENABLE_WORLD_COORDINATE
+
+std::string GLGizmoBase::format(float value, unsigned int decimals) const
+{
+    return Slic3r::string_printf("%.*f", decimals, value);
+}
+
+void GLGizmoBase::set_dirty() {
+    m_dirty = true;
+}
+
+
+
+void GLGizmoBase::render_input_window(float x, float y, float bottom_limit)
+{
+    on_render_input_window(x, y, bottom_limit);
+    if (m_first_input_window_render) {
+        // imgui windows that don't have an initial size needs to be processed once to get one
+        // and are not rendered in the first frame
+        // so, we forces to render another frame the first time the imgui window is shown
+        // https://github.com/ocornut/imgui/issues/2949
+        m_parent.set_as_dirty();
+        m_parent.request_extra_frame();
+        m_first_input_window_render = false;
+    }
+}
+
+
+
+std::string GLGizmoBase::get_name(bool include_shortcut) const
+{
     std::string out = on_get_name();
     if (!include_shortcut) return out;
 
-    int key = get_shortcut_key();
+    int key = get_shortcut_key();
     assert(key==NO_SHORTCUT_KEY_VALUE || (key >= WXK_CONTROL_A && key <= WXK_CONTROL_Z));
     out += std::string(" [") + char(int('A') + key - int(WXK_CONTROL_A)) + "]";
-    return out;
-}
-
-
-} // namespace GUI
-} // namespace Slic3r
-
+    return out;
+}
+
+
+} // namespace GUI
+} // namespace Slic3r
+